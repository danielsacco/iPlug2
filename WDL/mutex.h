--- conflicted
+++ resolved
@@ -180,25 +180,6 @@
     { 
       m_mutex.Enter(); 
 #ifdef _WIN32
-      while (m_sharedcnt>1) Sleep(1);
-#else
-      while (m_sharedcnt>1) usleep(100);		
-#endif
-      UnlockShared();
-    }
-  
-    void ExclusiveToShared() // assumes exclusive locked returns with shared locked
-    {
-      // already have exclusive lock
-      wdl_atomic_incr(&m_sharedcnt);
-      m_mutex.Leave();
-    }
-
-<<<<<<< HEAD
-    void SharedToExclusive() // assumes a SINGLE shared lock by this thread!
-    { 
-      m_mutex.Enter(); 
-#ifdef _WIN32
 	  // OL - This is nessecary to avoid a collision in the PTSDK
 #ifdef Sleep
 #define tempSleep Sleep
@@ -222,8 +203,6 @@
       m_mutex.Leave();
     }
 
-=======
->>>>>>> cd3193e1
   private:
     WDL_Mutex m_mutex;
     int m_sharedcnt;
