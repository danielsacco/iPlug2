
/* png.c - location for general purpose libpng functions
 *
<<<<<<< HEAD
 * Last changed in libpng 1.6.33 [September 28, 2017]
 * Copyright (c) 1998-2002,2004,2006-2017 Glenn Randers-Pehrson
 * (Version 0.96 Copyright (c) 1996, 1997 Andreas Dilger)
 * (Version 0.88 Copyright (c) 1995, 1996 Guy Eric Schalnat, Group 42, Inc.)
=======
 * Copyright (c) 2018-2019 Cosmin Truta
 * Copyright (c) 1998-2002,2004,2006-2018 Glenn Randers-Pehrson
 * Copyright (c) 1996-1997 Andreas Dilger
 * Copyright (c) 1995-1996 Guy Eric Schalnat, Group 42, Inc.
>>>>>>> 05e34adb
 *
 * This code is released under the libpng license.
 * For conditions of distribution and use, see the disclaimer
 * and license in png.h
 */

#include "pngpriv.h"

/* Generate a compiler error if there is an old png.h in the search path. */
<<<<<<< HEAD
typedef png_libpng_version_1_6_34 Your_png_h_is_not_version_1_6_34;
=======
typedef png_libpng_version_1_6_37 Your_png_h_is_not_version_1_6_37;
>>>>>>> 05e34adb

#ifdef __GNUC__
/* The version tests may need to be added to, but the problem warning has
 * consistently been fixed in GCC versions which obtain wide-spread release.
 * The problem is that many versions of GCC rearrange comparison expressions in
 * the optimizer in such a way that the results of the comparison will change
 * if signed integer overflow occurs.  Such comparisons are not permitted in
 * ANSI C90, however GCC isn't clever enough to work out that that do not occur
 * below in png_ascii_from_fp and png_muldiv, so it produces a warning with
 * -Wextra.  Unfortunately this is highly dependent on the optimizer and the
 * machine architecture so the warning comes and goes unpredictably and is
 * impossible to "fix", even were that a good idea.
 */
#if __GNUC__ == 7 && __GNUC_MINOR__ == 1
#define GCC_STRICT_OVERFLOW 1
#endif /* GNU 7.1.x */
#endif /* GNU */
#ifndef GCC_STRICT_OVERFLOW
#define GCC_STRICT_OVERFLOW 0
#endif

/* Tells libpng that we have already handled the first "num_bytes" bytes
 * of the PNG file signature.  If the PNG data is embedded into another
 * stream we can set num_bytes = 8 so that libpng will not attempt to read
 * or write any of the magic bytes before it starts on the IHDR.
 */

#ifdef PNG_READ_SUPPORTED
void PNGAPI
png_set_sig_bytes(png_structrp png_ptr, int num_bytes)
{
   unsigned int nb = (unsigned int)num_bytes;

   png_debug(1, "in png_set_sig_bytes");

   if (png_ptr == NULL)
      return;

   if (num_bytes < 0)
      nb = 0;

   if (nb > 8)
      png_error(png_ptr, "Too many bytes for PNG signature");

   png_ptr->sig_bytes = (png_byte)nb;
}

/* Checks whether the supplied bytes match the PNG signature.  We allow
 * checking less than the full 8-byte signature so that those apps that
 * already read the first few bytes of a file to determine the file type
 * can simply check the remaining bytes for extra assurance.  Returns
 * an integer less than, equal to, or greater than zero if sig is found,
 * respectively, to be less than, to match, or be greater than the correct
 * PNG signature (this is the same behavior as strcmp, memcmp, etc).
 */
int PNGAPI
png_sig_cmp(png_const_bytep sig, size_t start, size_t num_to_check)
{
   png_byte png_signature[8] = {137, 80, 78, 71, 13, 10, 26, 10};

   if (num_to_check > 8)
      num_to_check = 8;

   else if (num_to_check < 1)
      return (-1);

   if (start > 7)
      return (-1);

   if (start + num_to_check > 8)
      num_to_check = 8 - start;

   return ((int)(memcmp(&sig[start], &png_signature[start], num_to_check)));
}

#endif /* READ */

#if defined(PNG_READ_SUPPORTED) || defined(PNG_WRITE_SUPPORTED)
/* Function to allocate memory for zlib */
PNG_FUNCTION(voidpf /* PRIVATE */,
png_zalloc,(voidpf png_ptr, uInt items, uInt size),PNG_ALLOCATED)
{
   png_alloc_size_t num_bytes = size;

   if (png_ptr == NULL)
      return NULL;

   if (items >= (~(png_alloc_size_t)0)/size)
   {
      png_warning (png_voidcast(png_structrp, png_ptr),
          "Potential overflow in png_zalloc()");
      return NULL;
   }

   num_bytes *= items;
   return png_malloc_warn(png_voidcast(png_structrp, png_ptr), num_bytes);
}

/* Function to free memory for zlib */
void /* PRIVATE */
png_zfree(voidpf png_ptr, voidpf ptr)
{
   png_free(png_voidcast(png_const_structrp,png_ptr), ptr);
}

/* Reset the CRC variable to 32 bits of 1's.  Care must be taken
 * in case CRC is > 32 bits to leave the top bits 0.
 */
void /* PRIVATE */
png_reset_crc(png_structrp png_ptr)
{
   /* The cast is safe because the crc is a 32-bit value. */
   png_ptr->crc = (png_uint_32)crc32(0, Z_NULL, 0);
}

/* Calculate the CRC over a section of data.  We can only pass as
 * much data to this routine as the largest single buffer size.  We
 * also check that this data will actually be used before going to the
 * trouble of calculating it.
 */
void /* PRIVATE */
png_calculate_crc(png_structrp png_ptr, png_const_bytep ptr, size_t length)
{
   int need_crc = 1;

   if (PNG_CHUNK_ANCILLARY(png_ptr->chunk_name) != 0)
   {
      if ((png_ptr->flags & PNG_FLAG_CRC_ANCILLARY_MASK) ==
          (PNG_FLAG_CRC_ANCILLARY_USE | PNG_FLAG_CRC_ANCILLARY_NOWARN))
         need_crc = 0;
   }

   else /* critical */
   {
      if ((png_ptr->flags & PNG_FLAG_CRC_CRITICAL_IGNORE) != 0)
         need_crc = 0;
   }

   /* 'uLong' is defined in zlib.h as unsigned long; this means that on some
    * systems it is a 64-bit value.  crc32, however, returns 32 bits so the
    * following cast is safe.  'uInt' may be no more than 16 bits, so it is
    * necessary to perform a loop here.
    */
   if (need_crc != 0 && length > 0)
   {
      uLong crc = png_ptr->crc; /* Should never issue a warning */

      do
      {
         uInt safe_length = (uInt)length;
#ifndef __COVERITY__
         if (safe_length == 0)
            safe_length = (uInt)-1; /* evil, but safe */
#endif

         crc = crc32(crc, ptr, safe_length);

         /* The following should never issue compiler warnings; if they do the
          * target system has characteristics that will probably violate other
          * assumptions within the libpng code.
          */
         ptr += safe_length;
         length -= safe_length;
      }
      while (length > 0);

      /* And the following is always safe because the crc is only 32 bits. */
      png_ptr->crc = (png_uint_32)crc;
   }
}

/* Check a user supplied version number, called from both read and write
 * functions that create a png_struct.
 */
int
png_user_version_check(png_structrp png_ptr, png_const_charp user_png_ver)
{
   /* Libpng versions 1.0.0 and later are binary compatible if the version
    * string matches through the second '.'; we must recompile any
    * applications that use any older library version.
    */

   if (user_png_ver != NULL)
   {
      int i = -1;
      int found_dots = 0;

      do
      {
         i++;
         if (user_png_ver[i] != PNG_LIBPNG_VER_STRING[i])
            png_ptr->flags |= PNG_FLAG_LIBRARY_MISMATCH;
         if (user_png_ver[i] == '.')
            found_dots++;
      } while (found_dots < 2 && user_png_ver[i] != 0 &&
            PNG_LIBPNG_VER_STRING[i] != 0);
   }

   else
      png_ptr->flags |= PNG_FLAG_LIBRARY_MISMATCH;

   if ((png_ptr->flags & PNG_FLAG_LIBRARY_MISMATCH) != 0)
   {
#ifdef PNG_WARNINGS_SUPPORTED
      size_t pos = 0;
      char m[128];

      pos = png_safecat(m, (sizeof m), pos,
          "Application built with libpng-");
      pos = png_safecat(m, (sizeof m), pos, user_png_ver);
      pos = png_safecat(m, (sizeof m), pos, " but running with ");
      pos = png_safecat(m, (sizeof m), pos, PNG_LIBPNG_VER_STRING);
      PNG_UNUSED(pos)

      png_warning(png_ptr, m);
#endif

#ifdef PNG_ERROR_NUMBERS_SUPPORTED
      png_ptr->flags = 0;
#endif

      return 0;
   }

   /* Success return. */
   return 1;
}

/* Generic function to create a png_struct for either read or write - this
 * contains the common initialization.
 */
PNG_FUNCTION(png_structp /* PRIVATE */,
png_create_png_struct,(png_const_charp user_png_ver, png_voidp error_ptr,
    png_error_ptr error_fn, png_error_ptr warn_fn, png_voidp mem_ptr,
    png_malloc_ptr malloc_fn, png_free_ptr free_fn),PNG_ALLOCATED)
{
   png_struct create_struct;
#  ifdef PNG_SETJMP_SUPPORTED
      jmp_buf create_jmp_buf;
#  endif

   /* This temporary stack-allocated structure is used to provide a place to
    * build enough context to allow the user provided memory allocator (if any)
    * to be called.
    */
   memset(&create_struct, 0, (sizeof create_struct));

   /* Added at libpng-1.2.6 */
#  ifdef PNG_USER_LIMITS_SUPPORTED
      create_struct.user_width_max = PNG_USER_WIDTH_MAX;
      create_struct.user_height_max = PNG_USER_HEIGHT_MAX;

#     ifdef PNG_USER_CHUNK_CACHE_MAX
      /* Added at libpng-1.2.43 and 1.4.0 */
      create_struct.user_chunk_cache_max = PNG_USER_CHUNK_CACHE_MAX;
#     endif

#     ifdef PNG_USER_CHUNK_MALLOC_MAX
      /* Added at libpng-1.2.43 and 1.4.1, required only for read but exists
       * in png_struct regardless.
       */
      create_struct.user_chunk_malloc_max = PNG_USER_CHUNK_MALLOC_MAX;
#     endif
#  endif

   /* The following two API calls simply set fields in png_struct, so it is safe
    * to do them now even though error handling is not yet set up.
    */
#  ifdef PNG_USER_MEM_SUPPORTED
      png_set_mem_fn(&create_struct, mem_ptr, malloc_fn, free_fn);
#  else
      PNG_UNUSED(mem_ptr)
      PNG_UNUSED(malloc_fn)
      PNG_UNUSED(free_fn)
#  endif

   /* (*error_fn) can return control to the caller after the error_ptr is set,
    * this will result in a memory leak unless the error_fn does something
    * extremely sophisticated.  The design lacks merit but is implicit in the
    * API.
    */
   png_set_error_fn(&create_struct, error_ptr, error_fn, warn_fn);

#  ifdef PNG_SETJMP_SUPPORTED
      if (!setjmp(create_jmp_buf))
#  endif
      {
#  ifdef PNG_SETJMP_SUPPORTED
         /* Temporarily fake out the longjmp information until we have
          * successfully completed this function.  This only works if we have
          * setjmp() support compiled in, but it is safe - this stuff should
          * never happen.
          */
         create_struct.jmp_buf_ptr = &create_jmp_buf;
         create_struct.jmp_buf_size = 0; /*stack allocation*/
         create_struct.longjmp_fn = longjmp;
#  endif
         /* Call the general version checker (shared with read and write code):
          */
         if (png_user_version_check(&create_struct, user_png_ver) != 0)
         {
            png_structrp png_ptr = png_voidcast(png_structrp,
                png_malloc_warn(&create_struct, (sizeof *png_ptr)));

            if (png_ptr != NULL)
            {
               /* png_ptr->zstream holds a back-pointer to the png_struct, so
                * this can only be done now:
                */
               create_struct.zstream.zalloc = png_zalloc;
               create_struct.zstream.zfree = png_zfree;
               create_struct.zstream.opaque = png_ptr;

#              ifdef PNG_SETJMP_SUPPORTED
               /* Eliminate the local error handling: */
               create_struct.jmp_buf_ptr = NULL;
               create_struct.jmp_buf_size = 0;
               create_struct.longjmp_fn = 0;
#              endif

               *png_ptr = create_struct;

               /* This is the successful return point */
               return png_ptr;
            }
         }
      }

   /* A longjmp because of a bug in the application storage allocator or a
    * simple failure to allocate the png_struct.
    */
   return NULL;
}

/* Allocate the memory for an info_struct for the application. */
PNG_FUNCTION(png_infop,PNGAPI
png_create_info_struct,(png_const_structrp png_ptr),PNG_ALLOCATED)
{
   png_inforp info_ptr;

   png_debug(1, "in png_create_info_struct");

   if (png_ptr == NULL)
      return NULL;

   /* Use the internal API that does not (or at least should not) error out, so
    * that this call always returns ok.  The application typically sets up the
    * error handling *after* creating the info_struct because this is the way it
    * has always been done in 'example.c'.
    */
   info_ptr = png_voidcast(png_inforp, png_malloc_base(png_ptr,
       (sizeof *info_ptr)));

   if (info_ptr != NULL)
      memset(info_ptr, 0, (sizeof *info_ptr));

   return info_ptr;
}

/* This function frees the memory associated with a single info struct.
 * Normally, one would use either png_destroy_read_struct() or
 * png_destroy_write_struct() to free an info struct, but this may be
 * useful for some applications.  From libpng 1.6.0 this function is also used
 * internally to implement the png_info release part of the 'struct' destroy
 * APIs.  This ensures that all possible approaches free the same data (all of
 * it).
 */
void PNGAPI
png_destroy_info_struct(png_const_structrp png_ptr, png_infopp info_ptr_ptr)
{
   png_inforp info_ptr = NULL;

   png_debug(1, "in png_destroy_info_struct");

   if (png_ptr == NULL)
      return;

   if (info_ptr_ptr != NULL)
      info_ptr = *info_ptr_ptr;

   if (info_ptr != NULL)
   {
      /* Do this first in case of an error below; if the app implements its own
       * memory management this can lead to png_free calling png_error, which
       * will abort this routine and return control to the app error handler.
       * An infinite loop may result if it then tries to free the same info
       * ptr.
       */
      *info_ptr_ptr = NULL;

      png_free_data(png_ptr, info_ptr, PNG_FREE_ALL, -1);
      memset(info_ptr, 0, (sizeof *info_ptr));
      png_free(png_ptr, info_ptr);
   }
}

/* Initialize the info structure.  This is now an internal function (0.89)
 * and applications using it are urged to use png_create_info_struct()
 * instead.  Use deprecated in 1.6.0, internal use removed (used internally it
 * is just a memset).
 *
 * NOTE: it is almost inconceivable that this API is used because it bypasses
 * the user-memory mechanism and the user error handling/warning mechanisms in
 * those cases where it does anything other than a memset.
 */
PNG_FUNCTION(void,PNGAPI
<<<<<<< HEAD
png_info_init_3,(png_infopp ptr_ptr, png_size_t png_info_struct_size),
=======
png_info_init_3,(png_infopp ptr_ptr, size_t png_info_struct_size),
>>>>>>> 05e34adb
    PNG_DEPRECATED)
{
   png_inforp info_ptr = *ptr_ptr;

   png_debug(1, "in png_info_init_3");

   if (info_ptr == NULL)
      return;

   if ((sizeof (png_info)) > png_info_struct_size)
   {
      *ptr_ptr = NULL;
      /* The following line is why this API should not be used: */
      free(info_ptr);
      info_ptr = png_voidcast(png_inforp, png_malloc_base(NULL,
          (sizeof *info_ptr)));
      if (info_ptr == NULL)
         return;
      *ptr_ptr = info_ptr;
   }

   /* Set everything to 0 */
   memset(info_ptr, 0, (sizeof *info_ptr));
}

/* The following API is not called internally */
void PNGAPI
png_data_freer(png_const_structrp png_ptr, png_inforp info_ptr,
    int freer, png_uint_32 mask)
{
   png_debug(1, "in png_data_freer");

   if (png_ptr == NULL || info_ptr == NULL)
      return;

   if (freer == PNG_DESTROY_WILL_FREE_DATA)
      info_ptr->free_me |= mask;

   else if (freer == PNG_USER_WILL_FREE_DATA)
      info_ptr->free_me &= ~mask;

   else
      png_error(png_ptr, "Unknown freer parameter in png_data_freer");
}

void PNGAPI
png_free_data(png_const_structrp png_ptr, png_inforp info_ptr, png_uint_32 mask,
    int num)
{
   png_debug(1, "in png_free_data");

   if (png_ptr == NULL || info_ptr == NULL)
      return;

#ifdef PNG_TEXT_SUPPORTED
   /* Free text item num or (if num == -1) all text items */
   if (info_ptr->text != NULL &&
       ((mask & PNG_FREE_TEXT) & info_ptr->free_me) != 0)
   {
      if (num != -1)
      {
         png_free(png_ptr, info_ptr->text[num].key);
         info_ptr->text[num].key = NULL;
      }

      else
      {
         int i;

         for (i = 0; i < info_ptr->num_text; i++)
            png_free(png_ptr, info_ptr->text[i].key);

         png_free(png_ptr, info_ptr->text);
         info_ptr->text = NULL;
         info_ptr->num_text = 0;
         info_ptr->max_text = 0;
      }
   }
#endif

#ifdef PNG_tRNS_SUPPORTED
   /* Free any tRNS entry */
   if (((mask & PNG_FREE_TRNS) & info_ptr->free_me) != 0)
   {
      info_ptr->valid &= ~PNG_INFO_tRNS;
      png_free(png_ptr, info_ptr->trans_alpha);
      info_ptr->trans_alpha = NULL;
      info_ptr->num_trans = 0;
   }
#endif

#ifdef PNG_sCAL_SUPPORTED
   /* Free any sCAL entry */
   if (((mask & PNG_FREE_SCAL) & info_ptr->free_me) != 0)
   {
      png_free(png_ptr, info_ptr->scal_s_width);
      png_free(png_ptr, info_ptr->scal_s_height);
      info_ptr->scal_s_width = NULL;
      info_ptr->scal_s_height = NULL;
      info_ptr->valid &= ~PNG_INFO_sCAL;
   }
#endif

#ifdef PNG_pCAL_SUPPORTED
   /* Free any pCAL entry */
   if (((mask & PNG_FREE_PCAL) & info_ptr->free_me) != 0)
   {
      png_free(png_ptr, info_ptr->pcal_purpose);
      png_free(png_ptr, info_ptr->pcal_units);
      info_ptr->pcal_purpose = NULL;
      info_ptr->pcal_units = NULL;

      if (info_ptr->pcal_params != NULL)
         {
            int i;

            for (i = 0; i < info_ptr->pcal_nparams; i++)
               png_free(png_ptr, info_ptr->pcal_params[i]);

            png_free(png_ptr, info_ptr->pcal_params);
            info_ptr->pcal_params = NULL;
         }
      info_ptr->valid &= ~PNG_INFO_pCAL;
   }
#endif

#ifdef PNG_iCCP_SUPPORTED
   /* Free any profile entry */
   if (((mask & PNG_FREE_ICCP) & info_ptr->free_me) != 0)
   {
      png_free(png_ptr, info_ptr->iccp_name);
      png_free(png_ptr, info_ptr->iccp_profile);
      info_ptr->iccp_name = NULL;
      info_ptr->iccp_profile = NULL;
      info_ptr->valid &= ~PNG_INFO_iCCP;
   }
#endif

#ifdef PNG_sPLT_SUPPORTED
   /* Free a given sPLT entry, or (if num == -1) all sPLT entries */
   if (info_ptr->splt_palettes != NULL &&
       ((mask & PNG_FREE_SPLT) & info_ptr->free_me) != 0)
   {
      if (num != -1)
      {
         png_free(png_ptr, info_ptr->splt_palettes[num].name);
         png_free(png_ptr, info_ptr->splt_palettes[num].entries);
         info_ptr->splt_palettes[num].name = NULL;
         info_ptr->splt_palettes[num].entries = NULL;
      }

      else
      {
         int i;

         for (i = 0; i < info_ptr->splt_palettes_num; i++)
         {
            png_free(png_ptr, info_ptr->splt_palettes[i].name);
            png_free(png_ptr, info_ptr->splt_palettes[i].entries);
         }

         png_free(png_ptr, info_ptr->splt_palettes);
         info_ptr->splt_palettes = NULL;
         info_ptr->splt_palettes_num = 0;
         info_ptr->valid &= ~PNG_INFO_sPLT;
      }
   }
#endif

#ifdef PNG_STORE_UNKNOWN_CHUNKS_SUPPORTED
   if (info_ptr->unknown_chunks != NULL &&
       ((mask & PNG_FREE_UNKN) & info_ptr->free_me) != 0)
   {
      if (num != -1)
      {
          png_free(png_ptr, info_ptr->unknown_chunks[num].data);
          info_ptr->unknown_chunks[num].data = NULL;
      }

      else
      {
         int i;

         for (i = 0; i < info_ptr->unknown_chunks_num; i++)
            png_free(png_ptr, info_ptr->unknown_chunks[i].data);

         png_free(png_ptr, info_ptr->unknown_chunks);
         info_ptr->unknown_chunks = NULL;
         info_ptr->unknown_chunks_num = 0;
      }
   }
#endif

#ifdef PNG_eXIf_SUPPORTED
   /* Free any eXIf entry */
   if (((mask & PNG_FREE_EXIF) & info_ptr->free_me) != 0)
   {
# ifdef PNG_READ_eXIf_SUPPORTED
      if (info_ptr->eXIf_buf)
      {
         png_free(png_ptr, info_ptr->eXIf_buf);
         info_ptr->eXIf_buf = NULL;
      }
# endif
      if (info_ptr->exif)
      {
         png_free(png_ptr, info_ptr->exif);
         info_ptr->exif = NULL;
      }
      info_ptr->valid &= ~PNG_INFO_eXIf;
   }
#endif

#ifdef PNG_hIST_SUPPORTED
   /* Free any hIST entry */
   if (((mask & PNG_FREE_HIST) & info_ptr->free_me) != 0)
   {
      png_free(png_ptr, info_ptr->hist);
      info_ptr->hist = NULL;
      info_ptr->valid &= ~PNG_INFO_hIST;
   }
#endif

   /* Free any PLTE entry that was internally allocated */
   if (((mask & PNG_FREE_PLTE) & info_ptr->free_me) != 0)
   {
      png_free(png_ptr, info_ptr->palette);
      info_ptr->palette = NULL;
      info_ptr->valid &= ~PNG_INFO_PLTE;
      info_ptr->num_palette = 0;
   }

#ifdef PNG_INFO_IMAGE_SUPPORTED
   /* Free any image bits attached to the info structure */
   if (((mask & PNG_FREE_ROWS) & info_ptr->free_me) != 0)
   {
      if (info_ptr->row_pointers != NULL)
      {
         png_uint_32 row;
         for (row = 0; row < info_ptr->height; row++)
            png_free(png_ptr, info_ptr->row_pointers[row]);

         png_free(png_ptr, info_ptr->row_pointers);
         info_ptr->row_pointers = NULL;
      }
      info_ptr->valid &= ~PNG_INFO_IDAT;
   }
#endif

   if (num != -1)
      mask &= ~PNG_FREE_MUL;

   info_ptr->free_me &= ~mask;
}
#endif /* READ || WRITE */

/* This function returns a pointer to the io_ptr associated with the user
 * functions.  The application should free any memory associated with this
 * pointer before png_write_destroy() or png_read_destroy() are called.
 */
png_voidp PNGAPI
png_get_io_ptr(png_const_structrp png_ptr)
{
   if (png_ptr == NULL)
      return (NULL);

   return (png_ptr->io_ptr);
}

#if defined(PNG_READ_SUPPORTED) || defined(PNG_WRITE_SUPPORTED)
#  ifdef PNG_STDIO_SUPPORTED
/* Initialize the default input/output functions for the PNG file.  If you
 * use your own read or write routines, you can call either png_set_read_fn()
 * or png_set_write_fn() instead of png_init_io().  If you have defined
 * PNG_NO_STDIO or otherwise disabled PNG_STDIO_SUPPORTED, you must use a
 * function of your own because "FILE *" isn't necessarily available.
 */
void PNGAPI
png_init_io(png_structrp png_ptr, png_FILE_p fp)
{
   png_debug(1, "in png_init_io");

   if (png_ptr == NULL)
      return;

   png_ptr->io_ptr = (png_voidp)fp;
}
#  endif

#  ifdef PNG_SAVE_INT_32_SUPPORTED
/* PNG signed integers are saved in 32-bit 2's complement format.  ANSI C-90
 * defines a cast of a signed integer to an unsigned integer either to preserve
 * the value, if it is positive, or to calculate:
 *
 *     (UNSIGNED_MAX+1) + integer
 *
 * Where UNSIGNED_MAX is the appropriate maximum unsigned value, so when the
 * negative integral value is added the result will be an unsigned value
 * correspnding to the 2's complement representation.
 */
void PNGAPI
png_save_int_32(png_bytep buf, png_int_32 i)
{
   png_save_uint_32(buf, (png_uint_32)i);
}
#  endif

#  ifdef PNG_TIME_RFC1123_SUPPORTED
/* Convert the supplied time into an RFC 1123 string suitable for use in
 * a "Creation Time" or other text-based time string.
 */
int PNGAPI
png_convert_to_rfc1123_buffer(char out[29], png_const_timep ptime)
{
   static const char short_months[12][4] =
        {"Jan", "Feb", "Mar", "Apr", "May", "Jun",
         "Jul", "Aug", "Sep", "Oct", "Nov", "Dec"};

   if (out == NULL)
      return 0;

   if (ptime->year > 9999 /* RFC1123 limitation */ ||
       ptime->month == 0    ||  ptime->month > 12  ||
       ptime->day   == 0    ||  ptime->day   > 31  ||
       ptime->hour  > 23    ||  ptime->minute > 59 ||
       ptime->second > 60)
      return 0;

   {
      size_t pos = 0;
      char number_buf[5]; /* enough for a four-digit year */

#     define APPEND_STRING(string) pos = png_safecat(out, 29, pos, (string))
#     define APPEND_NUMBER(format, value)\
         APPEND_STRING(PNG_FORMAT_NUMBER(number_buf, format, (value)))
#     define APPEND(ch) if (pos < 28) out[pos++] = (ch)

      APPEND_NUMBER(PNG_NUMBER_FORMAT_u, (unsigned)ptime->day);
      APPEND(' ');
      APPEND_STRING(short_months[(ptime->month - 1)]);
      APPEND(' ');
      APPEND_NUMBER(PNG_NUMBER_FORMAT_u, ptime->year);
      APPEND(' ');
      APPEND_NUMBER(PNG_NUMBER_FORMAT_02u, (unsigned)ptime->hour);
      APPEND(':');
      APPEND_NUMBER(PNG_NUMBER_FORMAT_02u, (unsigned)ptime->minute);
      APPEND(':');
      APPEND_NUMBER(PNG_NUMBER_FORMAT_02u, (unsigned)ptime->second);
      APPEND_STRING(" +0000"); /* This reliably terminates the buffer */
      PNG_UNUSED (pos)

#     undef APPEND
#     undef APPEND_NUMBER
#     undef APPEND_STRING
   }

   return 1;
}

#    if PNG_LIBPNG_VER < 10700
/* To do: remove the following from libpng-1.7 */
/* Original API that uses a private buffer in png_struct.
 * Deprecated because it causes png_struct to carry a spurious temporary
 * buffer (png_struct::time_buffer), better to have the caller pass this in.
 */
png_const_charp PNGAPI
png_convert_to_rfc1123(png_structrp png_ptr, png_const_timep ptime)
{
   if (png_ptr != NULL)
   {
      /* The only failure above if png_ptr != NULL is from an invalid ptime */
      if (png_convert_to_rfc1123_buffer(png_ptr->time_buffer, ptime) == 0)
         png_warning(png_ptr, "Ignoring invalid time value");

      else
         return png_ptr->time_buffer;
   }

   return NULL;
}
#    endif /* LIBPNG_VER < 10700 */
#  endif /* TIME_RFC1123 */

#endif /* READ || WRITE */

png_const_charp PNGAPI
png_get_copyright(png_const_structrp png_ptr)
{
   PNG_UNUSED(png_ptr)  /* Silence compiler warning about unused png_ptr */
#ifdef PNG_STRING_COPYRIGHT
   return PNG_STRING_COPYRIGHT
#else
   return PNG_STRING_NEWLINE \
<<<<<<< HEAD
      "libpng version 1.6.34 - September 29, 2017" PNG_STRING_NEWLINE \
      "Copyright (c) 1998-2002,2004,2006-2017 Glenn Randers-Pehrson" \
=======
      "libpng version 1.6.37" PNG_STRING_NEWLINE \
      "Copyright (c) 2018-2019 Cosmin Truta" PNG_STRING_NEWLINE \
      "Copyright (c) 1998-2002,2004,2006-2018 Glenn Randers-Pehrson" \
>>>>>>> 05e34adb
      PNG_STRING_NEWLINE \
      "Copyright (c) 1996-1997 Andreas Dilger" PNG_STRING_NEWLINE \
      "Copyright (c) 1995-1996 Guy Eric Schalnat, Group 42, Inc." \
      PNG_STRING_NEWLINE;
<<<<<<< HEAD
#  else
   return "libpng version 1.6.34 - September 29, 2017\
      Copyright (c) 1998-2002,2004,2006-2017 Glenn Randers-Pehrson\
      Copyright (c) 1996-1997 Andreas Dilger\
      Copyright (c) 1995-1996 Guy Eric Schalnat, Group 42, Inc.";
#  endif
=======
>>>>>>> 05e34adb
#endif
}

/* The following return the library version as a short string in the
 * format 1.0.0 through 99.99.99zz.  To get the version of *.h files
 * used with your application, print out PNG_LIBPNG_VER_STRING, which
 * is defined in png.h.
 * Note: now there is no difference between png_get_libpng_ver() and
 * png_get_header_ver().  Due to the version_nn_nn_nn typedef guard,
 * it is guaranteed that png.c uses the correct version of png.h.
 */
png_const_charp PNGAPI
png_get_libpng_ver(png_const_structrp png_ptr)
{
   /* Version of *.c files used when building libpng */
   return png_get_header_ver(png_ptr);
}

png_const_charp PNGAPI
png_get_header_ver(png_const_structrp png_ptr)
{
   /* Version of *.h files used when building libpng */
   PNG_UNUSED(png_ptr)  /* Silence compiler warning about unused png_ptr */
   return PNG_LIBPNG_VER_STRING;
}

png_const_charp PNGAPI
png_get_header_version(png_const_structrp png_ptr)
{
   /* Returns longer string containing both version and date */
   PNG_UNUSED(png_ptr)  /* Silence compiler warning about unused png_ptr */
#ifdef __STDC__
   return PNG_HEADER_VERSION_STRING
#  ifndef PNG_READ_SUPPORTED
      " (NO READ SUPPORT)"
#  endif
      PNG_STRING_NEWLINE;
#else
   return PNG_HEADER_VERSION_STRING;
#endif
}

#ifdef PNG_BUILD_GRAYSCALE_PALETTE_SUPPORTED
/* NOTE: this routine is not used internally! */
/* Build a grayscale palette.  Palette is assumed to be 1 << bit_depth
 * large of png_color.  This lets grayscale images be treated as
 * paletted.  Most useful for gamma correction and simplification
 * of code.  This API is not used internally.
 */
void PNGAPI
png_build_grayscale_palette(int bit_depth, png_colorp palette)
{
   int num_palette;
   int color_inc;
   int i;
   int v;

   png_debug(1, "in png_do_build_grayscale_palette");

   if (palette == NULL)
      return;

   switch (bit_depth)
   {
      case 1:
         num_palette = 2;
         color_inc = 0xff;
         break;

      case 2:
         num_palette = 4;
         color_inc = 0x55;
         break;

      case 4:
         num_palette = 16;
         color_inc = 0x11;
         break;

      case 8:
         num_palette = 256;
         color_inc = 1;
         break;

      default:
         num_palette = 0;
         color_inc = 0;
         break;
   }

   for (i = 0, v = 0; i < num_palette; i++, v += color_inc)
   {
      palette[i].red = (png_byte)(v & 0xff);
      palette[i].green = (png_byte)(v & 0xff);
      palette[i].blue = (png_byte)(v & 0xff);
   }
}
#endif

#ifdef PNG_SET_UNKNOWN_CHUNKS_SUPPORTED
int PNGAPI
png_handle_as_unknown(png_const_structrp png_ptr, png_const_bytep chunk_name)
{
   /* Check chunk_name and return "keep" value if it's on the list, else 0 */
   png_const_bytep p, p_end;

   if (png_ptr == NULL || chunk_name == NULL || png_ptr->num_chunk_list == 0)
      return PNG_HANDLE_CHUNK_AS_DEFAULT;

   p_end = png_ptr->chunk_list;
   p = p_end + png_ptr->num_chunk_list*5; /* beyond end */

   /* The code is the fifth byte after each four byte string.  Historically this
    * code was always searched from the end of the list, this is no longer
    * necessary because the 'set' routine handles duplicate entries correctly.
    */
   do /* num_chunk_list > 0, so at least one */
   {
      p -= 5;

      if (memcmp(chunk_name, p, 4) == 0)
         return p[4];
   }
   while (p > p_end);

   /* This means that known chunks should be processed and unknown chunks should
    * be handled according to the value of png_ptr->unknown_default; this can be
    * confusing because, as a result, there are two levels of defaulting for
    * unknown chunks.
    */
   return PNG_HANDLE_CHUNK_AS_DEFAULT;
}

#if defined(PNG_READ_UNKNOWN_CHUNKS_SUPPORTED) ||\
   defined(PNG_HANDLE_AS_UNKNOWN_SUPPORTED)
int /* PRIVATE */
png_chunk_unknown_handling(png_const_structrp png_ptr, png_uint_32 chunk_name)
{
   png_byte chunk_string[5];

   PNG_CSTRING_FROM_CHUNK(chunk_string, chunk_name);
   return png_handle_as_unknown(png_ptr, chunk_string);
}
#endif /* READ_UNKNOWN_CHUNKS || HANDLE_AS_UNKNOWN */
#endif /* SET_UNKNOWN_CHUNKS */

#ifdef PNG_READ_SUPPORTED
/* This function, added to libpng-1.0.6g, is untested. */
int PNGAPI
png_reset_zstream(png_structrp png_ptr)
{
   if (png_ptr == NULL)
      return Z_STREAM_ERROR;

   /* WARNING: this resets the window bits to the maximum! */
   return (inflateReset(&png_ptr->zstream));
}
#endif /* READ */

/* This function was added to libpng-1.0.7 */
png_uint_32 PNGAPI
png_access_version_number(void)
{
   /* Version of *.c files used when building libpng */
   return((png_uint_32)PNG_LIBPNG_VER);
}

#if defined(PNG_READ_SUPPORTED) || defined(PNG_WRITE_SUPPORTED)
/* Ensure that png_ptr->zstream.msg holds some appropriate error message string.
 * If it doesn't 'ret' is used to set it to something appropriate, even in cases
 * like Z_OK or Z_STREAM_END where the error code is apparently a success code.
 */
void /* PRIVATE */
png_zstream_error(png_structrp png_ptr, int ret)
{
   /* Translate 'ret' into an appropriate error string, priority is given to the
    * one in zstream if set.  This always returns a string, even in cases like
    * Z_OK or Z_STREAM_END where the error code is a success code.
    */
   if (png_ptr->zstream.msg == NULL) switch (ret)
   {
      default:
      case Z_OK:
         png_ptr->zstream.msg = PNGZ_MSG_CAST("unexpected zlib return code");
         break;

      case Z_STREAM_END:
         /* Normal exit */
         png_ptr->zstream.msg = PNGZ_MSG_CAST("unexpected end of LZ stream");
         break;

      case Z_NEED_DICT:
         /* This means the deflate stream did not have a dictionary; this
          * indicates a bogus PNG.
          */
         png_ptr->zstream.msg = PNGZ_MSG_CAST("missing LZ dictionary");
         break;

      case Z_ERRNO:
         /* gz APIs only: should not happen */
         png_ptr->zstream.msg = PNGZ_MSG_CAST("zlib IO error");
         break;

      case Z_STREAM_ERROR:
         /* internal libpng error */
         png_ptr->zstream.msg = PNGZ_MSG_CAST("bad parameters to zlib");
         break;

      case Z_DATA_ERROR:
         png_ptr->zstream.msg = PNGZ_MSG_CAST("damaged LZ stream");
         break;

      case Z_MEM_ERROR:
         png_ptr->zstream.msg = PNGZ_MSG_CAST("insufficient memory");
         break;

      case Z_BUF_ERROR:
         /* End of input or output; not a problem if the caller is doing
          * incremental read or write.
          */
         png_ptr->zstream.msg = PNGZ_MSG_CAST("truncated");
         break;

      case Z_VERSION_ERROR:
         png_ptr->zstream.msg = PNGZ_MSG_CAST("unsupported zlib version");
         break;

      case PNG_UNEXPECTED_ZLIB_RETURN:
         /* Compile errors here mean that zlib now uses the value co-opted in
          * pngpriv.h for PNG_UNEXPECTED_ZLIB_RETURN; update the switch above
          * and change pngpriv.h.  Note that this message is "... return",
          * whereas the default/Z_OK one is "... return code".
          */
         png_ptr->zstream.msg = PNGZ_MSG_CAST("unexpected zlib return");
         break;
   }
}

/* png_convert_size: a PNGAPI but no longer in png.h, so deleted
 * at libpng 1.5.5!
 */

/* Added at libpng version 1.2.34 and 1.4.0 (moved from pngset.c) */
#ifdef PNG_GAMMA_SUPPORTED /* always set if COLORSPACE */
static int
png_colorspace_check_gamma(png_const_structrp png_ptr,
    png_colorspacerp colorspace, png_fixed_point gAMA, int from)
   /* This is called to check a new gamma value against an existing one.  The
    * routine returns false if the new gamma value should not be written.
    *
    * 'from' says where the new gamma value comes from:
    *
    *    0: the new gamma value is the libpng estimate for an ICC profile
    *    1: the new gamma value comes from a gAMA chunk
    *    2: the new gamma value comes from an sRGB chunk
    */
{
   png_fixed_point gtest;

   if ((colorspace->flags & PNG_COLORSPACE_HAVE_GAMMA) != 0 &&
       (png_muldiv(&gtest, colorspace->gamma, PNG_FP_1, gAMA) == 0  ||
      png_gamma_significant(gtest) != 0))
   {
      /* Either this is an sRGB image, in which case the calculated gamma
       * approximation should match, or this is an image with a profile and the
       * value libpng calculates for the gamma of the profile does not match the
       * value recorded in the file.  The former, sRGB, case is an error, the
       * latter is just a warning.
       */
      if ((colorspace->flags & PNG_COLORSPACE_FROM_sRGB) != 0 || from == 2)
      {
         png_chunk_report(png_ptr, "gamma value does not match sRGB",
             PNG_CHUNK_ERROR);
         /* Do not overwrite an sRGB value */
         return from == 2;
      }

      else /* sRGB tag not involved */
      {
         png_chunk_report(png_ptr, "gamma value does not match libpng estimate",
             PNG_CHUNK_WARNING);
         return from == 1;
      }
   }

   return 1;
}

void /* PRIVATE */
png_colorspace_set_gamma(png_const_structrp png_ptr,
    png_colorspacerp colorspace, png_fixed_point gAMA)
{
   /* Changed in libpng-1.5.4 to limit the values to ensure overflow can't
    * occur.  Since the fixed point representation is asymmetrical it is
    * possible for 1/gamma to overflow the limit of 21474 and this means the
    * gamma value must be at least 5/100000 and hence at most 20000.0.  For
    * safety the limits here are a little narrower.  The values are 0.00016 to
    * 6250.0, which are truly ridiculous gamma values (and will produce
    * displays that are all black or all white.)
    *
    * In 1.6.0 this test replaces the ones in pngrutil.c, in the gAMA chunk
    * handling code, which only required the value to be >0.
    */
   png_const_charp errmsg;

   if (gAMA < 16 || gAMA > 625000000)
      errmsg = "gamma value out of range";

#  ifdef PNG_READ_gAMA_SUPPORTED
   /* Allow the application to set the gamma value more than once */
   else if ((png_ptr->mode & PNG_IS_READ_STRUCT) != 0 &&
      (colorspace->flags & PNG_COLORSPACE_FROM_gAMA) != 0)
      errmsg = "duplicate";
#  endif

   /* Do nothing if the colorspace is already invalid */
   else if ((colorspace->flags & PNG_COLORSPACE_INVALID) != 0)
      return;

   else
   {
      if (png_colorspace_check_gamma(png_ptr, colorspace, gAMA,
          1/*from gAMA*/) != 0)
      {
         /* Store this gamma value. */
         colorspace->gamma = gAMA;
         colorspace->flags |=
            (PNG_COLORSPACE_HAVE_GAMMA | PNG_COLORSPACE_FROM_gAMA);
      }

      /* At present if the check_gamma test fails the gamma of the colorspace is
       * not updated however the colorspace is not invalidated.  This
       * corresponds to the case where the existing gamma comes from an sRGB
       * chunk or profile.  An error message has already been output.
       */
      return;
   }

   /* Error exit - errmsg has been set. */
   colorspace->flags |= PNG_COLORSPACE_INVALID;
   png_chunk_report(png_ptr, errmsg, PNG_CHUNK_WRITE_ERROR);
}

void /* PRIVATE */
png_colorspace_sync_info(png_const_structrp png_ptr, png_inforp info_ptr)
{
   if ((info_ptr->colorspace.flags & PNG_COLORSPACE_INVALID) != 0)
   {
      /* Everything is invalid */
      info_ptr->valid &= ~(PNG_INFO_gAMA|PNG_INFO_cHRM|PNG_INFO_sRGB|
         PNG_INFO_iCCP);

#     ifdef PNG_COLORSPACE_SUPPORTED
      /* Clean up the iCCP profile now if it won't be used. */
      png_free_data(png_ptr, info_ptr, PNG_FREE_ICCP, -1/*not used*/);
#     else
      PNG_UNUSED(png_ptr)
#     endif
   }

   else
   {
#     ifdef PNG_COLORSPACE_SUPPORTED
      /* Leave the INFO_iCCP flag set if the pngset.c code has already set
       * it; this allows a PNG to contain a profile which matches sRGB and
       * yet still have that profile retrievable by the application.
       */
      if ((info_ptr->colorspace.flags & PNG_COLORSPACE_MATCHES_sRGB) != 0)
         info_ptr->valid |= PNG_INFO_sRGB;

      else
         info_ptr->valid &= ~PNG_INFO_sRGB;

      if ((info_ptr->colorspace.flags & PNG_COLORSPACE_HAVE_ENDPOINTS) != 0)
         info_ptr->valid |= PNG_INFO_cHRM;

      else
         info_ptr->valid &= ~PNG_INFO_cHRM;
#     endif

      if ((info_ptr->colorspace.flags & PNG_COLORSPACE_HAVE_GAMMA) != 0)
         info_ptr->valid |= PNG_INFO_gAMA;

      else
         info_ptr->valid &= ~PNG_INFO_gAMA;
   }
}

#ifdef PNG_READ_SUPPORTED
void /* PRIVATE */
png_colorspace_sync(png_const_structrp png_ptr, png_inforp info_ptr)
{
   if (info_ptr == NULL) /* reduce code size; check here not in the caller */
      return;

   info_ptr->colorspace = png_ptr->colorspace;
   png_colorspace_sync_info(png_ptr, info_ptr);
}
#endif
#endif /* GAMMA */

#ifdef PNG_COLORSPACE_SUPPORTED
/* Added at libpng-1.5.5 to support read and write of true CIEXYZ values for
 * cHRM, as opposed to using chromaticities.  These internal APIs return
 * non-zero on a parameter error.  The X, Y and Z values are required to be
 * positive and less than 1.0.
 */
static int
png_xy_from_XYZ(png_xy *xy, const png_XYZ *XYZ)
{
   png_int_32 d, dwhite, whiteX, whiteY;

   d = XYZ->red_X + XYZ->red_Y + XYZ->red_Z;
   if (png_muldiv(&xy->redx, XYZ->red_X, PNG_FP_1, d) == 0)
      return 1;
   if (png_muldiv(&xy->redy, XYZ->red_Y, PNG_FP_1, d) == 0)
      return 1;
   dwhite = d;
   whiteX = XYZ->red_X;
   whiteY = XYZ->red_Y;

   d = XYZ->green_X + XYZ->green_Y + XYZ->green_Z;
   if (png_muldiv(&xy->greenx, XYZ->green_X, PNG_FP_1, d) == 0)
      return 1;
   if (png_muldiv(&xy->greeny, XYZ->green_Y, PNG_FP_1, d) == 0)
      return 1;
   dwhite += d;
   whiteX += XYZ->green_X;
   whiteY += XYZ->green_Y;

   d = XYZ->blue_X + XYZ->blue_Y + XYZ->blue_Z;
   if (png_muldiv(&xy->bluex, XYZ->blue_X, PNG_FP_1, d) == 0)
      return 1;
   if (png_muldiv(&xy->bluey, XYZ->blue_Y, PNG_FP_1, d) == 0)
      return 1;
   dwhite += d;
   whiteX += XYZ->blue_X;
   whiteY += XYZ->blue_Y;

   /* The reference white is simply the sum of the end-point (X,Y,Z) vectors,
    * thus:
    */
   if (png_muldiv(&xy->whitex, whiteX, PNG_FP_1, dwhite) == 0)
      return 1;
   if (png_muldiv(&xy->whitey, whiteY, PNG_FP_1, dwhite) == 0)
      return 1;

   return 0;
}

static int
png_XYZ_from_xy(png_XYZ *XYZ, const png_xy *xy)
{
   png_fixed_point red_inverse, green_inverse, blue_scale;
   png_fixed_point left, right, denominator;

   /* Check xy and, implicitly, z.  Note that wide gamut color spaces typically
    * have end points with 0 tristimulus values (these are impossible end
    * points, but they are used to cover the possible colors).  We check
    * xy->whitey against 5, not 0, to avoid a possible integer overflow.
    */
   if (xy->redx   < 0 || xy->redx > PNG_FP_1) return 1;
   if (xy->redy   < 0 || xy->redy > PNG_FP_1-xy->redx) return 1;
   if (xy->greenx < 0 || xy->greenx > PNG_FP_1) return 1;
   if (xy->greeny < 0 || xy->greeny > PNG_FP_1-xy->greenx) return 1;
   if (xy->bluex  < 0 || xy->bluex > PNG_FP_1) return 1;
   if (xy->bluey  < 0 || xy->bluey > PNG_FP_1-xy->bluex) return 1;
   if (xy->whitex < 0 || xy->whitex > PNG_FP_1) return 1;
   if (xy->whitey < 5 || xy->whitey > PNG_FP_1-xy->whitex) return 1;

   /* The reverse calculation is more difficult because the original tristimulus
    * value had 9 independent values (red,green,blue)x(X,Y,Z) however only 8
    * derived values were recorded in the cHRM chunk;
    * (red,green,blue,white)x(x,y).  This loses one degree of freedom and
    * therefore an arbitrary ninth value has to be introduced to undo the
    * original transformations.
    *
    * Think of the original end-points as points in (X,Y,Z) space.  The
    * chromaticity values (c) have the property:
    *
    *           C
    *   c = ---------
    *       X + Y + Z
    *
    * For each c (x,y,z) from the corresponding original C (X,Y,Z).  Thus the
    * three chromaticity values (x,y,z) for each end-point obey the
    * relationship:
    *
    *   x + y + z = 1
    *
    * This describes the plane in (X,Y,Z) space that intersects each axis at the
    * value 1.0; call this the chromaticity plane.  Thus the chromaticity
    * calculation has scaled each end-point so that it is on the x+y+z=1 plane
    * and chromaticity is the intersection of the vector from the origin to the
    * (X,Y,Z) value with the chromaticity plane.
    *
    * To fully invert the chromaticity calculation we would need the three
    * end-point scale factors, (red-scale, green-scale, blue-scale), but these
    * were not recorded.  Instead we calculated the reference white (X,Y,Z) and
    * recorded the chromaticity of this.  The reference white (X,Y,Z) would have
    * given all three of the scale factors since:
    *
    *    color-C = color-c * color-scale
    *    white-C = red-C + green-C + blue-C
    *            = red-c*red-scale + green-c*green-scale + blue-c*blue-scale
    *
    * But cHRM records only white-x and white-y, so we have lost the white scale
    * factor:
    *
    *    white-C = white-c*white-scale
    *
    * To handle this the inverse transformation makes an arbitrary assumption
    * about white-scale:
    *
    *    Assume: white-Y = 1.0
    *    Hence:  white-scale = 1/white-y
    *    Or:     red-Y + green-Y + blue-Y = 1.0
    *
    * Notice the last statement of the assumption gives an equation in three of
    * the nine values we want to calculate.  8 more equations come from the
    * above routine as summarised at the top above (the chromaticity
    * calculation):
    *
    *    Given: color-x = color-X / (color-X + color-Y + color-Z)
    *    Hence: (color-x - 1)*color-X + color.x*color-Y + color.x*color-Z = 0
    *
    * This is 9 simultaneous equations in the 9 variables "color-C" and can be
    * solved by Cramer's rule.  Cramer's rule requires calculating 10 9x9 matrix
    * determinants, however this is not as bad as it seems because only 28 of
    * the total of 90 terms in the various matrices are non-zero.  Nevertheless
    * Cramer's rule is notoriously numerically unstable because the determinant
    * calculation involves the difference of large, but similar, numbers.  It is
    * difficult to be sure that the calculation is stable for real world values
    * and it is certain that it becomes unstable where the end points are close
    * together.
    *
    * So this code uses the perhaps slightly less optimal but more
    * understandable and totally obvious approach of calculating color-scale.
    *
    * This algorithm depends on the precision in white-scale and that is
    * (1/white-y), so we can immediately see that as white-y approaches 0 the
    * accuracy inherent in the cHRM chunk drops off substantially.
    *
    * libpng arithmetic: a simple inversion of the above equations
    * ------------------------------------------------------------
    *
    *    white_scale = 1/white-y
    *    white-X = white-x * white-scale
    *    white-Y = 1.0
    *    white-Z = (1 - white-x - white-y) * white_scale
    *
    *    white-C = red-C + green-C + blue-C
    *            = red-c*red-scale + green-c*green-scale + blue-c*blue-scale
    *
    * This gives us three equations in (red-scale,green-scale,blue-scale) where
    * all the coefficients are now known:
    *
    *    red-x*red-scale + green-x*green-scale + blue-x*blue-scale
    *       = white-x/white-y
    *    red-y*red-scale + green-y*green-scale + blue-y*blue-scale = 1
    *    red-z*red-scale + green-z*green-scale + blue-z*blue-scale
    *       = (1 - white-x - white-y)/white-y
    *
    * In the last equation color-z is (1 - color-x - color-y) so we can add all
    * three equations together to get an alternative third:
    *
    *    red-scale + green-scale + blue-scale = 1/white-y = white-scale
    *
    * So now we have a Cramer's rule solution where the determinants are just
    * 3x3 - far more tractible.  Unfortunately 3x3 determinants still involve
    * multiplication of three coefficients so we can't guarantee to avoid
    * overflow in the libpng fixed point representation.  Using Cramer's rule in
    * floating point is probably a good choice here, but it's not an option for
    * fixed point.  Instead proceed to simplify the first two equations by
    * eliminating what is likely to be the largest value, blue-scale:
    *
    *    blue-scale = white-scale - red-scale - green-scale
    *
    * Hence:
    *
    *    (red-x - blue-x)*red-scale + (green-x - blue-x)*green-scale =
    *                (white-x - blue-x)*white-scale
    *
    *    (red-y - blue-y)*red-scale + (green-y - blue-y)*green-scale =
    *                1 - blue-y*white-scale
    *
    * And now we can trivially solve for (red-scale,green-scale):
    *
    *    green-scale =
    *                (white-x - blue-x)*white-scale - (red-x - blue-x)*red-scale
    *                -----------------------------------------------------------
    *                                  green-x - blue-x
    *
    *    red-scale =
    *                1 - blue-y*white-scale - (green-y - blue-y) * green-scale
    *                ---------------------------------------------------------
    *                                  red-y - blue-y
    *
    * Hence:
    *
    *    red-scale =
    *          ( (green-x - blue-x) * (white-y - blue-y) -
    *            (green-y - blue-y) * (white-x - blue-x) ) / white-y
    * -------------------------------------------------------------------------
    *  (green-x - blue-x)*(red-y - blue-y)-(green-y - blue-y)*(red-x - blue-x)
    *
    *    green-scale =
    *          ( (red-y - blue-y) * (white-x - blue-x) -
    *            (red-x - blue-x) * (white-y - blue-y) ) / white-y
    * -------------------------------------------------------------------------
    *  (green-x - blue-x)*(red-y - blue-y)-(green-y - blue-y)*(red-x - blue-x)
    *
    * Accuracy:
    * The input values have 5 decimal digits of accuracy.  The values are all in
    * the range 0 < value < 1, so simple products are in the same range but may
    * need up to 10 decimal digits to preserve the original precision and avoid
    * underflow.  Because we are using a 32-bit signed representation we cannot
    * match this; the best is a little over 9 decimal digits, less than 10.
    *
    * The approach used here is to preserve the maximum precision within the
    * signed representation.  Because the red-scale calculation above uses the
    * difference between two products of values that must be in the range -1..+1
    * it is sufficient to divide the product by 7; ceil(100,000/32767*2).  The
    * factor is irrelevant in the calculation because it is applied to both
    * numerator and denominator.
    *
    * Note that the values of the differences of the products of the
    * chromaticities in the above equations tend to be small, for example for
    * the sRGB chromaticities they are:
    *
    * red numerator:    -0.04751
    * green numerator:  -0.08788
    * denominator:      -0.2241 (without white-y multiplication)
    *
    *  The resultant Y coefficients from the chromaticities of some widely used
    *  color space definitions are (to 15 decimal places):
    *
    *  sRGB
    *    0.212639005871510 0.715168678767756 0.072192315360734
    *  Kodak ProPhoto
    *    0.288071128229293 0.711843217810102 0.000085653960605
    *  Adobe RGB
    *    0.297344975250536 0.627363566255466 0.075291458493998
    *  Adobe Wide Gamut RGB
    *    0.258728243040113 0.724682314948566 0.016589442011321
    */
   /* By the argument, above overflow should be impossible here. The return
    * value of 2 indicates an internal error to the caller.
    */
   if (png_muldiv(&left, xy->greenx-xy->bluex, xy->redy - xy->bluey, 7) == 0)
      return 2;
   if (png_muldiv(&right, xy->greeny-xy->bluey, xy->redx - xy->bluex, 7) == 0)
      return 2;
   denominator = left - right;

   /* Now find the red numerator. */
   if (png_muldiv(&left, xy->greenx-xy->bluex, xy->whitey-xy->bluey, 7) == 0)
      return 2;
   if (png_muldiv(&right, xy->greeny-xy->bluey, xy->whitex-xy->bluex, 7) == 0)
      return 2;

   /* Overflow is possible here and it indicates an extreme set of PNG cHRM
    * chunk values.  This calculation actually returns the reciprocal of the
    * scale value because this allows us to delay the multiplication of white-y
    * into the denominator, which tends to produce a small number.
    */
   if (png_muldiv(&red_inverse, xy->whitey, denominator, left-right) == 0 ||
       red_inverse <= xy->whitey /* r+g+b scales = white scale */)
      return 1;

   /* Similarly for green_inverse: */
   if (png_muldiv(&left, xy->redy-xy->bluey, xy->whitex-xy->bluex, 7) == 0)
      return 2;
   if (png_muldiv(&right, xy->redx-xy->bluex, xy->whitey-xy->bluey, 7) == 0)
      return 2;
   if (png_muldiv(&green_inverse, xy->whitey, denominator, left-right) == 0 ||
       green_inverse <= xy->whitey)
      return 1;

   /* And the blue scale, the checks above guarantee this can't overflow but it
    * can still produce 0 for extreme cHRM values.
    */
   blue_scale = png_reciprocal(xy->whitey) - png_reciprocal(red_inverse) -
       png_reciprocal(green_inverse);
   if (blue_scale <= 0)
      return 1;


   /* And fill in the png_XYZ: */
   if (png_muldiv(&XYZ->red_X, xy->redx, PNG_FP_1, red_inverse) == 0)
      return 1;
   if (png_muldiv(&XYZ->red_Y, xy->redy, PNG_FP_1, red_inverse) == 0)
      return 1;
   if (png_muldiv(&XYZ->red_Z, PNG_FP_1 - xy->redx - xy->redy, PNG_FP_1,
       red_inverse) == 0)
      return 1;

   if (png_muldiv(&XYZ->green_X, xy->greenx, PNG_FP_1, green_inverse) == 0)
      return 1;
   if (png_muldiv(&XYZ->green_Y, xy->greeny, PNG_FP_1, green_inverse) == 0)
      return 1;
   if (png_muldiv(&XYZ->green_Z, PNG_FP_1 - xy->greenx - xy->greeny, PNG_FP_1,
       green_inverse) == 0)
      return 1;

   if (png_muldiv(&XYZ->blue_X, xy->bluex, blue_scale, PNG_FP_1) == 0)
      return 1;
   if (png_muldiv(&XYZ->blue_Y, xy->bluey, blue_scale, PNG_FP_1) == 0)
      return 1;
   if (png_muldiv(&XYZ->blue_Z, PNG_FP_1 - xy->bluex - xy->bluey, blue_scale,
       PNG_FP_1) == 0)
      return 1;

   return 0; /*success*/
}

static int
png_XYZ_normalize(png_XYZ *XYZ)
{
   png_int_32 Y;

   if (XYZ->red_Y < 0 || XYZ->green_Y < 0 || XYZ->blue_Y < 0 ||
      XYZ->red_X < 0 || XYZ->green_X < 0 || XYZ->blue_X < 0 ||
      XYZ->red_Z < 0 || XYZ->green_Z < 0 || XYZ->blue_Z < 0)
      return 1;

   /* Normalize by scaling so the sum of the end-point Y values is PNG_FP_1.
    * IMPLEMENTATION NOTE: ANSI requires signed overflow not to occur, therefore
    * relying on addition of two positive values producing a negative one is not
    * safe.
    */
   Y = XYZ->red_Y;
   if (0x7fffffff - Y < XYZ->green_X)
      return 1;
   Y += XYZ->green_Y;
   if (0x7fffffff - Y < XYZ->blue_X)
      return 1;
   Y += XYZ->blue_Y;

   if (Y != PNG_FP_1)
   {
      if (png_muldiv(&XYZ->red_X, XYZ->red_X, PNG_FP_1, Y) == 0)
         return 1;
      if (png_muldiv(&XYZ->red_Y, XYZ->red_Y, PNG_FP_1, Y) == 0)
         return 1;
      if (png_muldiv(&XYZ->red_Z, XYZ->red_Z, PNG_FP_1, Y) == 0)
         return 1;

      if (png_muldiv(&XYZ->green_X, XYZ->green_X, PNG_FP_1, Y) == 0)
         return 1;
      if (png_muldiv(&XYZ->green_Y, XYZ->green_Y, PNG_FP_1, Y) == 0)
         return 1;
      if (png_muldiv(&XYZ->green_Z, XYZ->green_Z, PNG_FP_1, Y) == 0)
         return 1;

      if (png_muldiv(&XYZ->blue_X, XYZ->blue_X, PNG_FP_1, Y) == 0)
         return 1;
      if (png_muldiv(&XYZ->blue_Y, XYZ->blue_Y, PNG_FP_1, Y) == 0)
         return 1;
      if (png_muldiv(&XYZ->blue_Z, XYZ->blue_Z, PNG_FP_1, Y) == 0)
         return 1;
   }

   return 0;
}

static int
png_colorspace_endpoints_match(const png_xy *xy1, const png_xy *xy2, int delta)
{
   /* Allow an error of +/-0.01 (absolute value) on each chromaticity */
   if (PNG_OUT_OF_RANGE(xy1->whitex, xy2->whitex,delta) ||
       PNG_OUT_OF_RANGE(xy1->whitey, xy2->whitey,delta) ||
       PNG_OUT_OF_RANGE(xy1->redx,   xy2->redx,  delta) ||
       PNG_OUT_OF_RANGE(xy1->redy,   xy2->redy,  delta) ||
       PNG_OUT_OF_RANGE(xy1->greenx, xy2->greenx,delta) ||
       PNG_OUT_OF_RANGE(xy1->greeny, xy2->greeny,delta) ||
       PNG_OUT_OF_RANGE(xy1->bluex,  xy2->bluex, delta) ||
       PNG_OUT_OF_RANGE(xy1->bluey,  xy2->bluey, delta))
      return 0;
   return 1;
}

/* Added in libpng-1.6.0, a different check for the validity of a set of cHRM
 * chunk chromaticities.  Earlier checks used to simply look for the overflow
 * condition (where the determinant of the matrix to solve for XYZ ends up zero
 * because the chromaticity values are not all distinct.)  Despite this it is
 * theoretically possible to produce chromaticities that are apparently valid
 * but that rapidly degrade to invalid, potentially crashing, sets because of
 * arithmetic inaccuracies when calculations are performed on them.  The new
 * check is to round-trip xy -> XYZ -> xy and then check that the result is
 * within a small percentage of the original.
 */
static int
png_colorspace_check_xy(png_XYZ *XYZ, const png_xy *xy)
{
   int result;
   png_xy xy_test;

   /* As a side-effect this routine also returns the XYZ endpoints. */
   result = png_XYZ_from_xy(XYZ, xy);
   if (result != 0)
      return result;

   result = png_xy_from_XYZ(&xy_test, XYZ);
   if (result != 0)
      return result;

   if (png_colorspace_endpoints_match(xy, &xy_test,
       5/*actually, the math is pretty accurate*/) != 0)
      return 0;

   /* Too much slip */
   return 1;
}

/* This is the check going the other way.  The XYZ is modified to normalize it
 * (another side-effect) and the xy chromaticities are returned.
 */
static int
png_colorspace_check_XYZ(png_xy *xy, png_XYZ *XYZ)
{
   int result;
   png_XYZ XYZtemp;

   result = png_XYZ_normalize(XYZ);
   if (result != 0)
      return result;

   result = png_xy_from_XYZ(xy, XYZ);
   if (result != 0)
      return result;

   XYZtemp = *XYZ;
   return png_colorspace_check_xy(&XYZtemp, xy);
}

/* Used to check for an endpoint match against sRGB */
static const png_xy sRGB_xy = /* From ITU-R BT.709-3 */
{
   /* color      x       y */
   /* red   */ 64000, 33000,
   /* green */ 30000, 60000,
   /* blue  */ 15000,  6000,
   /* white */ 31270, 32900
};

static int
png_colorspace_set_xy_and_XYZ(png_const_structrp png_ptr,
    png_colorspacerp colorspace, const png_xy *xy, const png_XYZ *XYZ,
    int preferred)
{
   if ((colorspace->flags & PNG_COLORSPACE_INVALID) != 0)
      return 0;

   /* The consistency check is performed on the chromaticities; this factors out
    * variations because of the normalization (or not) of the end point Y
    * values.
    */
   if (preferred < 2 &&
       (colorspace->flags & PNG_COLORSPACE_HAVE_ENDPOINTS) != 0)
   {
      /* The end points must be reasonably close to any we already have.  The
       * following allows an error of up to +/-.001
       */
      if (png_colorspace_endpoints_match(xy, &colorspace->end_points_xy,
          100) == 0)
      {
         colorspace->flags |= PNG_COLORSPACE_INVALID;
         png_benign_error(png_ptr, "inconsistent chromaticities");
         return 0; /* failed */
      }

      /* Only overwrite with preferred values */
      if (preferred == 0)
         return 1; /* ok, but no change */
   }

   colorspace->end_points_xy = *xy;
   colorspace->end_points_XYZ = *XYZ;
   colorspace->flags |= PNG_COLORSPACE_HAVE_ENDPOINTS;

   /* The end points are normally quoted to two decimal digits, so allow +/-0.01
    * on this test.
    */
   if (png_colorspace_endpoints_match(xy, &sRGB_xy, 1000) != 0)
      colorspace->flags |= PNG_COLORSPACE_ENDPOINTS_MATCH_sRGB;

   else
      colorspace->flags &= PNG_COLORSPACE_CANCEL(
         PNG_COLORSPACE_ENDPOINTS_MATCH_sRGB);

   return 2; /* ok and changed */
}

int /* PRIVATE */
png_colorspace_set_chromaticities(png_const_structrp png_ptr,
    png_colorspacerp colorspace, const png_xy *xy, int preferred)
{
   /* We must check the end points to ensure they are reasonable - in the past
    * color management systems have crashed as a result of getting bogus
    * colorant values, while this isn't the fault of libpng it is the
    * responsibility of libpng because PNG carries the bomb and libpng is in a
    * position to protect against it.
    */
   png_XYZ XYZ;

   switch (png_colorspace_check_xy(&XYZ, xy))
   {
      case 0: /* success */
         return png_colorspace_set_xy_and_XYZ(png_ptr, colorspace, xy, &XYZ,
             preferred);

      case 1:
         /* We can't invert the chromaticities so we can't produce value XYZ
          * values.  Likely as not a color management system will fail too.
          */
         colorspace->flags |= PNG_COLORSPACE_INVALID;
         png_benign_error(png_ptr, "invalid chromaticities");
         break;

      default:
         /* libpng is broken; this should be a warning but if it happens we
          * want error reports so for the moment it is an error.
          */
         colorspace->flags |= PNG_COLORSPACE_INVALID;
         png_error(png_ptr, "internal error checking chromaticities");
   }

   return 0; /* failed */
}

int /* PRIVATE */
png_colorspace_set_endpoints(png_const_structrp png_ptr,
    png_colorspacerp colorspace, const png_XYZ *XYZ_in, int preferred)
{
   png_XYZ XYZ = *XYZ_in;
   png_xy xy;

   switch (png_colorspace_check_XYZ(&xy, &XYZ))
   {
      case 0:
         return png_colorspace_set_xy_and_XYZ(png_ptr, colorspace, &xy, &XYZ,
             preferred);

      case 1:
         /* End points are invalid. */
         colorspace->flags |= PNG_COLORSPACE_INVALID;
         png_benign_error(png_ptr, "invalid end points");
         break;

      default:
         colorspace->flags |= PNG_COLORSPACE_INVALID;
         png_error(png_ptr, "internal error checking chromaticities");
   }

   return 0; /* failed */
}

#if defined(PNG_sRGB_SUPPORTED) || defined(PNG_iCCP_SUPPORTED)
/* Error message generation */
static char
png_icc_tag_char(png_uint_32 byte)
{
   byte &= 0xff;
   if (byte >= 32 && byte <= 126)
      return (char)byte;
   else
      return '?';
}

static void
png_icc_tag_name(char *name, png_uint_32 tag)
{
   name[0] = '\'';
   name[1] = png_icc_tag_char(tag >> 24);
   name[2] = png_icc_tag_char(tag >> 16);
   name[3] = png_icc_tag_char(tag >>  8);
   name[4] = png_icc_tag_char(tag      );
   name[5] = '\'';
}

static int
is_ICC_signature_char(png_alloc_size_t it)
{
   return it == 32 || (it >= 48 && it <= 57) || (it >= 65 && it <= 90) ||
      (it >= 97 && it <= 122);
}

static int
is_ICC_signature(png_alloc_size_t it)
{
   return is_ICC_signature_char(it >> 24) /* checks all the top bits */ &&
      is_ICC_signature_char((it >> 16) & 0xff) &&
      is_ICC_signature_char((it >> 8) & 0xff) &&
      is_ICC_signature_char(it & 0xff);
}

static int
png_icc_profile_error(png_const_structrp png_ptr, png_colorspacerp colorspace,
    png_const_charp name, png_alloc_size_t value, png_const_charp reason)
{
   size_t pos;
   char message[196]; /* see below for calculation */

   if (colorspace != NULL)
      colorspace->flags |= PNG_COLORSPACE_INVALID;

   pos = png_safecat(message, (sizeof message), 0, "profile '"); /* 9 chars */
   pos = png_safecat(message, pos+79, pos, name); /* Truncate to 79 chars */
   pos = png_safecat(message, (sizeof message), pos, "': "); /* +2 = 90 */
   if (is_ICC_signature(value) != 0)
   {
      /* So 'value' is at most 4 bytes and the following cast is safe */
      png_icc_tag_name(message+pos, (png_uint_32)value);
      pos += 6; /* total +8; less than the else clause */
      message[pos++] = ':';
      message[pos++] = ' ';
   }
#  ifdef PNG_WARNINGS_SUPPORTED
   else
      {
         char number[PNG_NUMBER_BUFFER_SIZE]; /* +24 = 114*/

         pos = png_safecat(message, (sizeof message), pos,
             png_format_number(number, number+(sizeof number),
             PNG_NUMBER_FORMAT_x, value));
         pos = png_safecat(message, (sizeof message), pos, "h: "); /*+2 = 116*/
      }
#  endif
   /* The 'reason' is an arbitrary message, allow +79 maximum 195 */
   pos = png_safecat(message, (sizeof message), pos, reason);
   PNG_UNUSED(pos)

   /* This is recoverable, but make it unconditionally an app_error on write to
    * avoid writing invalid ICC profiles into PNG files (i.e., we handle them
    * on read, with a warning, but on write unless the app turns off
    * application errors the PNG won't be written.)
    */
   png_chunk_report(png_ptr, message,
       (colorspace != NULL) ? PNG_CHUNK_ERROR : PNG_CHUNK_WRITE_ERROR);

   return 0;
}
#endif /* sRGB || iCCP */

#ifdef PNG_sRGB_SUPPORTED
int /* PRIVATE */
png_colorspace_set_sRGB(png_const_structrp png_ptr, png_colorspacerp colorspace,
    int intent)
{
   /* sRGB sets known gamma, end points and (from the chunk) intent. */
   /* IMPORTANT: these are not necessarily the values found in an ICC profile
    * because ICC profiles store values adapted to a D50 environment; it is
    * expected that the ICC profile mediaWhitePointTag will be D50; see the
    * checks and code elsewhere to understand this better.
    *
    * These XYZ values, which are accurate to 5dp, produce rgb to gray
    * coefficients of (6968,23435,2366), which are reduced (because they add up
    * to 32769 not 32768) to (6968,23434,2366).  These are the values that
    * libpng has traditionally used (and are the best values given the 15bit
    * algorithm used by the rgb to gray code.)
    */
   static const png_XYZ sRGB_XYZ = /* D65 XYZ (*not* the D50 adapted values!) */
   {
      /* color      X      Y      Z */
      /* red   */ 41239, 21264,  1933,
      /* green */ 35758, 71517, 11919,
      /* blue  */ 18048,  7219, 95053
   };

   /* Do nothing if the colorspace is already invalidated. */
   if ((colorspace->flags & PNG_COLORSPACE_INVALID) != 0)
      return 0;

   /* Check the intent, then check for existing settings.  It is valid for the
    * PNG file to have cHRM or gAMA chunks along with sRGB, but the values must
    * be consistent with the correct values.  If, however, this function is
    * called below because an iCCP chunk matches sRGB then it is quite
    * conceivable that an older app recorded incorrect gAMA and cHRM because of
    * an incorrect calculation based on the values in the profile - this does
    * *not* invalidate the profile (though it still produces an error, which can
    * be ignored.)
    */
   if (intent < 0 || intent >= PNG_sRGB_INTENT_LAST)
      return png_icc_profile_error(png_ptr, colorspace, "sRGB",
          (png_alloc_size_t)intent, "invalid sRGB rendering intent");

   if ((colorspace->flags & PNG_COLORSPACE_HAVE_INTENT) != 0 &&
       colorspace->rendering_intent != intent)
      return png_icc_profile_error(png_ptr, colorspace, "sRGB",
         (png_alloc_size_t)intent, "inconsistent rendering intents");

   if ((colorspace->flags & PNG_COLORSPACE_FROM_sRGB) != 0)
   {
      png_benign_error(png_ptr, "duplicate sRGB information ignored");
      return 0;
   }

   /* If the standard sRGB cHRM chunk does not match the one from the PNG file
    * warn but overwrite the value with the correct one.
    */
   if ((colorspace->flags & PNG_COLORSPACE_HAVE_ENDPOINTS) != 0 &&
       !png_colorspace_endpoints_match(&sRGB_xy, &colorspace->end_points_xy,
       100))
      png_chunk_report(png_ptr, "cHRM chunk does not match sRGB",
         PNG_CHUNK_ERROR);

   /* This check is just done for the error reporting - the routine always
    * returns true when the 'from' argument corresponds to sRGB (2).
    */
   (void)png_colorspace_check_gamma(png_ptr, colorspace, PNG_GAMMA_sRGB_INVERSE,
       2/*from sRGB*/);

   /* intent: bugs in GCC force 'int' to be used as the parameter type. */
   colorspace->rendering_intent = (png_uint_16)intent;
   colorspace->flags |= PNG_COLORSPACE_HAVE_INTENT;

   /* endpoints */
   colorspace->end_points_xy = sRGB_xy;
   colorspace->end_points_XYZ = sRGB_XYZ;
   colorspace->flags |=
      (PNG_COLORSPACE_HAVE_ENDPOINTS|PNG_COLORSPACE_ENDPOINTS_MATCH_sRGB);

   /* gamma */
   colorspace->gamma = PNG_GAMMA_sRGB_INVERSE;
   colorspace->flags |= PNG_COLORSPACE_HAVE_GAMMA;

   /* Finally record that we have an sRGB profile */
   colorspace->flags |=
      (PNG_COLORSPACE_MATCHES_sRGB|PNG_COLORSPACE_FROM_sRGB);

   return 1; /* set */
}
#endif /* sRGB */

#ifdef PNG_iCCP_SUPPORTED
/* Encoded value of D50 as an ICC XYZNumber.  From the ICC 2010 spec the value
 * is XYZ(0.9642,1.0,0.8249), which scales to:
 *
 *    (63189.8112, 65536, 54060.6464)
 */
static const png_byte D50_nCIEXYZ[12] =
   { 0x00, 0x00, 0xf6, 0xd6, 0x00, 0x01, 0x00, 0x00, 0x00, 0x00, 0xd3, 0x2d };

static int /* bool */
icc_check_length(png_const_structrp png_ptr, png_colorspacerp colorspace,
    png_const_charp name, png_uint_32 profile_length)
{
   if (profile_length < 132)
      return png_icc_profile_error(png_ptr, colorspace, name, profile_length,
          "too short");
   return 1;
}

#ifdef PNG_READ_iCCP_SUPPORTED
int /* PRIVATE */
png_icc_check_length(png_const_structrp png_ptr, png_colorspacerp colorspace,
    png_const_charp name, png_uint_32 profile_length)
{
   if (!icc_check_length(png_ptr, colorspace, name, profile_length))
      return 0;

   /* This needs to be here because the 'normal' check is in
    * png_decompress_chunk, yet this happens after the attempt to
    * png_malloc_base the required data.  We only need this on read; on write
    * the caller supplies the profile buffer so libpng doesn't allocate it.  See
    * the call to icc_check_length below (the write case).
    */
#  ifdef PNG_SET_USER_LIMITS_SUPPORTED
      else if (png_ptr->user_chunk_malloc_max > 0 &&
               png_ptr->user_chunk_malloc_max < profile_length)
         return png_icc_profile_error(png_ptr, colorspace, name, profile_length,
             "exceeds application limits");
#  elif PNG_USER_CHUNK_MALLOC_MAX > 0
      else if (PNG_USER_CHUNK_MALLOC_MAX < profile_length)
         return png_icc_profile_error(png_ptr, colorspace, name, profile_length,
             "exceeds libpng limits");
#  else /* !SET_USER_LIMITS */
      /* This will get compiled out on all 32-bit and better systems. */
      else if (PNG_SIZE_MAX < profile_length)
         return png_icc_profile_error(png_ptr, colorspace, name, profile_length,
             "exceeds system limits");
#  endif /* !SET_USER_LIMITS */

   return 1;
}
#endif /* READ_iCCP */

int /* PRIVATE */
png_icc_check_header(png_const_structrp png_ptr, png_colorspacerp colorspace,
    png_const_charp name, png_uint_32 profile_length,
    png_const_bytep profile/* first 132 bytes only */, int color_type)
{
   png_uint_32 temp;

   /* Length check; this cannot be ignored in this code because profile_length
    * is used later to check the tag table, so even if the profile seems over
    * long profile_length from the caller must be correct.  The caller can fix
    * this up on read or write by just passing in the profile header length.
    */
   temp = png_get_uint_32(profile);
   if (temp != profile_length)
      return png_icc_profile_error(png_ptr, colorspace, name, temp,
          "length does not match profile");

   temp = (png_uint_32) (*(profile+8));
   if (temp > 3 && (profile_length & 3))
      return png_icc_profile_error(png_ptr, colorspace, name, profile_length,
          "invalid length");

   temp = png_get_uint_32(profile+128); /* tag count: 12 bytes/tag */
   if (temp > 357913930 || /* (2^32-4-132)/12: maximum possible tag count */
      profile_length < 132+12*temp) /* truncated tag table */
      return png_icc_profile_error(png_ptr, colorspace, name, temp,
          "tag count too large");

   /* The 'intent' must be valid or we can't store it, ICC limits the intent to
    * 16 bits.
    */
   temp = png_get_uint_32(profile+64);
   if (temp >= 0xffff) /* The ICC limit */
      return png_icc_profile_error(png_ptr, colorspace, name, temp,
          "invalid rendering intent");

   /* This is just a warning because the profile may be valid in future
    * versions.
    */
   if (temp >= PNG_sRGB_INTENT_LAST)
      (void)png_icc_profile_error(png_ptr, NULL, name, temp,
          "intent outside defined range");

   /* At this point the tag table can't be checked because it hasn't necessarily
    * been loaded; however, various header fields can be checked.  These checks
    * are for values permitted by the PNG spec in an ICC profile; the PNG spec
    * restricts the profiles that can be passed in an iCCP chunk (they must be
    * appropriate to processing PNG data!)
    */

   /* Data checks (could be skipped).  These checks must be independent of the
    * version number; however, the version number doesn't accommodate changes in
    * the header fields (just the known tags and the interpretation of the
    * data.)
    */
   temp = png_get_uint_32(profile+36); /* signature 'ascp' */
   if (temp != 0x61637370)
      return png_icc_profile_error(png_ptr, colorspace, name, temp,
          "invalid signature");

   /* Currently the PCS illuminant/adopted white point (the computational
    * white point) are required to be D50,
    * however the profile contains a record of the illuminant so perhaps ICC
    * expects to be able to change this in the future (despite the rationale in
    * the introduction for using a fixed PCS adopted white.)  Consequently the
    * following is just a warning.
    */
   if (memcmp(profile+68, D50_nCIEXYZ, 12) != 0)
      (void)png_icc_profile_error(png_ptr, NULL, name, 0/*no tag value*/,
          "PCS illuminant is not D50");

   /* The PNG spec requires this:
    * "If the iCCP chunk is present, the image samples conform to the colour
    * space represented by the embedded ICC profile as defined by the
    * International Color Consortium [ICC]. The colour space of the ICC profile
    * shall be an RGB colour space for colour images (PNG colour types 2, 3, and
    * 6), or a greyscale colour space for greyscale images (PNG colour types 0
    * and 4)."
    *
    * This checking code ensures the embedded profile (on either read or write)
    * conforms to the specification requirements.  Notice that an ICC 'gray'
    * color-space profile contains the information to transform the monochrome
    * data to XYZ or L*a*b (according to which PCS the profile uses) and this
    * should be used in preference to the standard libpng K channel replication
    * into R, G and B channels.
    *
    * Previously it was suggested that an RGB profile on grayscale data could be
    * handled.  However it it is clear that using an RGB profile in this context
    * must be an error - there is no specification of what it means.  Thus it is
    * almost certainly more correct to ignore the profile.
    */
   temp = png_get_uint_32(profile+16); /* data colour space field */
   switch (temp)
   {
      case 0x52474220: /* 'RGB ' */
         if ((color_type & PNG_COLOR_MASK_COLOR) == 0)
            return png_icc_profile_error(png_ptr, colorspace, name, temp,
                "RGB color space not permitted on grayscale PNG");
         break;

      case 0x47524159: /* 'GRAY' */
         if ((color_type & PNG_COLOR_MASK_COLOR) != 0)
            return png_icc_profile_error(png_ptr, colorspace, name, temp,
                "Gray color space not permitted on RGB PNG");
         break;

      default:
         return png_icc_profile_error(png_ptr, colorspace, name, temp,
             "invalid ICC profile color space");
   }

   /* It is up to the application to check that the profile class matches the
    * application requirements; the spec provides no guidance, but it's pretty
    * weird if the profile is not scanner ('scnr'), monitor ('mntr'), printer
    * ('prtr') or 'spac' (for generic color spaces).  Issue a warning in these
    * cases.  Issue an error for device link or abstract profiles - these don't
    * contain the records necessary to transform the color-space to anything
    * other than the target device (and not even that for an abstract profile).
    * Profiles of these classes may not be embedded in images.
    */
   temp = png_get_uint_32(profile+12); /* profile/device class */
   switch (temp)
   {
      case 0x73636e72: /* 'scnr' */
      case 0x6d6e7472: /* 'mntr' */
      case 0x70727472: /* 'prtr' */
      case 0x73706163: /* 'spac' */
         /* All supported */
         break;

      case 0x61627374: /* 'abst' */
         /* May not be embedded in an image */
         return png_icc_profile_error(png_ptr, colorspace, name, temp,
             "invalid embedded Abstract ICC profile");

      case 0x6c696e6b: /* 'link' */
         /* DeviceLink profiles cannot be interpreted in a non-device specific
          * fashion, if an app uses the AToB0Tag in the profile the results are
          * undefined unless the result is sent to the intended device,
          * therefore a DeviceLink profile should not be found embedded in a
          * PNG.
          */
         return png_icc_profile_error(png_ptr, colorspace, name, temp,
             "unexpected DeviceLink ICC profile class");

      case 0x6e6d636c: /* 'nmcl' */
         /* A NamedColor profile is also device specific, however it doesn't
          * contain an AToB0 tag that is open to misinterpretation.  Almost
          * certainly it will fail the tests below.
          */
         (void)png_icc_profile_error(png_ptr, NULL, name, temp,
             "unexpected NamedColor ICC profile class");
         break;

      default:
         /* To allow for future enhancements to the profile accept unrecognized
          * profile classes with a warning, these then hit the test below on the
          * tag content to ensure they are backward compatible with one of the
          * understood profiles.
          */
         (void)png_icc_profile_error(png_ptr, NULL, name, temp,
             "unrecognized ICC profile class");
         break;
   }

   /* For any profile other than a device link one the PCS must be encoded
    * either in XYZ or Lab.
    */
   temp = png_get_uint_32(profile+20);
   switch (temp)
   {
      case 0x58595a20: /* 'XYZ ' */
      case 0x4c616220: /* 'Lab ' */
         break;

      default:
         return png_icc_profile_error(png_ptr, colorspace, name, temp,
             "unexpected ICC PCS encoding");
   }

   return 1;
}

int /* PRIVATE */
png_icc_check_tag_table(png_const_structrp png_ptr, png_colorspacerp colorspace,
    png_const_charp name, png_uint_32 profile_length,
    png_const_bytep profile /* header plus whole tag table */)
{
   png_uint_32 tag_count = png_get_uint_32(profile+128);
   png_uint_32 itag;
   png_const_bytep tag = profile+132; /* The first tag */

   /* First scan all the tags in the table and add bits to the icc_info value
    * (temporarily in 'tags').
    */
   for (itag=0; itag < tag_count; ++itag, tag += 12)
   {
      png_uint_32 tag_id = png_get_uint_32(tag+0);
      png_uint_32 tag_start = png_get_uint_32(tag+4); /* must be aligned */
      png_uint_32 tag_length = png_get_uint_32(tag+8);/* not padded */

      /* The ICC specification does not exclude zero length tags, therefore the
       * start might actually be anywhere if there is no data, but this would be
       * a clear abuse of the intent of the standard so the start is checked for
       * being in range.  All defined tag types have an 8 byte header - a 4 byte
       * type signature then 0.
       */

      /* This is a hard error; potentially it can cause read outside the
       * profile.
       */
      if (tag_start > profile_length || tag_length > profile_length - tag_start)
         return png_icc_profile_error(png_ptr, colorspace, name, tag_id,
             "ICC profile tag outside profile");

      if ((tag_start & 3) != 0)
      {
         /* CNHP730S.icc shipped with Microsoft Windows 64 violates this; it is
          * only a warning here because libpng does not care about the
          * alignment.
          */
         (void)png_icc_profile_error(png_ptr, NULL, name, tag_id,
             "ICC profile tag start not a multiple of 4");
      }
   }

   return 1; /* success, maybe with warnings */
}

#ifdef PNG_sRGB_SUPPORTED
#if PNG_sRGB_PROFILE_CHECKS >= 0
/* Information about the known ICC sRGB profiles */
static const struct
{
   png_uint_32 adler, crc, length;
   png_uint_32 md5[4];
   png_byte    have_md5;
   png_byte    is_broken;
   png_uint_16 intent;

#  define PNG_MD5(a,b,c,d) { a, b, c, d }, (a!=0)||(b!=0)||(c!=0)||(d!=0)
#  define PNG_ICC_CHECKSUM(adler, crc, md5, intent, broke, date, length, fname)\
      { adler, crc, length, md5, broke, intent },

} png_sRGB_checks[] =
{
   /* This data comes from contrib/tools/checksum-icc run on downloads of
    * all four ICC sRGB profiles from www.color.org.
    */
   /* adler32, crc32, MD5[4], intent, date, length, file-name */
   PNG_ICC_CHECKSUM(0x0a3fd9f6, 0x3b8772b9,
       PNG_MD5(0x29f83dde, 0xaff255ae, 0x7842fae4, 0xca83390d), 0, 0,
       "2009/03/27 21:36:31", 3048, "sRGB_IEC61966-2-1_black_scaled.icc")

   /* ICC sRGB v2 perceptual no black-compensation: */
   PNG_ICC_CHECKSUM(0x4909e5e1, 0x427ebb21,
       PNG_MD5(0xc95bd637, 0xe95d8a3b, 0x0df38f99, 0xc1320389), 1, 0,
       "2009/03/27 21:37:45", 3052, "sRGB_IEC61966-2-1_no_black_scaling.icc")

   PNG_ICC_CHECKSUM(0xfd2144a1, 0x306fd8ae,
       PNG_MD5(0xfc663378, 0x37e2886b, 0xfd72e983, 0x8228f1b8), 0, 0,
       "2009/08/10 17:28:01", 60988, "sRGB_v4_ICC_preference_displayclass.icc")

   /* ICC sRGB v4 perceptual */
   PNG_ICC_CHECKSUM(0x209c35d2, 0xbbef7812,
       PNG_MD5(0x34562abf, 0x994ccd06, 0x6d2c5721, 0xd0d68c5d), 0, 0,
       "2007/07/25 00:05:37", 60960, "sRGB_v4_ICC_preference.icc")

   /* The following profiles have no known MD5 checksum. If there is a match
    * on the (empty) MD5 the other fields are used to attempt a match and
    * a warning is produced.  The first two of these profiles have a 'cprt' tag
    * which suggests that they were also made by Hewlett Packard.
    */
   PNG_ICC_CHECKSUM(0xa054d762, 0x5d5129ce,
       PNG_MD5(0x00000000, 0x00000000, 0x00000000, 0x00000000), 1, 0,
       "2004/07/21 18:57:42", 3024, "sRGB_IEC61966-2-1_noBPC.icc")

   /* This is a 'mntr' (display) profile with a mediaWhitePointTag that does not
    * match the D50 PCS illuminant in the header (it is in fact the D65 values,
    * so the white point is recorded as the un-adapted value.)  The profiles
    * below only differ in one byte - the intent - and are basically the same as
    * the previous profile except for the mediaWhitePointTag error and a missing
    * chromaticAdaptationTag.
    */
   PNG_ICC_CHECKSUM(0xf784f3fb, 0x182ea552,
       PNG_MD5(0x00000000, 0x00000000, 0x00000000, 0x00000000), 0, 1/*broken*/,
       "1998/02/09 06:49:00", 3144, "HP-Microsoft sRGB v2 perceptual")

   PNG_ICC_CHECKSUM(0x0398f3fc, 0xf29e526d,
       PNG_MD5(0x00000000, 0x00000000, 0x00000000, 0x00000000), 1, 1/*broken*/,
       "1998/02/09 06:49:00", 3144, "HP-Microsoft sRGB v2 media-relative")
};

static int
png_compare_ICC_profile_with_sRGB(png_const_structrp png_ptr,
    png_const_bytep profile, uLong adler)
{
   /* The quick check is to verify just the MD5 signature and trust the
    * rest of the data.  Because the profile has already been verified for
    * correctness this is safe.  png_colorspace_set_sRGB will check the 'intent'
    * field too, so if the profile has been edited with an intent not defined
    * by sRGB (but maybe defined by a later ICC specification) the read of
    * the profile will fail at that point.
    */

   png_uint_32 length = 0;
   png_uint_32 intent = 0x10000; /* invalid */
#if PNG_sRGB_PROFILE_CHECKS > 1
   uLong crc = 0; /* the value for 0 length data */
#endif
   unsigned int i;

#ifdef PNG_SET_OPTION_SUPPORTED
   /* First see if PNG_SKIP_sRGB_CHECK_PROFILE has been set to "on" */
   if (((png_ptr->options >> PNG_SKIP_sRGB_CHECK_PROFILE) & 3) ==
               PNG_OPTION_ON)
      return 0;
#endif

   for (i=0; i < (sizeof png_sRGB_checks) / (sizeof png_sRGB_checks[0]); ++i)
   {
      if (png_get_uint_32(profile+84) == png_sRGB_checks[i].md5[0] &&
         png_get_uint_32(profile+88) == png_sRGB_checks[i].md5[1] &&
         png_get_uint_32(profile+92) == png_sRGB_checks[i].md5[2] &&
         png_get_uint_32(profile+96) == png_sRGB_checks[i].md5[3])
      {
         /* This may be one of the old HP profiles without an MD5, in that
          * case we can only use the length and Adler32 (note that these
          * are not used by default if there is an MD5!)
          */
#        if PNG_sRGB_PROFILE_CHECKS == 0
            if (png_sRGB_checks[i].have_md5 != 0)
               return 1+png_sRGB_checks[i].is_broken;
#        endif

         /* Profile is unsigned or more checks have been configured in. */
         if (length == 0)
         {
            length = png_get_uint_32(profile);
            intent = png_get_uint_32(profile+64);
         }

         /* Length *and* intent must match */
         if (length == (png_uint_32) png_sRGB_checks[i].length &&
            intent == (png_uint_32) png_sRGB_checks[i].intent)
         {
            /* Now calculate the adler32 if not done already. */
            if (adler == 0)
            {
               adler = adler32(0, NULL, 0);
               adler = adler32(adler, profile, length);
            }

            if (adler == png_sRGB_checks[i].adler)
            {
               /* These basic checks suggest that the data has not been
                * modified, but if the check level is more than 1 perform
                * our own crc32 checksum on the data.
                */
#              if PNG_sRGB_PROFILE_CHECKS > 1
                  if (crc == 0)
                  {
                     crc = crc32(0, NULL, 0);
                     crc = crc32(crc, profile, length);
                  }

                  /* So this check must pass for the 'return' below to happen.
                   */
                  if (crc == png_sRGB_checks[i].crc)
#              endif
               {
                  if (png_sRGB_checks[i].is_broken != 0)
                  {
                     /* These profiles are known to have bad data that may cause
                      * problems if they are used, therefore attempt to
                      * discourage their use, skip the 'have_md5' warning below,
                      * which is made irrelevant by this error.
                      */
                     png_chunk_report(png_ptr, "known incorrect sRGB profile",
                         PNG_CHUNK_ERROR);
                  }

                  /* Warn that this being done; this isn't even an error since
                   * the profile is perfectly valid, but it would be nice if
                   * people used the up-to-date ones.
                   */
                  else if (png_sRGB_checks[i].have_md5 == 0)
                  {
                     png_chunk_report(png_ptr,
                         "out-of-date sRGB profile with no signature",
                         PNG_CHUNK_WARNING);
                  }

                  return 1+png_sRGB_checks[i].is_broken;
               }
            }

# if PNG_sRGB_PROFILE_CHECKS > 0
         /* The signature matched, but the profile had been changed in some
          * way.  This probably indicates a data error or uninformed hacking.
          * Fall through to "no match".
          */
         png_chunk_report(png_ptr,
             "Not recognizing known sRGB profile that has been edited",
             PNG_CHUNK_WARNING);
         break;
# endif
         }
      }
   }

   return 0; /* no match */
}

void /* PRIVATE */
png_icc_set_sRGB(png_const_structrp png_ptr,
    png_colorspacerp colorspace, png_const_bytep profile, uLong adler)
{
   /* Is this profile one of the known ICC sRGB profiles?  If it is, just set
    * the sRGB information.
    */
   if (png_compare_ICC_profile_with_sRGB(png_ptr, profile, adler) != 0)
      (void)png_colorspace_set_sRGB(png_ptr, colorspace,
         (int)/*already checked*/png_get_uint_32(profile+64));
}
#endif /* PNG_sRGB_PROFILE_CHECKS >= 0 */
#endif /* sRGB */

int /* PRIVATE */
png_colorspace_set_ICC(png_const_structrp png_ptr, png_colorspacerp colorspace,
    png_const_charp name, png_uint_32 profile_length, png_const_bytep profile,
    int color_type)
{
   if ((colorspace->flags & PNG_COLORSPACE_INVALID) != 0)
      return 0;

   if (icc_check_length(png_ptr, colorspace, name, profile_length) != 0 &&
       png_icc_check_header(png_ptr, colorspace, name, profile_length, profile,
           color_type) != 0 &&
       png_icc_check_tag_table(png_ptr, colorspace, name, profile_length,
           profile) != 0)
   {
#     if defined(PNG_sRGB_SUPPORTED) && PNG_sRGB_PROFILE_CHECKS >= 0
         /* If no sRGB support, don't try storing sRGB information */
         png_icc_set_sRGB(png_ptr, colorspace, profile, 0);
#     endif
      return 1;
   }

   /* Failure case */
   return 0;
}
#endif /* iCCP */

#ifdef PNG_READ_RGB_TO_GRAY_SUPPORTED
void /* PRIVATE */
png_colorspace_set_rgb_coefficients(png_structrp png_ptr)
{
   /* Set the rgb_to_gray coefficients from the colorspace. */
   if (png_ptr->rgb_to_gray_coefficients_set == 0 &&
      (png_ptr->colorspace.flags & PNG_COLORSPACE_HAVE_ENDPOINTS) != 0)
   {
      /* png_set_background has not been called, get the coefficients from the Y
       * values of the colorspace colorants.
       */
      png_fixed_point r = png_ptr->colorspace.end_points_XYZ.red_Y;
      png_fixed_point g = png_ptr->colorspace.end_points_XYZ.green_Y;
      png_fixed_point b = png_ptr->colorspace.end_points_XYZ.blue_Y;
      png_fixed_point total = r+g+b;

      if (total > 0 &&
         r >= 0 && png_muldiv(&r, r, 32768, total) && r >= 0 && r <= 32768 &&
         g >= 0 && png_muldiv(&g, g, 32768, total) && g >= 0 && g <= 32768 &&
         b >= 0 && png_muldiv(&b, b, 32768, total) && b >= 0 && b <= 32768 &&
         r+g+b <= 32769)
      {
         /* We allow 0 coefficients here.  r+g+b may be 32769 if two or
          * all of the coefficients were rounded up.  Handle this by
          * reducing the *largest* coefficient by 1; this matches the
          * approach used for the default coefficients in pngrtran.c
          */
         int add = 0;

         if (r+g+b > 32768)
            add = -1;
         else if (r+g+b < 32768)
            add = 1;

         if (add != 0)
         {
            if (g >= r && g >= b)
               g += add;
            else if (r >= g && r >= b)
               r += add;
            else
               b += add;
         }

         /* Check for an internal error. */
         if (r+g+b != 32768)
            png_error(png_ptr,
                "internal error handling cHRM coefficients");

         else
         {
            png_ptr->rgb_to_gray_red_coeff   = (png_uint_16)r;
            png_ptr->rgb_to_gray_green_coeff = (png_uint_16)g;
         }
      }

      /* This is a png_error at present even though it could be ignored -
       * it should never happen, but it is important that if it does, the
       * bug is fixed.
       */
      else
         png_error(png_ptr, "internal error handling cHRM->XYZ");
   }
}
#endif /* READ_RGB_TO_GRAY */

#endif /* COLORSPACE */

#ifdef __GNUC__
/* This exists solely to work round a warning from GNU C. */
static int /* PRIVATE */
png_gt(size_t a, size_t b)
{
   return a > b;
}
#else
#   define png_gt(a,b) ((a) > (b))
#endif

void /* PRIVATE */
png_check_IHDR(png_const_structrp png_ptr,
    png_uint_32 width, png_uint_32 height, int bit_depth,
    int color_type, int interlace_type, int compression_type,
    int filter_type)
{
   int error = 0;

   /* Check for width and height valid values */
   if (width == 0)
   {
      png_warning(png_ptr, "Image width is zero in IHDR");
      error = 1;
   }

   if (width > PNG_UINT_31_MAX)
   {
      png_warning(png_ptr, "Invalid image width in IHDR");
      error = 1;
   }

   if (png_gt(((width + 7) & (~7U)),
       ((PNG_SIZE_MAX
           - 48        /* big_row_buf hack */
           - 1)        /* filter byte */
           / 8)        /* 8-byte RGBA pixels */
           - 1))       /* extra max_pixel_depth pad */
   {
      /* The size of the row must be within the limits of this architecture.
       * Because the read code can perform arbitrary transformations the
       * maximum size is checked here.  Because the code in png_read_start_row
       * adds extra space "for safety's sake" in several places a conservative
       * limit is used here.
       *
       * NOTE: it would be far better to check the size that is actually used,
       * but the effect in the real world is minor and the changes are more
       * extensive, therefore much more dangerous and much more difficult to
       * write in a way that avoids compiler warnings.
       */
      png_warning(png_ptr, "Image width is too large for this architecture");
      error = 1;
   }

#ifdef PNG_SET_USER_LIMITS_SUPPORTED
   if (width > png_ptr->user_width_max)
#else
   if (width > PNG_USER_WIDTH_MAX)
#endif
   {
      png_warning(png_ptr, "Image width exceeds user limit in IHDR");
      error = 1;
   }

   if (height == 0)
   {
      png_warning(png_ptr, "Image height is zero in IHDR");
      error = 1;
   }

   if (height > PNG_UINT_31_MAX)
   {
      png_warning(png_ptr, "Invalid image height in IHDR");
      error = 1;
   }

#ifdef PNG_SET_USER_LIMITS_SUPPORTED
   if (height > png_ptr->user_height_max)
#else
   if (height > PNG_USER_HEIGHT_MAX)
#endif
   {
      png_warning(png_ptr, "Image height exceeds user limit in IHDR");
      error = 1;
   }

   /* Check other values */
   if (bit_depth != 1 && bit_depth != 2 && bit_depth != 4 &&
       bit_depth != 8 && bit_depth != 16)
   {
      png_warning(png_ptr, "Invalid bit depth in IHDR");
      error = 1;
   }

   if (color_type < 0 || color_type == 1 ||
       color_type == 5 || color_type > 6)
   {
      png_warning(png_ptr, "Invalid color type in IHDR");
      error = 1;
   }

   if (((color_type == PNG_COLOR_TYPE_PALETTE) && bit_depth > 8) ||
       ((color_type == PNG_COLOR_TYPE_RGB ||
         color_type == PNG_COLOR_TYPE_GRAY_ALPHA ||
         color_type == PNG_COLOR_TYPE_RGB_ALPHA) && bit_depth < 8))
   {
      png_warning(png_ptr, "Invalid color type/bit depth combination in IHDR");
      error = 1;
   }

   if (interlace_type >= PNG_INTERLACE_LAST)
   {
      png_warning(png_ptr, "Unknown interlace method in IHDR");
      error = 1;
   }

   if (compression_type != PNG_COMPRESSION_TYPE_BASE)
   {
      png_warning(png_ptr, "Unknown compression method in IHDR");
      error = 1;
   }

#ifdef PNG_MNG_FEATURES_SUPPORTED
   /* Accept filter_method 64 (intrapixel differencing) only if
    * 1. Libpng was compiled with PNG_MNG_FEATURES_SUPPORTED and
    * 2. Libpng did not read a PNG signature (this filter_method is only
    *    used in PNG datastreams that are embedded in MNG datastreams) and
    * 3. The application called png_permit_mng_features with a mask that
    *    included PNG_FLAG_MNG_FILTER_64 and
    * 4. The filter_method is 64 and
    * 5. The color_type is RGB or RGBA
    */
   if ((png_ptr->mode & PNG_HAVE_PNG_SIGNATURE) != 0 &&
       png_ptr->mng_features_permitted != 0)
      png_warning(png_ptr, "MNG features are not allowed in a PNG datastream");

   if (filter_type != PNG_FILTER_TYPE_BASE)
   {
      if (!((png_ptr->mng_features_permitted & PNG_FLAG_MNG_FILTER_64) != 0 &&
          (filter_type == PNG_INTRAPIXEL_DIFFERENCING) &&
          ((png_ptr->mode & PNG_HAVE_PNG_SIGNATURE) == 0) &&
          (color_type == PNG_COLOR_TYPE_RGB ||
          color_type == PNG_COLOR_TYPE_RGB_ALPHA)))
      {
         png_warning(png_ptr, "Unknown filter method in IHDR");
         error = 1;
      }

      if ((png_ptr->mode & PNG_HAVE_PNG_SIGNATURE) != 0)
      {
         png_warning(png_ptr, "Invalid filter method in IHDR");
         error = 1;
      }
   }

#else
   if (filter_type != PNG_FILTER_TYPE_BASE)
   {
      png_warning(png_ptr, "Unknown filter method in IHDR");
      error = 1;
   }
#endif

   if (error == 1)
      png_error(png_ptr, "Invalid IHDR data");
}

#if defined(PNG_sCAL_SUPPORTED) || defined(PNG_pCAL_SUPPORTED)
/* ASCII to fp functions */
/* Check an ASCII formatted floating point value, see the more detailed
 * comments in pngpriv.h
 */
/* The following is used internally to preserve the sticky flags */
#define png_fp_add(state, flags) ((state) |= (flags))
#define png_fp_set(state, value) ((state) = (value) | ((state) & PNG_FP_STICKY))

int /* PRIVATE */
<<<<<<< HEAD
png_check_fp_number(png_const_charp string, png_size_t size, int *statep,
=======
png_check_fp_number(png_const_charp string, size_t size, int *statep,
>>>>>>> 05e34adb
    png_size_tp whereami)
{
   int state = *statep;
   size_t i = *whereami;

   while (i < size)
   {
      int type;
      /* First find the type of the next character */
      switch (string[i])
      {
      case 43:  type = PNG_FP_SAW_SIGN;                   break;
      case 45:  type = PNG_FP_SAW_SIGN + PNG_FP_NEGATIVE; break;
      case 46:  type = PNG_FP_SAW_DOT;                    break;
      case 48:  type = PNG_FP_SAW_DIGIT;                  break;
      case 49: case 50: case 51: case 52:
      case 53: case 54: case 55: case 56:
      case 57:  type = PNG_FP_SAW_DIGIT + PNG_FP_NONZERO; break;
      case 69:
      case 101: type = PNG_FP_SAW_E;                      break;
      default:  goto PNG_FP_End;
      }

      /* Now deal with this type according to the current
       * state, the type is arranged to not overlap the
       * bits of the PNG_FP_STATE.
       */
      switch ((state & PNG_FP_STATE) + (type & PNG_FP_SAW_ANY))
      {
      case PNG_FP_INTEGER + PNG_FP_SAW_SIGN:
         if ((state & PNG_FP_SAW_ANY) != 0)
            goto PNG_FP_End; /* not a part of the number */

         png_fp_add(state, type);
         break;

      case PNG_FP_INTEGER + PNG_FP_SAW_DOT:
         /* Ok as trailer, ok as lead of fraction. */
         if ((state & PNG_FP_SAW_DOT) != 0) /* two dots */
            goto PNG_FP_End;

         else if ((state & PNG_FP_SAW_DIGIT) != 0) /* trailing dot? */
            png_fp_add(state, type);

         else
            png_fp_set(state, PNG_FP_FRACTION | type);

         break;

      case PNG_FP_INTEGER + PNG_FP_SAW_DIGIT:
         if ((state & PNG_FP_SAW_DOT) != 0) /* delayed fraction */
            png_fp_set(state, PNG_FP_FRACTION | PNG_FP_SAW_DOT);

         png_fp_add(state, type | PNG_FP_WAS_VALID);

         break;

      case PNG_FP_INTEGER + PNG_FP_SAW_E:
         if ((state & PNG_FP_SAW_DIGIT) == 0)
            goto PNG_FP_End;

         png_fp_set(state, PNG_FP_EXPONENT);

         break;

   /* case PNG_FP_FRACTION + PNG_FP_SAW_SIGN:
         goto PNG_FP_End; ** no sign in fraction */

   /* case PNG_FP_FRACTION + PNG_FP_SAW_DOT:
         goto PNG_FP_End; ** Because SAW_DOT is always set */

      case PNG_FP_FRACTION + PNG_FP_SAW_DIGIT:
         png_fp_add(state, type | PNG_FP_WAS_VALID);
         break;

      case PNG_FP_FRACTION + PNG_FP_SAW_E:
         /* This is correct because the trailing '.' on an
          * integer is handled above - so we can only get here
          * with the sequence ".E" (with no preceding digits).
          */
         if ((state & PNG_FP_SAW_DIGIT) == 0)
            goto PNG_FP_End;

         png_fp_set(state, PNG_FP_EXPONENT);

         break;

      case PNG_FP_EXPONENT + PNG_FP_SAW_SIGN:
         if ((state & PNG_FP_SAW_ANY) != 0)
            goto PNG_FP_End; /* not a part of the number */

         png_fp_add(state, PNG_FP_SAW_SIGN);

         break;

   /* case PNG_FP_EXPONENT + PNG_FP_SAW_DOT:
         goto PNG_FP_End; */

      case PNG_FP_EXPONENT + PNG_FP_SAW_DIGIT:
         png_fp_add(state, PNG_FP_SAW_DIGIT | PNG_FP_WAS_VALID);

         break;

   /* case PNG_FP_EXPONEXT + PNG_FP_SAW_E:
         goto PNG_FP_End; */

      default: goto PNG_FP_End; /* I.e. break 2 */
      }

      /* The character seems ok, continue. */
      ++i;
   }

PNG_FP_End:
   /* Here at the end, update the state and return the correct
    * return code.
    */
   *statep = state;
   *whereami = i;

   return (state & PNG_FP_SAW_DIGIT) != 0;
}


/* The same but for a complete string. */
int
png_check_fp_string(png_const_charp string, size_t size)
{
   int        state=0;
   size_t char_index=0;

   if (png_check_fp_number(string, size, &state, &char_index) != 0 &&
      (char_index == size || string[char_index] == 0))
      return state /* must be non-zero - see above */;

   return 0; /* i.e. fail */
}
#endif /* pCAL || sCAL */

#ifdef PNG_sCAL_SUPPORTED
#  ifdef PNG_FLOATING_POINT_SUPPORTED
/* Utility used below - a simple accurate power of ten from an integral
 * exponent.
 */
static double
png_pow10(int power)
{
   int recip = 0;
   double d = 1;

   /* Handle negative exponent with a reciprocal at the end because
    * 10 is exact whereas .1 is inexact in base 2
    */
   if (power < 0)
   {
      if (power < DBL_MIN_10_EXP) return 0;
      recip = 1; power = -power;
   }

   if (power > 0)
   {
      /* Decompose power bitwise. */
      double mult = 10;
      do
      {
         if (power & 1) d *= mult;
         mult *= mult;
         power >>= 1;
      }
      while (power > 0);

      if (recip != 0) d = 1/d;
   }
   /* else power is 0 and d is 1 */

   return d;
}

/* Function to format a floating point value in ASCII with a given
 * precision.
 */
#if GCC_STRICT_OVERFLOW
#pragma GCC diagnostic push
/* The problem arises below with exp_b10, which can never overflow because it
 * comes, originally, from frexp and is therefore limited to a range which is
 * typically +/-710 (log2(DBL_MAX)/log2(DBL_MIN)).
 */
#pragma GCC diagnostic warning "-Wstrict-overflow=2"
#endif /* GCC_STRICT_OVERFLOW */
void /* PRIVATE */
png_ascii_from_fp(png_const_structrp png_ptr, png_charp ascii, size_t size,
    double fp, unsigned int precision)
{
   /* We use standard functions from math.h, but not printf because
    * that would require stdio.  The caller must supply a buffer of
    * sufficient size or we will png_error.  The tests on size and
    * the space in ascii[] consumed are indicated below.
    */
   if (precision < 1)
      precision = DBL_DIG;

   /* Enforce the limit of the implementation precision too. */
   if (precision > DBL_DIG+1)
      precision = DBL_DIG+1;

   /* Basic sanity checks */
   if (size >= precision+5) /* See the requirements below. */
   {
      if (fp < 0)
      {
         fp = -fp;
         *ascii++ = 45; /* '-'  PLUS 1 TOTAL 1 */
         --size;
      }

      if (fp >= DBL_MIN && fp <= DBL_MAX)
      {
         int exp_b10;   /* A base 10 exponent */
         double base;   /* 10^exp_b10 */

         /* First extract a base 10 exponent of the number,
          * the calculation below rounds down when converting
          * from base 2 to base 10 (multiply by log10(2) -
          * 0.3010, but 77/256 is 0.3008, so exp_b10 needs to
          * be increased.  Note that the arithmetic shift
          * performs a floor() unlike C arithmetic - using a
          * C multiply would break the following for negative
          * exponents.
          */
         (void)frexp(fp, &exp_b10); /* exponent to base 2 */

         exp_b10 = (exp_b10 * 77) >> 8; /* <= exponent to base 10 */

         /* Avoid underflow here. */
         base = png_pow10(exp_b10); /* May underflow */

         while (base < DBL_MIN || base < fp)
         {
            /* And this may overflow. */
            double test = png_pow10(exp_b10+1);

            if (test <= DBL_MAX)
            {
               ++exp_b10; base = test;
            }

            else
               break;
         }

         /* Normalize fp and correct exp_b10, after this fp is in the
          * range [.1,1) and exp_b10 is both the exponent and the digit
          * *before* which the decimal point should be inserted
          * (starting with 0 for the first digit).  Note that this
          * works even if 10^exp_b10 is out of range because of the
          * test on DBL_MAX above.
          */
         fp /= base;
         while (fp >= 1)
         {
            fp /= 10; ++exp_b10;
         }

         /* Because of the code above fp may, at this point, be
          * less than .1, this is ok because the code below can
          * handle the leading zeros this generates, so no attempt
          * is made to correct that here.
          */

         {
            unsigned int czero, clead, cdigits;
            char exponent[10];

            /* Allow up to two leading zeros - this will not lengthen
             * the number compared to using E-n.
             */
            if (exp_b10 < 0 && exp_b10 > -3) /* PLUS 3 TOTAL 4 */
            {
               czero = 0U-exp_b10; /* PLUS 2 digits: TOTAL 3 */
               exp_b10 = 0;      /* Dot added below before first output. */
            }
            else
               czero = 0;    /* No zeros to add */

            /* Generate the digit list, stripping trailing zeros and
             * inserting a '.' before a digit if the exponent is 0.
             */
            clead = czero; /* Count of leading zeros */
            cdigits = 0;   /* Count of digits in list. */

            do
            {
               double d;

               fp *= 10;
               /* Use modf here, not floor and subtract, so that
                * the separation is done in one step.  At the end
                * of the loop don't break the number into parts so
                * that the final digit is rounded.
                */
               if (cdigits+czero+1 < precision+clead)
                  fp = modf(fp, &d);

               else
               {
                  d = floor(fp + .5);

                  if (d > 9)
                  {
                     /* Rounding up to 10, handle that here. */
                     if (czero > 0)
                     {
                        --czero; d = 1;
                        if (cdigits == 0) --clead;
                     }
                     else
                     {
                        while (cdigits > 0 && d > 9)
                        {
                           int ch = *--ascii;

                           if (exp_b10 != (-1))
                              ++exp_b10;

                           else if (ch == 46)
                           {
                              ch = *--ascii; ++size;
                              /* Advance exp_b10 to '1', so that the
                               * decimal point happens after the
                               * previous digit.
                               */
                              exp_b10 = 1;
                           }

                           --cdigits;
                           d = ch - 47;  /* I.e. 1+(ch-48) */
                        }

                        /* Did we reach the beginning? If so adjust the
                         * exponent but take into account the leading
                         * decimal point.
                         */
                        if (d > 9)  /* cdigits == 0 */
                        {
                           if (exp_b10 == (-1))
                           {
                              /* Leading decimal point (plus zeros?), if
                               * we lose the decimal point here it must
                               * be reentered below.
                               */
                              int ch = *--ascii;

                              if (ch == 46)
                              {
                                 ++size; exp_b10 = 1;
                              }

                              /* Else lost a leading zero, so 'exp_b10' is
                               * still ok at (-1)
                               */
                           }
                           else
                              ++exp_b10;

                           /* In all cases we output a '1' */
                           d = 1;
                        }
                     }
                  }
                  fp = 0; /* Guarantees termination below. */
               }

               if (d == 0)
               {
                  ++czero;
                  if (cdigits == 0) ++clead;
               }
               else
               {
                  /* Included embedded zeros in the digit count. */
                  cdigits += czero - clead;
                  clead = 0;

                  while (czero > 0)
                  {
                     /* exp_b10 == (-1) means we just output the decimal
                      * place - after the DP don't adjust 'exp_b10' any
                      * more!
                      */
                     if (exp_b10 != (-1))
                     {
                        if (exp_b10 == 0)
                        {
                           *ascii++ = 46; --size;
                        }
                        /* PLUS 1: TOTAL 4 */
                        --exp_b10;
                     }
                     *ascii++ = 48; --czero;
                  }

                  if (exp_b10 != (-1))
                  {
                     if (exp_b10 == 0)
                     {
                        *ascii++ = 46; --size; /* counted above */
                     }

                     --exp_b10;
                  }
                  *ascii++ = (char)(48 + (int)d); ++cdigits;
               }
            }
            while (cdigits+czero < precision+clead && fp > DBL_MIN);

            /* The total output count (max) is now 4+precision */

            /* Check for an exponent, if we don't need one we are
<<<<<<< HEAD
             * done and just need to terminate the string.  At
             * this point exp_b10==(-1) is effectively a flag - it got
             * to '-1' because of the decrement after outputting
             * the decimal point above (the exponent required is
             * *not* -1!)
=======
             * done and just need to terminate the string.  At this
             * point, exp_b10==(-1) is effectively a flag: it got
             * to '-1' because of the decrement, after outputting
             * the decimal point above. (The exponent required is
             * *not* -1.)
>>>>>>> 05e34adb
             */
            if (exp_b10 >= (-1) && exp_b10 <= 2)
            {
               /* The following only happens if we didn't output the
                * leading zeros above for negative exponent, so this
                * doesn't add to the digit requirement.  Note that the
                * two zeros here can only be output if the two leading
                * zeros were *not* output, so this doesn't increase
                * the output count.
                */
               while (exp_b10-- > 0) *ascii++ = 48;

               *ascii = 0;

               /* Total buffer requirement (including the '\0') is
                * 5+precision - see check at the start.
                */
               return;
            }

            /* Here if an exponent is required, adjust size for
             * the digits we output but did not count.  The total
             * digit output here so far is at most 1+precision - no
             * decimal point and no leading or trailing zeros have
             * been output.
             */
            size -= cdigits;

            *ascii++ = 69; --size;    /* 'E': PLUS 1 TOTAL 2+precision */

            /* The following use of an unsigned temporary avoids ambiguities in
             * the signed arithmetic on exp_b10 and permits GCC at least to do
             * better optimization.
             */
            {
               unsigned int uexp_b10;

               if (exp_b10 < 0)
               {
                  *ascii++ = 45; --size; /* '-': PLUS 1 TOTAL 3+precision */
                  uexp_b10 = 0U-exp_b10;
               }

               else
                  uexp_b10 = 0U+exp_b10;

               cdigits = 0;

               while (uexp_b10 > 0)
               {
                  exponent[cdigits++] = (char)(48 + uexp_b10 % 10);
                  uexp_b10 /= 10;
               }
            }

            /* Need another size check here for the exponent digits, so
             * this need not be considered above.
             */
            if (size > cdigits)
            {
               while (cdigits > 0) *ascii++ = exponent[--cdigits];

               *ascii = 0;

               return;
            }
         }
      }
      else if (!(fp >= DBL_MIN))
      {
         *ascii++ = 48; /* '0' */
         *ascii = 0;
         return;
      }
      else
      {
         *ascii++ = 105; /* 'i' */
         *ascii++ = 110; /* 'n' */
         *ascii++ = 102; /* 'f' */
         *ascii = 0;
         return;
      }
   }

   /* Here on buffer too small. */
   png_error(png_ptr, "ASCII conversion buffer too small");
}
#if GCC_STRICT_OVERFLOW
#pragma GCC diagnostic pop
#endif /* GCC_STRICT_OVERFLOW */

#  endif /* FLOATING_POINT */

#  ifdef PNG_FIXED_POINT_SUPPORTED
/* Function to format a fixed point value in ASCII.
 */
void /* PRIVATE */
png_ascii_from_fixed(png_const_structrp png_ptr, png_charp ascii,
    size_t size, png_fixed_point fp)
{
   /* Require space for 10 decimal digits, a decimal point, a minus sign and a
    * trailing \0, 13 characters:
    */
   if (size > 12)
   {
      png_uint_32 num;

      /* Avoid overflow here on the minimum integer. */
      if (fp < 0)
      {
         *ascii++ = 45; num = (png_uint_32)(-fp);
      }
      else
         num = (png_uint_32)fp;

      if (num <= 0x80000000) /* else overflowed */
      {
         unsigned int ndigits = 0, first = 16 /* flag value */;
         char digits[10];

         while (num)
         {
            /* Split the low digit off num: */
            unsigned int tmp = num/10;
            num -= tmp*10;
            digits[ndigits++] = (char)(48 + num);
            /* Record the first non-zero digit, note that this is a number
             * starting at 1, it's not actually the array index.
             */
            if (first == 16 && num > 0)
               first = ndigits;
            num = tmp;
         }

         if (ndigits > 0)
         {
            while (ndigits > 5) *ascii++ = digits[--ndigits];
            /* The remaining digits are fractional digits, ndigits is '5' or
             * smaller at this point.  It is certainly not zero.  Check for a
             * non-zero fractional digit:
             */
            if (first <= 5)
            {
               unsigned int i;
               *ascii++ = 46; /* decimal point */
               /* ndigits may be <5 for small numbers, output leading zeros
                * then ndigits digits to first:
                */
               i = 5;
               while (ndigits < i)
               {
                  *ascii++ = 48; --i;
               }
               while (ndigits >= first) *ascii++ = digits[--ndigits];
               /* Don't output the trailing zeros! */
            }
         }
         else
            *ascii++ = 48;

         /* And null terminate the string: */
         *ascii = 0;
         return;
      }
   }

   /* Here on buffer too small. */
   png_error(png_ptr, "ASCII conversion buffer too small");
}
#   endif /* FIXED_POINT */
#endif /* SCAL */

#if defined(PNG_FLOATING_POINT_SUPPORTED) && \
   !defined(PNG_FIXED_POINT_MACRO_SUPPORTED) && \
   (defined(PNG_gAMA_SUPPORTED) || defined(PNG_cHRM_SUPPORTED) || \
   defined(PNG_sCAL_SUPPORTED) || defined(PNG_READ_BACKGROUND_SUPPORTED) || \
   defined(PNG_READ_RGB_TO_GRAY_SUPPORTED)) || \
   (defined(PNG_sCAL_SUPPORTED) && \
   defined(PNG_FLOATING_ARITHMETIC_SUPPORTED))
png_fixed_point
png_fixed(png_const_structrp png_ptr, double fp, png_const_charp text)
{
   double r = floor(100000 * fp + .5);

   if (r > 2147483647. || r < -2147483648.)
      png_fixed_error(png_ptr, text);

#  ifndef PNG_ERROR_TEXT_SUPPORTED
   PNG_UNUSED(text)
#  endif

   return (png_fixed_point)r;
}
#endif

#if defined(PNG_GAMMA_SUPPORTED) || defined(PNG_COLORSPACE_SUPPORTED) ||\
    defined(PNG_INCH_CONVERSIONS_SUPPORTED) || defined(PNG_READ_pHYs_SUPPORTED)
/* muldiv functions */
/* This API takes signed arguments and rounds the result to the nearest
 * integer (or, for a fixed point number - the standard argument - to
 * the nearest .00001).  Overflow and divide by zero are signalled in
 * the result, a boolean - true on success, false on overflow.
 */
#if GCC_STRICT_OVERFLOW /* from above */
/* It is not obvious which comparison below gets optimized in such a way that
 * signed overflow would change the result; looking through the code does not
 * reveal any tests which have the form GCC complains about, so presumably the
 * optimizer is moving an add or subtract into the 'if' somewhere.
 */
#pragma GCC diagnostic push
#pragma GCC diagnostic warning "-Wstrict-overflow=2"
#endif /* GCC_STRICT_OVERFLOW */
int
png_muldiv(png_fixed_point_p res, png_fixed_point a, png_int_32 times,
    png_int_32 divisor)
{
   /* Return a * times / divisor, rounded. */
   if (divisor != 0)
   {
      if (a == 0 || times == 0)
      {
         *res = 0;
         return 1;
      }
      else
      {
#ifdef PNG_FLOATING_ARITHMETIC_SUPPORTED
         double r = a;
         r *= times;
         r /= divisor;
         r = floor(r+.5);

         /* A png_fixed_point is a 32-bit integer. */
         if (r <= 2147483647. && r >= -2147483648.)
         {
            *res = (png_fixed_point)r;
            return 1;
         }
#else
         int negative = 0;
         png_uint_32 A, T, D;
         png_uint_32 s16, s32, s00;

         if (a < 0)
            negative = 1, A = -a;
         else
            A = a;

         if (times < 0)
            negative = !negative, T = -times;
         else
            T = times;

         if (divisor < 0)
            negative = !negative, D = -divisor;
         else
            D = divisor;

         /* Following can't overflow because the arguments only
          * have 31 bits each, however the result may be 32 bits.
          */
         s16 = (A >> 16) * (T & 0xffff) +
                           (A & 0xffff) * (T >> 16);
         /* Can't overflow because the a*times bit is only 30
          * bits at most.
          */
         s32 = (A >> 16) * (T >> 16) + (s16 >> 16);
         s00 = (A & 0xffff) * (T & 0xffff);

         s16 = (s16 & 0xffff) << 16;
         s00 += s16;

         if (s00 < s16)
            ++s32; /* carry */

         if (s32 < D) /* else overflow */
         {
            /* s32.s00 is now the 64-bit product, do a standard
             * division, we know that s32 < D, so the maximum
             * required shift is 31.
             */
            int bitshift = 32;
            png_fixed_point result = 0; /* NOTE: signed */

            while (--bitshift >= 0)
            {
               png_uint_32 d32, d00;

               if (bitshift > 0)
                  d32 = D >> (32-bitshift), d00 = D << bitshift;

               else
                  d32 = 0, d00 = D;

               if (s32 > d32)
               {
                  if (s00 < d00) --s32; /* carry */
                  s32 -= d32, s00 -= d00, result += 1<<bitshift;
               }

               else
                  if (s32 == d32 && s00 >= d00)
                     s32 = 0, s00 -= d00, result += 1<<bitshift;
            }

            /* Handle the rounding. */
            if (s00 >= (D >> 1))
               ++result;

            if (negative != 0)
               result = -result;

            /* Check for overflow. */
            if ((negative != 0 && result <= 0) ||
                (negative == 0 && result >= 0))
            {
               *res = result;
               return 1;
            }
         }
#endif
      }
   }

   return 0;
}
#if GCC_STRICT_OVERFLOW
#pragma GCC diagnostic pop
#endif /* GCC_STRICT_OVERFLOW */
#endif /* READ_GAMMA || INCH_CONVERSIONS */

#if defined(PNG_READ_GAMMA_SUPPORTED) || defined(PNG_INCH_CONVERSIONS_SUPPORTED)
/* The following is for when the caller doesn't much care about the
 * result.
 */
png_fixed_point
png_muldiv_warn(png_const_structrp png_ptr, png_fixed_point a, png_int_32 times,
    png_int_32 divisor)
{
   png_fixed_point result;

   if (png_muldiv(&result, a, times, divisor) != 0)
      return result;

   png_warning(png_ptr, "fixed point overflow ignored");
   return 0;
}
#endif

#ifdef PNG_GAMMA_SUPPORTED /* more fixed point functions for gamma */
/* Calculate a reciprocal, return 0 on div-by-zero or overflow. */
png_fixed_point
png_reciprocal(png_fixed_point a)
{
#ifdef PNG_FLOATING_ARITHMETIC_SUPPORTED
   double r = floor(1E10/a+.5);

   if (r <= 2147483647. && r >= -2147483648.)
      return (png_fixed_point)r;
#else
   png_fixed_point res;

   if (png_muldiv(&res, 100000, 100000, a) != 0)
      return res;
#endif

   return 0; /* error/overflow */
}

/* This is the shared test on whether a gamma value is 'significant' - whether
 * it is worth doing gamma correction.
 */
int /* PRIVATE */
png_gamma_significant(png_fixed_point gamma_val)
{
   return gamma_val < PNG_FP_1 - PNG_GAMMA_THRESHOLD_FIXED ||
       gamma_val > PNG_FP_1 + PNG_GAMMA_THRESHOLD_FIXED;
}
#endif

#ifdef PNG_READ_GAMMA_SUPPORTED
#ifdef PNG_16BIT_SUPPORTED
/* A local convenience routine. */
static png_fixed_point
png_product2(png_fixed_point a, png_fixed_point b)
{
   /* The required result is 1/a * 1/b; the following preserves accuracy. */
#ifdef PNG_FLOATING_ARITHMETIC_SUPPORTED
   double r = a * 1E-5;
   r *= b;
   r = floor(r+.5);

   if (r <= 2147483647. && r >= -2147483648.)
      return (png_fixed_point)r;
#else
   png_fixed_point res;

   if (png_muldiv(&res, a, b, 100000) != 0)
      return res;
#endif

   return 0; /* overflow */
}
#endif /* 16BIT */

/* The inverse of the above. */
png_fixed_point
png_reciprocal2(png_fixed_point a, png_fixed_point b)
{
   /* The required result is 1/a * 1/b; the following preserves accuracy. */
#ifdef PNG_FLOATING_ARITHMETIC_SUPPORTED
   if (a != 0 && b != 0)
   {
      double r = 1E15/a;
      r /= b;
      r = floor(r+.5);

      if (r <= 2147483647. && r >= -2147483648.)
         return (png_fixed_point)r;
   }
#else
   /* This may overflow because the range of png_fixed_point isn't symmetric,
    * but this API is only used for the product of file and screen gamma so it
    * doesn't matter that the smallest number it can produce is 1/21474, not
    * 1/100000
    */
   png_fixed_point res = png_product2(a, b);

   if (res != 0)
      return png_reciprocal(res);
#endif

   return 0; /* overflow */
}
#endif /* READ_GAMMA */

#ifdef PNG_READ_GAMMA_SUPPORTED /* gamma table code */
#ifndef PNG_FLOATING_ARITHMETIC_SUPPORTED
/* Fixed point gamma.
 *
 * The code to calculate the tables used below can be found in the shell script
 * contrib/tools/intgamma.sh
 *
 * To calculate gamma this code implements fast log() and exp() calls using only
 * fixed point arithmetic.  This code has sufficient precision for either 8-bit
 * or 16-bit sample values.
 *
 * The tables used here were calculated using simple 'bc' programs, but C double
 * precision floating point arithmetic would work fine.
 *
 * 8-bit log table
 *   This is a table of -log(value/255)/log(2) for 'value' in the range 128 to
 *   255, so it's the base 2 logarithm of a normalized 8-bit floating point
 *   mantissa.  The numbers are 32-bit fractions.
 */
static const png_uint_32
png_8bit_l2[128] =
{
   4270715492U, 4222494797U, 4174646467U, 4127164793U, 4080044201U, 4033279239U,
   3986864580U, 3940795015U, 3895065449U, 3849670902U, 3804606499U, 3759867474U,
   3715449162U, 3671346997U, 3627556511U, 3584073329U, 3540893168U, 3498011834U,
   3455425220U, 3413129301U, 3371120137U, 3329393864U, 3287946700U, 3246774933U,
   3205874930U, 3165243125U, 3124876025U, 3084770202U, 3044922296U, 3005329011U,
   2965987113U, 2926893432U, 2888044853U, 2849438323U, 2811070844U, 2772939474U,
   2735041326U, 2697373562U, 2659933400U, 2622718104U, 2585724991U, 2548951424U,
   2512394810U, 2476052606U, 2439922311U, 2404001468U, 2368287663U, 2332778523U,
   2297471715U, 2262364947U, 2227455964U, 2192742551U, 2158222529U, 2123893754U,
   2089754119U, 2055801552U, 2022034013U, 1988449497U, 1955046031U, 1921821672U,
   1888774511U, 1855902668U, 1823204291U, 1790677560U, 1758320682U, 1726131893U,
   1694109454U, 1662251657U, 1630556815U, 1599023271U, 1567649391U, 1536433567U,
   1505374214U, 1474469770U, 1443718700U, 1413119487U, 1382670639U, 1352370686U,
   1322218179U, 1292211689U, 1262349810U, 1232631153U, 1203054352U, 1173618059U,
   1144320946U, 1115161701U, 1086139034U, 1057251672U, 1028498358U, 999877854U,
   971388940U, 943030410U, 914801076U, 886699767U, 858725327U, 830876614U,
   803152505U, 775551890U, 748073672U, 720716771U, 693480120U, 666362667U,
   639363374U, 612481215U, 585715177U, 559064263U, 532527486U, 506103872U,
   479792461U, 453592303U, 427502463U, 401522014U, 375650043U, 349885648U,
   324227938U, 298676034U, 273229066U, 247886176U, 222646516U, 197509248U,
   172473545U, 147538590U, 122703574U, 97967701U, 73330182U, 48790236U,
   24347096U, 0U

#if 0
   /* The following are the values for 16-bit tables - these work fine for the
    * 8-bit conversions but produce very slightly larger errors in the 16-bit
    * log (about 1.2 as opposed to 0.7 absolute error in the final value).  To
    * use these all the shifts below must be adjusted appropriately.
    */
   65166, 64430, 63700, 62976, 62257, 61543, 60835, 60132, 59434, 58741, 58054,
   57371, 56693, 56020, 55352, 54689, 54030, 53375, 52726, 52080, 51439, 50803,
   50170, 49542, 48918, 48298, 47682, 47070, 46462, 45858, 45257, 44661, 44068,
   43479, 42894, 42312, 41733, 41159, 40587, 40020, 39455, 38894, 38336, 37782,
   37230, 36682, 36137, 35595, 35057, 34521, 33988, 33459, 32932, 32408, 31887,
   31369, 30854, 30341, 29832, 29325, 28820, 28319, 27820, 27324, 26830, 26339,
   25850, 25364, 24880, 24399, 23920, 23444, 22970, 22499, 22029, 21562, 21098,
   20636, 20175, 19718, 19262, 18808, 18357, 17908, 17461, 17016, 16573, 16132,
   15694, 15257, 14822, 14390, 13959, 13530, 13103, 12678, 12255, 11834, 11415,
   10997, 10582, 10168, 9756, 9346, 8937, 8531, 8126, 7723, 7321, 6921, 6523,
   6127, 5732, 5339, 4947, 4557, 4169, 3782, 3397, 3014, 2632, 2251, 1872, 1495,
   1119, 744, 372
#endif
};

static png_int_32
png_log8bit(unsigned int x)
{
   unsigned int lg2 = 0;
   /* Each time 'x' is multiplied by 2, 1 must be subtracted off the final log,
    * because the log is actually negate that means adding 1.  The final
    * returned value thus has the range 0 (for 255 input) to 7.994 (for 1
    * input), return -1 for the overflow (log 0) case, - so the result is
    * always at most 19 bits.
    */
   if ((x &= 0xff) == 0)
      return -1;

   if ((x & 0xf0) == 0)
      lg2  = 4, x <<= 4;

   if ((x & 0xc0) == 0)
      lg2 += 2, x <<= 2;

   if ((x & 0x80) == 0)
      lg2 += 1, x <<= 1;

   /* result is at most 19 bits, so this cast is safe: */
   return (png_int_32)((lg2 << 16) + ((png_8bit_l2[x-128]+32768)>>16));
}

/* The above gives exact (to 16 binary places) log2 values for 8-bit images,
 * for 16-bit images we use the most significant 8 bits of the 16-bit value to
 * get an approximation then multiply the approximation by a correction factor
 * determined by the remaining up to 8 bits.  This requires an additional step
 * in the 16-bit case.
 *
 * We want log2(value/65535), we have log2(v'/255), where:
 *
 *    value = v' * 256 + v''
 *          = v' * f
 *
 * So f is value/v', which is equal to (256+v''/v') since v' is in the range 128
 * to 255 and v'' is in the range 0 to 255 f will be in the range 256 to less
 * than 258.  The final factor also needs to correct for the fact that our 8-bit
 * value is scaled by 255, whereas the 16-bit values must be scaled by 65535.
 *
 * This gives a final formula using a calculated value 'x' which is value/v' and
 * scaling by 65536 to match the above table:
 *
 *   log2(x/257) * 65536
 *
 * Since these numbers are so close to '1' we can use simple linear
 * interpolation between the two end values 256/257 (result -368.61) and 258/257
 * (result 367.179).  The values used below are scaled by a further 64 to give
 * 16-bit precision in the interpolation:
 *
 * Start (256): -23591
 * Zero  (257):      0
 * End   (258):  23499
 */
#ifdef PNG_16BIT_SUPPORTED
static png_int_32
png_log16bit(png_uint_32 x)
{
   unsigned int lg2 = 0;

   /* As above, but now the input has 16 bits. */
   if ((x &= 0xffff) == 0)
      return -1;

   if ((x & 0xff00) == 0)
      lg2  = 8, x <<= 8;

   if ((x & 0xf000) == 0)
      lg2 += 4, x <<= 4;

   if ((x & 0xc000) == 0)
      lg2 += 2, x <<= 2;

   if ((x & 0x8000) == 0)
      lg2 += 1, x <<= 1;

   /* Calculate the base logarithm from the top 8 bits as a 28-bit fractional
    * value.
    */
   lg2 <<= 28;
   lg2 += (png_8bit_l2[(x>>8)-128]+8) >> 4;

   /* Now we need to interpolate the factor, this requires a division by the top
    * 8 bits.  Do this with maximum precision.
    */
   x = ((x << 16) + (x >> 9)) / (x >> 8);

   /* Since we divided by the top 8 bits of 'x' there will be a '1' at 1<<24,
    * the value at 1<<16 (ignoring this) will be 0 or 1; this gives us exactly
    * 16 bits to interpolate to get the low bits of the result.  Round the
    * answer.  Note that the end point values are scaled by 64 to retain overall
    * precision and that 'lg2' is current scaled by an extra 12 bits, so adjust
    * the overall scaling by 6-12.  Round at every step.
    */
   x -= 1U << 24;

   if (x <= 65536U) /* <= '257' */
      lg2 += ((23591U * (65536U-x)) + (1U << (16+6-12-1))) >> (16+6-12);

   else
      lg2 -= ((23499U * (x-65536U)) + (1U << (16+6-12-1))) >> (16+6-12);

   /* Safe, because the result can't have more than 20 bits: */
   return (png_int_32)((lg2 + 2048) >> 12);
}
#endif /* 16BIT */

/* The 'exp()' case must invert the above, taking a 20-bit fixed point
 * logarithmic value and returning a 16 or 8-bit number as appropriate.  In
 * each case only the low 16 bits are relevant - the fraction - since the
 * integer bits (the top 4) simply determine a shift.
 *
 * The worst case is the 16-bit distinction between 65535 and 65534. This
 * requires perhaps spurious accuracy in the decoding of the logarithm to
 * distinguish log2(65535/65534.5) - 10^-5 or 17 bits.  There is little chance
 * of getting this accuracy in practice.
 *
 * To deal with this the following exp() function works out the exponent of the
 * fractional part of the logarithm by using an accurate 32-bit value from the
 * top four fractional bits then multiplying in the remaining bits.
 */
static const png_uint_32
png_32bit_exp[16] =
{
   /* NOTE: the first entry is deliberately set to the maximum 32-bit value. */
   4294967295U, 4112874773U, 3938502376U, 3771522796U, 3611622603U, 3458501653U,
   3311872529U, 3171459999U, 3037000500U, 2908241642U, 2784941738U, 2666869345U,
   2553802834U, 2445529972U, 2341847524U, 2242560872U
};

/* Adjustment table; provided to explain the numbers in the code below. */
#if 0
for (i=11;i>=0;--i){ print i, " ", (1 - e(-(2^i)/65536*l(2))) * 2^(32-i), "\n"}
   11 44937.64284865548751208448
   10 45180.98734845585101160448
    9 45303.31936980687359311872
    8 45364.65110595323018870784
    7 45395.35850361789624614912
    6 45410.72259715102037508096
    5 45418.40724413220722311168
    4 45422.25021786898173001728
    3 45424.17186732298419044352
    2 45425.13273269940811464704
    1 45425.61317555035558641664
    0 45425.85339951654943850496
#endif

static png_uint_32
png_exp(png_fixed_point x)
{
   if (x > 0 && x <= 0xfffff) /* Else overflow or zero (underflow) */
   {
      /* Obtain a 4-bit approximation */
      png_uint_32 e = png_32bit_exp[(x >> 12) & 0x0f];

      /* Incorporate the low 12 bits - these decrease the returned value by
       * multiplying by a number less than 1 if the bit is set.  The multiplier
       * is determined by the above table and the shift. Notice that the values
       * converge on 45426 and this is used to allow linear interpolation of the
       * low bits.
       */
      if (x & 0x800)
         e -= (((e >> 16) * 44938U) +  16U) >> 5;

      if (x & 0x400)
         e -= (((e >> 16) * 45181U) +  32U) >> 6;

      if (x & 0x200)
         e -= (((e >> 16) * 45303U) +  64U) >> 7;

      if (x & 0x100)
         e -= (((e >> 16) * 45365U) + 128U) >> 8;

      if (x & 0x080)
         e -= (((e >> 16) * 45395U) + 256U) >> 9;

      if (x & 0x040)
         e -= (((e >> 16) * 45410U) + 512U) >> 10;

      /* And handle the low 6 bits in a single block. */
      e -= (((e >> 16) * 355U * (x & 0x3fU)) + 256U) >> 9;

      /* Handle the upper bits of x. */
      e >>= x >> 16;
      return e;
   }

   /* Check for overflow */
   if (x <= 0)
      return png_32bit_exp[0];

   /* Else underflow */
   return 0;
}

static png_byte
png_exp8bit(png_fixed_point lg2)
{
   /* Get a 32-bit value: */
   png_uint_32 x = png_exp(lg2);

   /* Convert the 32-bit value to 0..255 by multiplying by 256-1. Note that the
    * second, rounding, step can't overflow because of the first, subtraction,
    * step.
    */
   x -= x >> 8;
   return (png_byte)(((x + 0x7fffffU) >> 24) & 0xff);
}

#ifdef PNG_16BIT_SUPPORTED
static png_uint_16
png_exp16bit(png_fixed_point lg2)
{
   /* Get a 32-bit value: */
   png_uint_32 x = png_exp(lg2);

   /* Convert the 32-bit value to 0..65535 by multiplying by 65536-1: */
   x -= x >> 16;
   return (png_uint_16)((x + 32767U) >> 16);
}
#endif /* 16BIT */
#endif /* FLOATING_ARITHMETIC */

png_byte
png_gamma_8bit_correct(unsigned int value, png_fixed_point gamma_val)
{
   if (value > 0 && value < 255)
   {
#     ifdef PNG_FLOATING_ARITHMETIC_SUPPORTED
         /* 'value' is unsigned, ANSI-C90 requires the compiler to correctly
          * convert this to a floating point value.  This includes values that
          * would overflow if 'value' were to be converted to 'int'.
          *
          * Apparently GCC, however, does an intermediate conversion to (int)
          * on some (ARM) but not all (x86) platforms, possibly because of
          * hardware FP limitations.  (E.g. if the hardware conversion always
          * assumes the integer register contains a signed value.)  This results
          * in ANSI-C undefined behavior for large values.
          *
          * Other implementations on the same machine might actually be ANSI-C90
          * conformant and therefore compile spurious extra code for the large
          * values.
          *
          * We can be reasonably sure that an unsigned to float conversion
          * won't be faster than an int to float one.  Therefore this code
          * assumes responsibility for the undefined behavior, which it knows
          * can't happen because of the check above.
          *
          * Note the argument to this routine is an (unsigned int) because, on
          * 16-bit platforms, it is assigned a value which might be out of
          * range for an (int); that would result in undefined behavior in the
          * caller if the *argument* ('value') were to be declared (int).
          */
         double r = floor(255*pow((int)/*SAFE*/value/255.,gamma_val*.00001)+.5);
         return (png_byte)r;
#     else
         png_int_32 lg2 = png_log8bit(value);
         png_fixed_point res;

         if (png_muldiv(&res, gamma_val, lg2, PNG_FP_1) != 0)
            return png_exp8bit(res);

         /* Overflow. */
         value = 0;
#     endif
   }

   return (png_byte)(value & 0xff);
}

#ifdef PNG_16BIT_SUPPORTED
png_uint_16
png_gamma_16bit_correct(unsigned int value, png_fixed_point gamma_val)
{
   if (value > 0 && value < 65535)
   {
# ifdef PNG_FLOATING_ARITHMETIC_SUPPORTED
      /* The same (unsigned int)->(double) constraints apply here as above,
       * however in this case the (unsigned int) to (int) conversion can
       * overflow on an ANSI-C90 compliant system so the cast needs to ensure
       * that this is not possible.
       */
      double r = floor(65535*pow((png_int_32)value/65535.,
          gamma_val*.00001)+.5);
      return (png_uint_16)r;
# else
      png_int_32 lg2 = png_log16bit(value);
      png_fixed_point res;

      if (png_muldiv(&res, gamma_val, lg2, PNG_FP_1) != 0)
         return png_exp16bit(res);

      /* Overflow. */
      value = 0;
# endif
   }

   return (png_uint_16)value;
}
#endif /* 16BIT */

/* This does the right thing based on the bit_depth field of the
 * png_struct, interpreting values as 8-bit or 16-bit.  While the result
 * is nominally a 16-bit value if bit depth is 8 then the result is
 * 8-bit (as are the arguments.)
 */
png_uint_16 /* PRIVATE */
png_gamma_correct(png_structrp png_ptr, unsigned int value,
    png_fixed_point gamma_val)
{
   if (png_ptr->bit_depth == 8)
      return png_gamma_8bit_correct(value, gamma_val);

#ifdef PNG_16BIT_SUPPORTED
   else
      return png_gamma_16bit_correct(value, gamma_val);
#else
      /* should not reach this */
      return 0;
#endif /* 16BIT */
}

#ifdef PNG_16BIT_SUPPORTED
/* Internal function to build a single 16-bit table - the table consists of
 * 'num' 256 entry subtables, where 'num' is determined by 'shift' - the amount
 * to shift the input values right (or 16-number_of_signifiant_bits).
 *
 * The caller is responsible for ensuring that the table gets cleaned up on
 * png_error (i.e. if one of the mallocs below fails) - i.e. the *table argument
 * should be somewhere that will be cleaned.
 */
static void
png_build_16bit_table(png_structrp png_ptr, png_uint_16pp *ptable,
<<<<<<< HEAD
    PNG_CONST unsigned int shift, PNG_CONST png_fixed_point gamma_val)
=======
    unsigned int shift, png_fixed_point gamma_val)
>>>>>>> 05e34adb
{
   /* Various values derived from 'shift': */
   unsigned int num = 1U << (8U - shift);
#ifdef PNG_FLOATING_ARITHMETIC_SUPPORTED
   /* CSE the division and work round wacky GCC warnings (see the comments
    * in png_gamma_8bit_correct for where these come from.)
    */
   double fmax = 1.0 / (((png_int_32)1 << (16U - shift)) - 1);
#endif
   unsigned int max = (1U << (16U - shift)) - 1U;
   unsigned int max_by_2 = 1U << (15U - shift);
   unsigned int i;

   png_uint_16pp table = *ptable =
       (png_uint_16pp)png_calloc(png_ptr, num * (sizeof (png_uint_16p)));

   for (i = 0; i < num; i++)
   {
      png_uint_16p sub_table = table[i] =
          (png_uint_16p)png_malloc(png_ptr, 256 * (sizeof (png_uint_16)));

      /* The 'threshold' test is repeated here because it can arise for one of
       * the 16-bit tables even if the others don't hit it.
       */
      if (png_gamma_significant(gamma_val) != 0)
      {
         /* The old code would overflow at the end and this would cause the
          * 'pow' function to return a result >1, resulting in an
          * arithmetic error.  This code follows the spec exactly; ig is
          * the recovered input sample, it always has 8-16 bits.
          *
          * We want input * 65535/max, rounded, the arithmetic fits in 32
          * bits (unsigned) so long as max <= 32767.
          */
         unsigned int j;
         for (j = 0; j < 256; j++)
         {
            png_uint_32 ig = (j << (8-shift)) + i;
#           ifdef PNG_FLOATING_ARITHMETIC_SUPPORTED
               /* Inline the 'max' scaling operation: */
               /* See png_gamma_8bit_correct for why the cast to (int) is
                * required here.
                */
               double d = floor(65535.*pow(ig*fmax, gamma_val*.00001)+.5);
               sub_table[j] = (png_uint_16)d;
#           else
               if (shift != 0)
                  ig = (ig * 65535U + max_by_2)/max;

               sub_table[j] = png_gamma_16bit_correct(ig, gamma_val);
#           endif
         }
      }
      else
      {
         /* We must still build a table, but do it the fast way. */
         unsigned int j;

         for (j = 0; j < 256; j++)
         {
            png_uint_32 ig = (j << (8-shift)) + i;

            if (shift != 0)
               ig = (ig * 65535U + max_by_2)/max;

            sub_table[j] = (png_uint_16)ig;
         }
      }
   }
}

/* NOTE: this function expects the *inverse* of the overall gamma transformation
 * required.
 */
static void
png_build_16to8_table(png_structrp png_ptr, png_uint_16pp *ptable,
<<<<<<< HEAD
    PNG_CONST unsigned int shift, PNG_CONST png_fixed_point gamma_val)
=======
    unsigned int shift, png_fixed_point gamma_val)
>>>>>>> 05e34adb
{
   unsigned int num = 1U << (8U - shift);
   unsigned int max = (1U << (16U - shift))-1U;
   unsigned int i;
   png_uint_32 last;

   png_uint_16pp table = *ptable =
       (png_uint_16pp)png_calloc(png_ptr, num * (sizeof (png_uint_16p)));

   /* 'num' is the number of tables and also the number of low bits of low
    * bits of the input 16-bit value used to select a table.  Each table is
    * itself indexed by the high 8 bits of the value.
    */
   for (i = 0; i < num; i++)
      table[i] = (png_uint_16p)png_malloc(png_ptr,
          256 * (sizeof (png_uint_16)));

   /* 'gamma_val' is set to the reciprocal of the value calculated above, so
    * pow(out,g) is an *input* value.  'last' is the last input value set.
    *
    * In the loop 'i' is used to find output values.  Since the output is
    * 8-bit there are only 256 possible values.  The tables are set up to
    * select the closest possible output value for each input by finding
    * the input value at the boundary between each pair of output values
    * and filling the table up to that boundary with the lower output
    * value.
    *
    * The boundary values are 0.5,1.5..253.5,254.5.  Since these are 9-bit
    * values the code below uses a 16-bit value in i; the values start at
    * 128.5 (for 0.5) and step by 257, for a total of 254 values (the last
    * entries are filled with 255).  Start i at 128 and fill all 'last'
    * table entries <= 'max'
    */
   last = 0;
   for (i = 0; i < 255; ++i) /* 8-bit output value */
   {
      /* Find the corresponding maximum input value */
      png_uint_16 out = (png_uint_16)(i * 257U); /* 16-bit output value */

      /* Find the boundary value in 16 bits: */
      png_uint_32 bound = png_gamma_16bit_correct(out+128U, gamma_val);

      /* Adjust (round) to (16-shift) bits: */
      bound = (bound * max + 32768U)/65535U + 1U;

      while (last < bound)
      {
         table[last & (0xffU >> shift)][last >> (8U - shift)] = out;
         last++;
      }
   }

   /* And fill in the final entries. */
   while (last < (num << 8))
   {
      table[last & (0xff >> shift)][last >> (8U - shift)] = 65535U;
      last++;
   }
}
#endif /* 16BIT */

/* Build a single 8-bit table: same as the 16-bit case but much simpler (and
 * typically much faster).  Note that libpng currently does no sBIT processing
 * (apparently contrary to the spec) so a 256-entry table is always generated.
 */
static void
png_build_8bit_table(png_structrp png_ptr, png_bytepp ptable,
<<<<<<< HEAD
    PNG_CONST png_fixed_point gamma_val)
=======
    png_fixed_point gamma_val)
>>>>>>> 05e34adb
{
   unsigned int i;
   png_bytep table = *ptable = (png_bytep)png_malloc(png_ptr, 256);

   if (png_gamma_significant(gamma_val) != 0)
      for (i=0; i<256; i++)
         table[i] = png_gamma_8bit_correct(i, gamma_val);

   else
      for (i=0; i<256; ++i)
         table[i] = (png_byte)(i & 0xff);
}

/* Used from png_read_destroy and below to release the memory used by the gamma
 * tables.
 */
void /* PRIVATE */
png_destroy_gamma_table(png_structrp png_ptr)
{
   png_free(png_ptr, png_ptr->gamma_table);
   png_ptr->gamma_table = NULL;

#ifdef PNG_16BIT_SUPPORTED
   if (png_ptr->gamma_16_table != NULL)
   {
      int i;
      int istop = (1 << (8 - png_ptr->gamma_shift));
      for (i = 0; i < istop; i++)
      {
         png_free(png_ptr, png_ptr->gamma_16_table[i]);
      }
   png_free(png_ptr, png_ptr->gamma_16_table);
   png_ptr->gamma_16_table = NULL;
   }
#endif /* 16BIT */

#if defined(PNG_READ_BACKGROUND_SUPPORTED) || \
   defined(PNG_READ_ALPHA_MODE_SUPPORTED) || \
   defined(PNG_READ_RGB_TO_GRAY_SUPPORTED)
   png_free(png_ptr, png_ptr->gamma_from_1);
   png_ptr->gamma_from_1 = NULL;
   png_free(png_ptr, png_ptr->gamma_to_1);
   png_ptr->gamma_to_1 = NULL;

#ifdef PNG_16BIT_SUPPORTED
   if (png_ptr->gamma_16_from_1 != NULL)
   {
      int i;
      int istop = (1 << (8 - png_ptr->gamma_shift));
      for (i = 0; i < istop; i++)
      {
         png_free(png_ptr, png_ptr->gamma_16_from_1[i]);
      }
   png_free(png_ptr, png_ptr->gamma_16_from_1);
   png_ptr->gamma_16_from_1 = NULL;
   }
   if (png_ptr->gamma_16_to_1 != NULL)
   {
      int i;
      int istop = (1 << (8 - png_ptr->gamma_shift));
      for (i = 0; i < istop; i++)
      {
         png_free(png_ptr, png_ptr->gamma_16_to_1[i]);
      }
   png_free(png_ptr, png_ptr->gamma_16_to_1);
   png_ptr->gamma_16_to_1 = NULL;
   }
#endif /* 16BIT */
#endif /* READ_BACKGROUND || READ_ALPHA_MODE || RGB_TO_GRAY */
}

/* We build the 8- or 16-bit gamma tables here.  Note that for 16-bit
 * tables, we don't make a full table if we are reducing to 8-bit in
 * the future.  Note also how the gamma_16 tables are segmented so that
 * we don't need to allocate > 64K chunks for a full 16-bit table.
 */
void /* PRIVATE */
png_build_gamma_table(png_structrp png_ptr, int bit_depth)
{
   png_debug(1, "in png_build_gamma_table");

   /* Remove any existing table; this copes with multiple calls to
    * png_read_update_info. The warning is because building the gamma tables
    * multiple times is a performance hit - it's harmless but the ability to
    * call png_read_update_info() multiple times is new in 1.5.6 so it seems
    * sensible to warn if the app introduces such a hit.
    */
   if (png_ptr->gamma_table != NULL || png_ptr->gamma_16_table != NULL)
   {
      png_warning(png_ptr, "gamma table being rebuilt");
      png_destroy_gamma_table(png_ptr);
   }

   if (bit_depth <= 8)
   {
      png_build_8bit_table(png_ptr, &png_ptr->gamma_table,
          png_ptr->screen_gamma > 0 ?
          png_reciprocal2(png_ptr->colorspace.gamma,
          png_ptr->screen_gamma) : PNG_FP_1);

#if defined(PNG_READ_BACKGROUND_SUPPORTED) || \
   defined(PNG_READ_ALPHA_MODE_SUPPORTED) || \
   defined(PNG_READ_RGB_TO_GRAY_SUPPORTED)
      if ((png_ptr->transformations & (PNG_COMPOSE | PNG_RGB_TO_GRAY)) != 0)
      {
         png_build_8bit_table(png_ptr, &png_ptr->gamma_to_1,
             png_reciprocal(png_ptr->colorspace.gamma));

         png_build_8bit_table(png_ptr, &png_ptr->gamma_from_1,
             png_ptr->screen_gamma > 0 ?
             png_reciprocal(png_ptr->screen_gamma) :
             png_ptr->colorspace.gamma/* Probably doing rgb_to_gray */);
      }
#endif /* READ_BACKGROUND || READ_ALPHA_MODE || RGB_TO_GRAY */
   }
#ifdef PNG_16BIT_SUPPORTED
   else
   {
      png_byte shift, sig_bit;

      if ((png_ptr->color_type & PNG_COLOR_MASK_COLOR) != 0)
      {
         sig_bit = png_ptr->sig_bit.red;

         if (png_ptr->sig_bit.green > sig_bit)
            sig_bit = png_ptr->sig_bit.green;

         if (png_ptr->sig_bit.blue > sig_bit)
            sig_bit = png_ptr->sig_bit.blue;
      }
      else
         sig_bit = png_ptr->sig_bit.gray;

      /* 16-bit gamma code uses this equation:
       *
       *   ov = table[(iv & 0xff) >> gamma_shift][iv >> 8]
       *
       * Where 'iv' is the input color value and 'ov' is the output value -
       * pow(iv, gamma).
       *
       * Thus the gamma table consists of up to 256 256-entry tables.  The table
       * is selected by the (8-gamma_shift) most significant of the low 8 bits
       * of the color value then indexed by the upper 8 bits:
       *
       *   table[low bits][high 8 bits]
       *
       * So the table 'n' corresponds to all those 'iv' of:
       *
       *   <all high 8-bit values><n << gamma_shift>..<(n+1 << gamma_shift)-1>
       *
       */
      if (sig_bit > 0 && sig_bit < 16U)
         /* shift == insignificant bits */
         shift = (png_byte)((16U - sig_bit) & 0xff);

      else
         shift = 0; /* keep all 16 bits */

      if ((png_ptr->transformations & (PNG_16_TO_8 | PNG_SCALE_16_TO_8)) != 0)
      {
         /* PNG_MAX_GAMMA_8 is the number of bits to keep - effectively
          * the significant bits in the *input* when the output will
          * eventually be 8 bits.  By default it is 11.
          */
         if (shift < (16U - PNG_MAX_GAMMA_8))
            shift = (16U - PNG_MAX_GAMMA_8);
      }

      if (shift > 8U)
         shift = 8U; /* Guarantees at least one table! */

      png_ptr->gamma_shift = shift;

      /* NOTE: prior to 1.5.4 this test used to include PNG_BACKGROUND (now
       * PNG_COMPOSE).  This effectively smashed the background calculation for
       * 16-bit output because the 8-bit table assumes the result will be
       * reduced to 8 bits.
       */
      if ((png_ptr->transformations & (PNG_16_TO_8 | PNG_SCALE_16_TO_8)) != 0)
          png_build_16to8_table(png_ptr, &png_ptr->gamma_16_table, shift,
          png_ptr->screen_gamma > 0 ? png_product2(png_ptr->colorspace.gamma,
          png_ptr->screen_gamma) : PNG_FP_1);

      else
          png_build_16bit_table(png_ptr, &png_ptr->gamma_16_table, shift,
          png_ptr->screen_gamma > 0 ? png_reciprocal2(png_ptr->colorspace.gamma,
          png_ptr->screen_gamma) : PNG_FP_1);

#if defined(PNG_READ_BACKGROUND_SUPPORTED) || \
   defined(PNG_READ_ALPHA_MODE_SUPPORTED) || \
   defined(PNG_READ_RGB_TO_GRAY_SUPPORTED)
      if ((png_ptr->transformations & (PNG_COMPOSE | PNG_RGB_TO_GRAY)) != 0)
      {
         png_build_16bit_table(png_ptr, &png_ptr->gamma_16_to_1, shift,
             png_reciprocal(png_ptr->colorspace.gamma));

         /* Notice that the '16 from 1' table should be full precision, however
          * the lookup on this table still uses gamma_shift, so it can't be.
          * TODO: fix this.
          */
         png_build_16bit_table(png_ptr, &png_ptr->gamma_16_from_1, shift,
             png_ptr->screen_gamma > 0 ? png_reciprocal(png_ptr->screen_gamma) :
             png_ptr->colorspace.gamma/* Probably doing rgb_to_gray */);
      }
#endif /* READ_BACKGROUND || READ_ALPHA_MODE || RGB_TO_GRAY */
   }
#endif /* 16BIT */
}
#endif /* READ_GAMMA */

/* HARDWARE OR SOFTWARE OPTION SUPPORT */
#ifdef PNG_SET_OPTION_SUPPORTED
int PNGAPI
png_set_option(png_structrp png_ptr, int option, int onoff)
{
   if (png_ptr != NULL && option >= 0 && option < PNG_OPTION_NEXT &&
      (option & 1) == 0)
   {
      png_uint_32 mask = 3U << option;
      png_uint_32 setting = (2U + (onoff != 0)) << option;
      png_uint_32 current = png_ptr->options;

<<<<<<< HEAD
      png_ptr->options = (png_uint_32)(((current & ~mask) | setting) & 0xff);
=======
      png_ptr->options = (png_uint_32)((current & ~mask) | setting);
>>>>>>> 05e34adb

      return (int)(current & mask) >> option;
   }

   return PNG_OPTION_INVALID;
}
#endif

/* sRGB support */
#if defined(PNG_SIMPLIFIED_READ_SUPPORTED) ||\
   defined(PNG_SIMPLIFIED_WRITE_SUPPORTED)
/* sRGB conversion tables; these are machine generated with the code in
 * contrib/tools/makesRGB.c.  The actual sRGB transfer curve defined in the
 * specification (see the article at https://en.wikipedia.org/wiki/SRGB)
 * is used, not the gamma=1/2.2 approximation use elsewhere in libpng.
 * The sRGB to linear table is exact (to the nearest 16-bit linear fraction).
 * The inverse (linear to sRGB) table has accuracies as follows:
 *
 * For all possible (255*65535+1) input values:
 *
 *    error: -0.515566 - 0.625971, 79441 (0.475369%) of readings inexact
 *
 * For the input values corresponding to the 65536 16-bit values:
 *
 *    error: -0.513727 - 0.607759, 308 (0.469978%) of readings inexact
 *
 * In all cases the inexact readings are only off by one.
 */

#ifdef PNG_SIMPLIFIED_READ_SUPPORTED
/* The convert-to-sRGB table is only currently required for read. */
const png_uint_16 png_sRGB_table[256] =
{
   0,20,40,60,80,99,119,139,
   159,179,199,219,241,264,288,313,
   340,367,396,427,458,491,526,562,
   599,637,677,718,761,805,851,898,
   947,997,1048,1101,1156,1212,1270,1330,
   1391,1453,1517,1583,1651,1720,1790,1863,
   1937,2013,2090,2170,2250,2333,2418,2504,
   2592,2681,2773,2866,2961,3058,3157,3258,
   3360,3464,3570,3678,3788,3900,4014,4129,
   4247,4366,4488,4611,4736,4864,4993,5124,
   5257,5392,5530,5669,5810,5953,6099,6246,
   6395,6547,6700,6856,7014,7174,7335,7500,
   7666,7834,8004,8177,8352,8528,8708,8889,
   9072,9258,9445,9635,9828,10022,10219,10417,
   10619,10822,11028,11235,11446,11658,11873,12090,
   12309,12530,12754,12980,13209,13440,13673,13909,
   14146,14387,14629,14874,15122,15371,15623,15878,
   16135,16394,16656,16920,17187,17456,17727,18001,
   18277,18556,18837,19121,19407,19696,19987,20281,
   20577,20876,21177,21481,21787,22096,22407,22721,
   23038,23357,23678,24002,24329,24658,24990,25325,
   25662,26001,26344,26688,27036,27386,27739,28094,
   28452,28813,29176,29542,29911,30282,30656,31033,
   31412,31794,32179,32567,32957,33350,33745,34143,
   34544,34948,35355,35764,36176,36591,37008,37429,
   37852,38278,38706,39138,39572,40009,40449,40891,
   41337,41785,42236,42690,43147,43606,44069,44534,
   45002,45473,45947,46423,46903,47385,47871,48359,
   48850,49344,49841,50341,50844,51349,51858,52369,
   52884,53401,53921,54445,54971,55500,56032,56567,
   57105,57646,58190,58737,59287,59840,60396,60955,
   61517,62082,62650,63221,63795,64372,64952,65535
};
#endif /* SIMPLIFIED_READ */

/* The base/delta tables are required for both read and write (but currently
 * only the simplified versions.)
 */
const png_uint_16 png_sRGB_base[512] =
{
   128,1782,3383,4644,5675,6564,7357,8074,
   8732,9346,9921,10463,10977,11466,11935,12384,
   12816,13233,13634,14024,14402,14769,15125,15473,
   15812,16142,16466,16781,17090,17393,17690,17981,
   18266,18546,18822,19093,19359,19621,19879,20133,
   20383,20630,20873,21113,21349,21583,21813,22041,
   22265,22487,22707,22923,23138,23350,23559,23767,
   23972,24175,24376,24575,24772,24967,25160,25352,
   25542,25730,25916,26101,26284,26465,26645,26823,
   27000,27176,27350,27523,27695,27865,28034,28201,
   28368,28533,28697,28860,29021,29182,29341,29500,
   29657,29813,29969,30123,30276,30429,30580,30730,
   30880,31028,31176,31323,31469,31614,31758,31902,
   32045,32186,32327,32468,32607,32746,32884,33021,
   33158,33294,33429,33564,33697,33831,33963,34095,
   34226,34357,34486,34616,34744,34873,35000,35127,
   35253,35379,35504,35629,35753,35876,35999,36122,
   36244,36365,36486,36606,36726,36845,36964,37083,
   37201,37318,37435,37551,37668,37783,37898,38013,
   38127,38241,38354,38467,38580,38692,38803,38915,
   39026,39136,39246,39356,39465,39574,39682,39790,
   39898,40005,40112,40219,40325,40431,40537,40642,
   40747,40851,40955,41059,41163,41266,41369,41471,
   41573,41675,41777,41878,41979,42079,42179,42279,
   42379,42478,42577,42676,42775,42873,42971,43068,
   43165,43262,43359,43456,43552,43648,43743,43839,
   43934,44028,44123,44217,44311,44405,44499,44592,
   44685,44778,44870,44962,45054,45146,45238,45329,
   45420,45511,45601,45692,45782,45872,45961,46051,
   46140,46229,46318,46406,46494,46583,46670,46758,
   46846,46933,47020,47107,47193,47280,47366,47452,
   47538,47623,47709,47794,47879,47964,48048,48133,
   48217,48301,48385,48468,48552,48635,48718,48801,
   48884,48966,49048,49131,49213,49294,49376,49458,
   49539,49620,49701,49782,49862,49943,50023,50103,
   50183,50263,50342,50422,50501,50580,50659,50738,
   50816,50895,50973,51051,51129,51207,51285,51362,
   51439,51517,51594,51671,51747,51824,51900,51977,
   52053,52129,52205,52280,52356,52432,52507,52582,
   52657,52732,52807,52881,52956,53030,53104,53178,
   53252,53326,53400,53473,53546,53620,53693,53766,
   53839,53911,53984,54056,54129,54201,54273,54345,
   54417,54489,54560,54632,54703,54774,54845,54916,
   54987,55058,55129,55199,55269,55340,55410,55480,
   55550,55620,55689,55759,55828,55898,55967,56036,
   56105,56174,56243,56311,56380,56448,56517,56585,
   56653,56721,56789,56857,56924,56992,57059,57127,
   57194,57261,57328,57395,57462,57529,57595,57662,
   57728,57795,57861,57927,57993,58059,58125,58191,
   58256,58322,58387,58453,58518,58583,58648,58713,
   58778,58843,58908,58972,59037,59101,59165,59230,
   59294,59358,59422,59486,59549,59613,59677,59740,
   59804,59867,59930,59993,60056,60119,60182,60245,
   60308,60370,60433,60495,60558,60620,60682,60744,
   60806,60868,60930,60992,61054,61115,61177,61238,
   61300,61361,61422,61483,61544,61605,61666,61727,
   61788,61848,61909,61969,62030,62090,62150,62211,
   62271,62331,62391,62450,62510,62570,62630,62689,
   62749,62808,62867,62927,62986,63045,63104,63163,
   63222,63281,63340,63398,63457,63515,63574,63632,
   63691,63749,63807,63865,63923,63981,64039,64097,
   64155,64212,64270,64328,64385,64443,64500,64557,
   64614,64672,64729,64786,64843,64900,64956,65013,
   65070,65126,65183,65239,65296,65352,65409,65465
};

const png_byte png_sRGB_delta[512] =
{
   207,201,158,129,113,100,90,82,77,72,68,64,61,59,56,54,
   52,50,49,47,46,45,43,42,41,40,39,39,38,37,36,36,
   35,34,34,33,33,32,32,31,31,30,30,30,29,29,28,28,
   28,27,27,27,27,26,26,26,25,25,25,25,24,24,24,24,
   23,23,23,23,23,22,22,22,22,22,22,21,21,21,21,21,
   21,20,20,20,20,20,20,20,20,19,19,19,19,19,19,19,
   19,18,18,18,18,18,18,18,18,18,18,17,17,17,17,17,
   17,17,17,17,17,17,16,16,16,16,16,16,16,16,16,16,
   16,16,16,16,15,15,15,15,15,15,15,15,15,15,15,15,
   15,15,15,15,14,14,14,14,14,14,14,14,14,14,14,14,
   14,14,14,14,14,14,14,13,13,13,13,13,13,13,13,13,
   13,13,13,13,13,13,13,13,13,13,13,13,13,13,12,12,
   12,12,12,12,12,12,12,12,12,12,12,12,12,12,12,12,
   12,12,12,12,12,12,12,12,12,12,12,12,11,11,11,11,
   11,11,11,11,11,11,11,11,11,11,11,11,11,11,11,11,
   11,11,11,11,11,11,11,11,11,11,11,11,11,11,11,11,
   11,10,10,10,10,10,10,10,10,10,10,10,10,10,10,10,
   10,10,10,10,10,10,10,10,10,10,10,10,10,10,10,10,
   10,10,10,10,10,10,10,10,10,10,10,10,10,10,10,10,
   10,9,9,9,9,9,9,9,9,9,9,9,9,9,9,9,
   9,9,9,9,9,9,9,9,9,9,9,9,9,9,9,9,
   9,9,9,9,9,9,9,9,9,9,9,9,9,9,9,9,
   9,9,9,9,9,9,9,9,9,9,9,9,9,9,9,9,
   9,8,8,8,8,8,8,8,8,8,8,8,8,8,8,8,
   8,8,8,8,8,8,8,8,8,8,8,8,8,8,8,8,
   8,8,8,8,8,8,8,8,8,8,8,8,8,8,8,8,
   8,8,8,8,8,8,8,8,8,8,8,8,8,8,8,8,
   8,8,8,8,8,8,8,8,8,8,8,8,8,8,8,8,
   8,8,8,8,8,8,8,8,8,7,7,7,7,7,7,7,
   7,7,7,7,7,7,7,7,7,7,7,7,7,7,7,7,
   7,7,7,7,7,7,7,7,7,7,7,7,7,7,7,7,
   7,7,7,7,7,7,7,7,7,7,7,7,7,7,7,7
};
#endif /* SIMPLIFIED READ/WRITE sRGB support */

/* SIMPLIFIED READ/WRITE SUPPORT */
#if defined(PNG_SIMPLIFIED_READ_SUPPORTED) ||\
   defined(PNG_SIMPLIFIED_WRITE_SUPPORTED)
static int
png_image_free_function(png_voidp argument)
{
   png_imagep image = png_voidcast(png_imagep, argument);
   png_controlp cp = image->opaque;
   png_control c;

   /* Double check that we have a png_ptr - it should be impossible to get here
    * without one.
    */
   if (cp->png_ptr == NULL)
      return 0;

   /* First free any data held in the control structure. */
#  ifdef PNG_STDIO_SUPPORTED
      if (cp->owned_file != 0)
      {
         FILE *fp = png_voidcast(FILE*, cp->png_ptr->io_ptr);
         cp->owned_file = 0;

         /* Ignore errors here. */
         if (fp != NULL)
         {
            cp->png_ptr->io_ptr = NULL;
            (void)fclose(fp);
         }
      }
#  endif

   /* Copy the control structure so that the original, allocated, version can be
    * safely freed.  Notice that a png_error here stops the remainder of the
    * cleanup, but this is probably fine because that would indicate bad memory
    * problems anyway.
    */
   c = *cp;
   image->opaque = &c;
   png_free(c.png_ptr, cp);

   /* Then the structures, calling the correct API. */
   if (c.for_write != 0)
   {
#     ifdef PNG_SIMPLIFIED_WRITE_SUPPORTED
         png_destroy_write_struct(&c.png_ptr, &c.info_ptr);
#     else
         png_error(c.png_ptr, "simplified write not supported");
#     endif
   }
   else
   {
#     ifdef PNG_SIMPLIFIED_READ_SUPPORTED
         png_destroy_read_struct(&c.png_ptr, &c.info_ptr, NULL);
#     else
         png_error(c.png_ptr, "simplified read not supported");
#     endif
   }

   /* Success. */
   return 1;
}

void PNGAPI
png_image_free(png_imagep image)
{
   /* Safely call the real function, but only if doing so is safe at this point
    * (if not inside an error handling context).  Otherwise assume
    * png_safe_execute will call this API after the return.
    */
   if (image != NULL && image->opaque != NULL &&
      image->opaque->error_buf == NULL)
   {
      png_image_free_function(image);
      image->opaque = NULL;
   }
}

int /* PRIVATE */
png_image_error(png_imagep image, png_const_charp error_message)
{
   /* Utility to log an error. */
   png_safecat(image->message, (sizeof image->message), 0, error_message);
   image->warning_or_error |= PNG_IMAGE_ERROR;
   png_image_free(image);
   return 0;
}

#endif /* SIMPLIFIED READ/WRITE */
#endif /* READ || WRITE */<|MERGE_RESOLUTION|>--- conflicted
+++ resolved
@@ -1,17 +1,10 @@
 
 /* png.c - location for general purpose libpng functions
  *
-<<<<<<< HEAD
- * Last changed in libpng 1.6.33 [September 28, 2017]
- * Copyright (c) 1998-2002,2004,2006-2017 Glenn Randers-Pehrson
- * (Version 0.96 Copyright (c) 1996, 1997 Andreas Dilger)
- * (Version 0.88 Copyright (c) 1995, 1996 Guy Eric Schalnat, Group 42, Inc.)
-=======
  * Copyright (c) 2018-2019 Cosmin Truta
  * Copyright (c) 1998-2002,2004,2006-2018 Glenn Randers-Pehrson
  * Copyright (c) 1996-1997 Andreas Dilger
  * Copyright (c) 1995-1996 Guy Eric Schalnat, Group 42, Inc.
->>>>>>> 05e34adb
  *
  * This code is released under the libpng license.
  * For conditions of distribution and use, see the disclaimer
@@ -21,11 +14,7 @@
 #include "pngpriv.h"
 
 /* Generate a compiler error if there is an old png.h in the search path. */
-<<<<<<< HEAD
-typedef png_libpng_version_1_6_34 Your_png_h_is_not_version_1_6_34;
-=======
 typedef png_libpng_version_1_6_37 Your_png_h_is_not_version_1_6_37;
->>>>>>> 05e34adb
 
 #ifdef __GNUC__
 /* The version tests may need to be added to, but the problem warning has
@@ -432,11 +421,7 @@
  * those cases where it does anything other than a memset.
  */
 PNG_FUNCTION(void,PNGAPI
-<<<<<<< HEAD
-png_info_init_3,(png_infopp ptr_ptr, png_size_t png_info_struct_size),
-=======
 png_info_init_3,(png_infopp ptr_ptr, size_t png_info_struct_size),
->>>>>>> 05e34adb
     PNG_DEPRECATED)
 {
    png_inforp info_ptr = *ptr_ptr;
@@ -830,27 +815,13 @@
    return PNG_STRING_COPYRIGHT
 #else
    return PNG_STRING_NEWLINE \
-<<<<<<< HEAD
-      "libpng version 1.6.34 - September 29, 2017" PNG_STRING_NEWLINE \
-      "Copyright (c) 1998-2002,2004,2006-2017 Glenn Randers-Pehrson" \
-=======
       "libpng version 1.6.37" PNG_STRING_NEWLINE \
       "Copyright (c) 2018-2019 Cosmin Truta" PNG_STRING_NEWLINE \
       "Copyright (c) 1998-2002,2004,2006-2018 Glenn Randers-Pehrson" \
->>>>>>> 05e34adb
       PNG_STRING_NEWLINE \
       "Copyright (c) 1996-1997 Andreas Dilger" PNG_STRING_NEWLINE \
       "Copyright (c) 1995-1996 Guy Eric Schalnat, Group 42, Inc." \
       PNG_STRING_NEWLINE;
-<<<<<<< HEAD
-#  else
-   return "libpng version 1.6.34 - September 29, 2017\
-      Copyright (c) 1998-2002,2004,2006-2017 Glenn Randers-Pehrson\
-      Copyright (c) 1996-1997 Andreas Dilger\
-      Copyright (c) 1995-1996 Guy Eric Schalnat, Group 42, Inc.";
-#  endif
-=======
->>>>>>> 05e34adb
 #endif
 }
 
@@ -2738,11 +2709,7 @@
 #define png_fp_set(state, value) ((state) = (value) | ((state) & PNG_FP_STICKY))
 
 int /* PRIVATE */
-<<<<<<< HEAD
-png_check_fp_number(png_const_charp string, png_size_t size, int *statep,
-=======
 png_check_fp_number(png_const_charp string, size_t size, int *statep,
->>>>>>> 05e34adb
     png_size_tp whereami)
 {
    int state = *statep;
@@ -3161,19 +3128,11 @@
             /* The total output count (max) is now 4+precision */
 
             /* Check for an exponent, if we don't need one we are
-<<<<<<< HEAD
-             * done and just need to terminate the string.  At
-             * this point exp_b10==(-1) is effectively a flag - it got
-             * to '-1' because of the decrement after outputting
-             * the decimal point above (the exponent required is
-             * *not* -1!)
-=======
              * done and just need to terminate the string.  At this
              * point, exp_b10==(-1) is effectively a flag: it got
              * to '-1' because of the decrement, after outputting
              * the decimal point above. (The exponent required is
              * *not* -1.)
->>>>>>> 05e34adb
              */
             if (exp_b10 >= (-1) && exp_b10 <= 2)
             {
@@ -4011,11 +3970,7 @@
  */
 static void
 png_build_16bit_table(png_structrp png_ptr, png_uint_16pp *ptable,
-<<<<<<< HEAD
-    PNG_CONST unsigned int shift, PNG_CONST png_fixed_point gamma_val)
-=======
     unsigned int shift, png_fixed_point gamma_val)
->>>>>>> 05e34adb
 {
    /* Various values derived from 'shift': */
    unsigned int num = 1U << (8U - shift);
@@ -4092,11 +4047,7 @@
  */
 static void
 png_build_16to8_table(png_structrp png_ptr, png_uint_16pp *ptable,
-<<<<<<< HEAD
-    PNG_CONST unsigned int shift, PNG_CONST png_fixed_point gamma_val)
-=======
     unsigned int shift, png_fixed_point gamma_val)
->>>>>>> 05e34adb
 {
    unsigned int num = 1U << (8U - shift);
    unsigned int max = (1U << (16U - shift))-1U;
@@ -4164,11 +4115,7 @@
  */
 static void
 png_build_8bit_table(png_structrp png_ptr, png_bytepp ptable,
-<<<<<<< HEAD
-    PNG_CONST png_fixed_point gamma_val)
-=======
     png_fixed_point gamma_val)
->>>>>>> 05e34adb
 {
    unsigned int i;
    png_bytep table = *ptable = (png_bytep)png_malloc(png_ptr, 256);
@@ -4391,11 +4338,7 @@
       png_uint_32 setting = (2U + (onoff != 0)) << option;
       png_uint_32 current = png_ptr->options;
 
-<<<<<<< HEAD
-      png_ptr->options = (png_uint_32)(((current & ~mask) | setting) & 0xff);
-=======
       png_ptr->options = (png_uint_32)((current & ~mask) | setting);
->>>>>>> 05e34adb
 
       return (int)(current & mask) >> option;
    }
