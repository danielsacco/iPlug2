--- conflicted
+++ resolved
@@ -1,17 +1,10 @@
 
 /* pngtrans.c - transforms the data in a row (used by both readers and writers)
  *
-<<<<<<< HEAD
- * Last changed in libpng 1.6.33 [September 28, 2017]
- * Copyright (c) 1998-2002,2004,2006-2017 Glenn Randers-Pehrson
- * (Version 0.96 Copyright (c) 1996, 1997 Andreas Dilger)
- * (Version 0.88 Copyright (c) 1995, 1996 Guy Eric Schalnat, Group 42, Inc.)
-=======
  * Copyright (c) 2018 Cosmin Truta
  * Copyright (c) 1998-2002,2004,2006-2018 Glenn Randers-Pehrson
  * Copyright (c) 1996-1997 Andreas Dilger
  * Copyright (c) 1995-1996 Guy Eric Schalnat, Group 42, Inc.
->>>>>>> 05e34adb
  *
  * This code is released under the libpng license.
  * For conditions of distribution and use, see the disclaimer
@@ -616,11 +609,7 @@
       return; /* The filler channel has gone already */
 
    /* Fix the rowbytes value. */
-<<<<<<< HEAD
-   row_info->rowbytes = (png_size_t)(dp-row);
-=======
    row_info->rowbytes = (size_t)(dp-row);
->>>>>>> 05e34adb
 }
 #endif
 
