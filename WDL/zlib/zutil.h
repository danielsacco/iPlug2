/* zutil.h -- internal interface and configuration of the compression library
<<<<<<< HEAD
 * Copyright (C) 1995-2010 Jean-loup Gailly.
=======
 * Copyright (C) 1995-2011 Jean-loup Gailly.
>>>>>>> 7cf02ded
 * For conditions of distribution and use, see copyright notice in zlib.h
 */

/* WARNING: this file should *not* be used by applications. It is
   part of the implementation of the compression library and is
   subject to change. Applications should only use zlib.h.
 */

/* @(#) $Id$ */

#ifndef ZUTIL_H
#define ZUTIL_H

#if ((__GNUC__-0) * 10 + __GNUC_MINOR__-0 >= 33) && !defined(NO_VIZ)
#  define ZLIB_INTERNAL __attribute__((visibility ("hidden")))
#else
#  define ZLIB_INTERNAL
#endif

#include "zlib.h"

<<<<<<< HEAD
#ifdef STDC
=======
#if defined(STDC) && !defined(Z_SOLO)
>>>>>>> 7cf02ded
#  if !(defined(_WIN32_WCE) && defined(_MSC_VER))
#    include <stddef.h>
#  endif
#  include <string.h>
#  include <stdlib.h>
#endif

<<<<<<< HEAD
=======
#ifdef Z_SOLO
   typedef long ptrdiff_t;  /* guess -- will be caught if guess is wrong */
#endif

>>>>>>> 7cf02ded
#ifndef local
#  define local static
#endif
/* compile with -Dlocal if your debugger can't find static symbols */

typedef unsigned char  uch;
typedef uch FAR uchf;
typedef unsigned short ush;
typedef ush FAR ushf;
typedef unsigned long  ulg;

extern const char * const z_errmsg[10]; /* indexed by 2-zlib_error */
/* (size given to avoid silly warnings with Visual C++) */

#define ERR_MSG(err) z_errmsg[Z_NEED_DICT-(err)]

#define ERR_RETURN(strm,err) \
  return (strm->msg = (char*)ERR_MSG(err), (err))
/* To be used only when the state is known to be valid */

        /* common constants */

#ifndef DEF_WBITS
#  define DEF_WBITS MAX_WBITS
#endif
/* default windowBits for decompression. MAX_WBITS is for compression only */

#if MAX_MEM_LEVEL >= 8
#  define DEF_MEM_LEVEL 8
#else
#  define DEF_MEM_LEVEL  MAX_MEM_LEVEL
#endif
/* default memLevel */

#define STORED_BLOCK 0
#define STATIC_TREES 1
#define DYN_TREES    2
/* The three kinds of block type */

#define MIN_MATCH  3
#define MAX_MATCH  258
/* The minimum and maximum match lengths */

#define PRESET_DICT 0x20 /* preset dictionary flag in zlib header */

        /* target dependencies */

#if defined(MSDOS) || (defined(WINDOWS) && !defined(WIN32))
#  define OS_CODE  0x00
<<<<<<< HEAD
#  if defined(__TURBOC__) || defined(__BORLANDC__)
#    if (__STDC__ == 1) && (defined(__LARGE__) || defined(__COMPACT__))
       /* Allow compilation with ANSI keywords only enabled */
       void _Cdecl farfree( void *block );
       void *_Cdecl farmalloc( unsigned long nbytes );
#    else
#      include <alloc.h>
#    endif
#  else /* MSC or DJGPP */
#    include <malloc.h>
=======
#  ifndef Z_SOLO
#    if defined(__TURBOC__) || defined(__BORLANDC__)
#      if (__STDC__ == 1) && (defined(__LARGE__) || defined(__COMPACT__))
         /* Allow compilation with ANSI keywords only enabled */
         void _Cdecl farfree( void *block );
         void *_Cdecl farmalloc( unsigned long nbytes );
#      else
#        include <alloc.h>
#      endif
#    else /* MSC or DJGPP */
#      include <malloc.h>
#    endif
>>>>>>> 7cf02ded
#  endif
#endif

#ifdef AMIGA
#  define OS_CODE  0x01
#endif

#if defined(VAXC) || defined(VMS)
#  define OS_CODE  0x02
#  define F_OPEN(name, mode) \
     fopen((name), (mode), "mbc=60", "ctx=stm", "rfm=fix", "mrs=512")
#endif

#if defined(ATARI) || defined(atarist)
#  define OS_CODE  0x05
#endif

#ifdef OS2
#  define OS_CODE  0x06
<<<<<<< HEAD
#  ifdef M_I86
=======
#  if defined(M_I86) && !defined(Z_SOLO)
>>>>>>> 7cf02ded
#    include <malloc.h>
#  endif
#endif

#if defined(MACOS) || defined(TARGET_OS_MAC)
#  define OS_CODE  0x07
<<<<<<< HEAD
#  if defined(__MWERKS__) && __dest_os != __be_os && __dest_os != __win32_os
#    include <unix.h> /* for fdopen */
#  else
#    ifndef fdopen
#      define fdopen(fd,mode) NULL /* No fdopen() */
=======
#  ifndef Z_SOLO
#    if defined(__MWERKS__) && __dest_os != __be_os && __dest_os != __win32_os
#      include <unix.h> /* for fdopen */
#    else
#      ifndef fdopen
#        define fdopen(fd,mode) NULL /* No fdopen() */
#      endif
>>>>>>> 7cf02ded
#    endif
#  endif
#endif

#ifdef TOPS20
#  define OS_CODE  0x0a
#endif

#ifdef WIN32
#  ifndef __CYGWIN__  /* Cygwin is Unix, not Win32 */
#    define OS_CODE  0x0b
#  endif
#endif

#ifdef __50SERIES /* Prime/PRIMOS */
#  define OS_CODE  0x0f
#endif

#if defined(_BEOS_) || defined(RISCOS)
#  define fdopen(fd,mode) NULL /* No fdopen() */
#endif

#if (defined(_MSC_VER) && (_MSC_VER > 600)) && !defined __INTERIX
#  if defined(_WIN32_WCE)
#    define fdopen(fd,mode) NULL /* No fdopen() */
#    ifndef _PTRDIFF_T_DEFINED
       typedef int ptrdiff_t;
#      define _PTRDIFF_T_DEFINED
#    endif
#  else
#    define fdopen(fd,type)  _fdopen(fd,type)
#  endif
#endif

<<<<<<< HEAD
#if defined(__BORLANDC__)
=======
#if defined(__BORLANDC__) && !defined(MSDOS)
>>>>>>> 7cf02ded
  #pragma warn -8004
  #pragma warn -8008
  #pragma warn -8066
#endif

/* provide prototypes for these when building zlib without LFS */
<<<<<<< HEAD
#if !defined(_LARGEFILE64_SOURCE) || _LFS64_LARGEFILE-0 == 0
=======
#if !defined(_WIN32) && (!defined(_LARGEFILE64_SOURCE) || _LFS64_LARGEFILE-0 == 0)
>>>>>>> 7cf02ded
    ZEXTERN uLong ZEXPORT adler32_combine64 OF((uLong, uLong, z_off_t));
    ZEXTERN uLong ZEXPORT crc32_combine64 OF((uLong, uLong, z_off_t));
#endif

        /* common defaults */

#ifndef OS_CODE
#  define OS_CODE  0x03  /* assume Unix */
#endif

#ifndef F_OPEN
#  define F_OPEN(name, mode) fopen((name), (mode))
#endif

         /* functions */

<<<<<<< HEAD
#if defined(STDC99) || (defined(__TURBOC__) && __TURBOC__ >= 0x550)
#  ifndef HAVE_VSNPRINTF
#    define HAVE_VSNPRINTF
#  endif
#endif
#if defined(__CYGWIN__)
#  ifndef HAVE_VSNPRINTF
#    define HAVE_VSNPRINTF
#  endif
#endif
#ifndef HAVE_VSNPRINTF
#  ifdef MSDOS
     /* vsnprintf may exist on some MS-DOS compilers (DJGPP?),
        but for now we just assume it doesn't. */
#    define NO_vsnprintf
#  endif
#  ifdef __TURBOC__
#    define NO_vsnprintf
#  endif
#  ifdef WIN32
     /* In Win32, vsnprintf is available as the "non-ANSI" _vsnprintf. */
#    if !defined(vsnprintf) && !defined(NO_vsnprintf)
#      if !defined(_MSC_VER) || ( defined(_MSC_VER) && _MSC_VER < 1500 )
#         define vsnprintf _vsnprintf
#      endif
#    endif
#  endif
#  ifdef __SASC
#    define NO_vsnprintf
#  endif
#endif
#ifdef VMS
#  define NO_vsnprintf
#endif

#if defined(pyr)
=======
#if defined(pyr) || defined(Z_SOLO)
>>>>>>> 7cf02ded
#  define NO_MEMCPY
#endif
#if defined(SMALL_MEDIUM) && !defined(_MSC_VER) && !defined(__SC__)
 /* Use our own functions for small and medium model with MSC <= 5.0.
  * You may have to use the same strategy for Borland C (untested).
  * The __SC__ check is for Symantec.
  */
#  define NO_MEMCPY
#endif
#if defined(STDC) && !defined(HAVE_MEMCPY) && !defined(NO_MEMCPY)
#  define HAVE_MEMCPY
#endif
#ifdef HAVE_MEMCPY
#  ifdef SMALL_MEDIUM /* MSDOS small or medium model */
#    define zmemcpy _fmemcpy
#    define zmemcmp _fmemcmp
#    define zmemzero(dest, len) _fmemset(dest, 0, len)
#  else
#    define zmemcpy memcpy
#    define zmemcmp memcmp
#    define zmemzero(dest, len) memset(dest, 0, len)
#  endif
#else
   void ZLIB_INTERNAL zmemcpy OF((Bytef* dest, const Bytef* source, uInt len));
   int ZLIB_INTERNAL zmemcmp OF((const Bytef* s1, const Bytef* s2, uInt len));
   void ZLIB_INTERNAL zmemzero OF((Bytef* dest, uInt len));
#endif

/* Diagnostic functions */
#ifdef DEBUG
#  include <stdio.h>
   extern int ZLIB_INTERNAL z_verbose;
   extern void ZLIB_INTERNAL z_error OF((char *m));
#  define Assert(cond,msg) {if(!(cond)) z_error(msg);}
#  define Trace(x) {if (z_verbose>=0) fprintf x ;}
#  define Tracev(x) {if (z_verbose>0) fprintf x ;}
#  define Tracevv(x) {if (z_verbose>1) fprintf x ;}
#  define Tracec(c,x) {if (z_verbose>0 && (c)) fprintf x ;}
#  define Tracecv(c,x) {if (z_verbose>1 && (c)) fprintf x ;}
#else
#  define Assert(cond,msg)
#  define Trace(x)
#  define Tracev(x)
#  define Tracevv(x)
#  define Tracec(c,x)
#  define Tracecv(c,x)
#endif

<<<<<<< HEAD

voidpf ZLIB_INTERNAL zcalloc OF((voidpf opaque, unsigned items,
                        unsigned size));
void ZLIB_INTERNAL zcfree  OF((voidpf opaque, voidpf ptr));
=======
#ifndef Z_SOLO
   voidpf ZLIB_INTERNAL zcalloc OF((voidpf opaque, unsigned items,
                                    unsigned size));
   void ZLIB_INTERNAL zcfree  OF((voidpf opaque, voidpf ptr));
#endif
>>>>>>> 7cf02ded

#define ZALLOC(strm, items, size) \
           (*((strm)->zalloc))((strm)->opaque, (items), (size))
#define ZFREE(strm, addr)  (*((strm)->zfree))((strm)->opaque, (voidpf)(addr))
#define TRY_FREE(s, p) {if (p) ZFREE(s, p);}

#endif /* ZUTIL_H */<|MERGE_RESOLUTION|>--- conflicted
+++ resolved
@@ -1,9 +1,5 @@
 /* zutil.h -- internal interface and configuration of the compression library
-<<<<<<< HEAD
- * Copyright (C) 1995-2010 Jean-loup Gailly.
-=======
  * Copyright (C) 1995-2011 Jean-loup Gailly.
->>>>>>> 7cf02ded
  * For conditions of distribution and use, see copyright notice in zlib.h
  */
 
@@ -25,11 +21,7 @@
 
 #include "zlib.h"
 
-<<<<<<< HEAD
-#ifdef STDC
-=======
 #if defined(STDC) && !defined(Z_SOLO)
->>>>>>> 7cf02ded
 #  if !(defined(_WIN32_WCE) && defined(_MSC_VER))
 #    include <stddef.h>
 #  endif
@@ -37,13 +29,10 @@
 #  include <stdlib.h>
 #endif
 
-<<<<<<< HEAD
-=======
 #ifdef Z_SOLO
    typedef long ptrdiff_t;  /* guess -- will be caught if guess is wrong */
 #endif
 
->>>>>>> 7cf02ded
 #ifndef local
 #  define local static
 #endif
@@ -93,18 +82,6 @@
 
 #if defined(MSDOS) || (defined(WINDOWS) && !defined(WIN32))
 #  define OS_CODE  0x00
-<<<<<<< HEAD
-#  if defined(__TURBOC__) || defined(__BORLANDC__)
-#    if (__STDC__ == 1) && (defined(__LARGE__) || defined(__COMPACT__))
-       /* Allow compilation with ANSI keywords only enabled */
-       void _Cdecl farfree( void *block );
-       void *_Cdecl farmalloc( unsigned long nbytes );
-#    else
-#      include <alloc.h>
-#    endif
-#  else /* MSC or DJGPP */
-#    include <malloc.h>
-=======
 #  ifndef Z_SOLO
 #    if defined(__TURBOC__) || defined(__BORLANDC__)
 #      if (__STDC__ == 1) && (defined(__LARGE__) || defined(__COMPACT__))
@@ -117,7 +94,6 @@
 #    else /* MSC or DJGPP */
 #      include <malloc.h>
 #    endif
->>>>>>> 7cf02ded
 #  endif
 #endif
 
@@ -137,24 +113,13 @@
 
 #ifdef OS2
 #  define OS_CODE  0x06
-<<<<<<< HEAD
-#  ifdef M_I86
-=======
 #  if defined(M_I86) && !defined(Z_SOLO)
->>>>>>> 7cf02ded
 #    include <malloc.h>
 #  endif
 #endif
 
 #if defined(MACOS) || defined(TARGET_OS_MAC)
 #  define OS_CODE  0x07
-<<<<<<< HEAD
-#  if defined(__MWERKS__) && __dest_os != __be_os && __dest_os != __win32_os
-#    include <unix.h> /* for fdopen */
-#  else
-#    ifndef fdopen
-#      define fdopen(fd,mode) NULL /* No fdopen() */
-=======
 #  ifndef Z_SOLO
 #    if defined(__MWERKS__) && __dest_os != __be_os && __dest_os != __win32_os
 #      include <unix.h> /* for fdopen */
@@ -162,7 +127,6 @@
 #      ifndef fdopen
 #        define fdopen(fd,mode) NULL /* No fdopen() */
 #      endif
->>>>>>> 7cf02ded
 #    endif
 #  endif
 #endif
@@ -197,22 +161,14 @@
 #  endif
 #endif
 
-<<<<<<< HEAD
-#if defined(__BORLANDC__)
-=======
 #if defined(__BORLANDC__) && !defined(MSDOS)
->>>>>>> 7cf02ded
   #pragma warn -8004
   #pragma warn -8008
   #pragma warn -8066
 #endif
 
 /* provide prototypes for these when building zlib without LFS */
-<<<<<<< HEAD
-#if !defined(_LARGEFILE64_SOURCE) || _LFS64_LARGEFILE-0 == 0
-=======
 #if !defined(_WIN32) && (!defined(_LARGEFILE64_SOURCE) || _LFS64_LARGEFILE-0 == 0)
->>>>>>> 7cf02ded
     ZEXTERN uLong ZEXPORT adler32_combine64 OF((uLong, uLong, z_off_t));
     ZEXTERN uLong ZEXPORT crc32_combine64 OF((uLong, uLong, z_off_t));
 #endif
@@ -229,46 +185,7 @@
 
          /* functions */
 
-<<<<<<< HEAD
-#if defined(STDC99) || (defined(__TURBOC__) && __TURBOC__ >= 0x550)
-#  ifndef HAVE_VSNPRINTF
-#    define HAVE_VSNPRINTF
-#  endif
-#endif
-#if defined(__CYGWIN__)
-#  ifndef HAVE_VSNPRINTF
-#    define HAVE_VSNPRINTF
-#  endif
-#endif
-#ifndef HAVE_VSNPRINTF
-#  ifdef MSDOS
-     /* vsnprintf may exist on some MS-DOS compilers (DJGPP?),
-        but for now we just assume it doesn't. */
-#    define NO_vsnprintf
-#  endif
-#  ifdef __TURBOC__
-#    define NO_vsnprintf
-#  endif
-#  ifdef WIN32
-     /* In Win32, vsnprintf is available as the "non-ANSI" _vsnprintf. */
-#    if !defined(vsnprintf) && !defined(NO_vsnprintf)
-#      if !defined(_MSC_VER) || ( defined(_MSC_VER) && _MSC_VER < 1500 )
-#         define vsnprintf _vsnprintf
-#      endif
-#    endif
-#  endif
-#  ifdef __SASC
-#    define NO_vsnprintf
-#  endif
-#endif
-#ifdef VMS
-#  define NO_vsnprintf
-#endif
-
-#if defined(pyr)
-=======
 #if defined(pyr) || defined(Z_SOLO)
->>>>>>> 7cf02ded
 #  define NO_MEMCPY
 #endif
 #if defined(SMALL_MEDIUM) && !defined(_MSC_VER) && !defined(__SC__)
@@ -317,18 +234,11 @@
 #  define Tracecv(c,x)
 #endif
 
-<<<<<<< HEAD
-
-voidpf ZLIB_INTERNAL zcalloc OF((voidpf opaque, unsigned items,
-                        unsigned size));
-void ZLIB_INTERNAL zcfree  OF((voidpf opaque, voidpf ptr));
-=======
 #ifndef Z_SOLO
    voidpf ZLIB_INTERNAL zcalloc OF((voidpf opaque, unsigned items,
                                     unsigned size));
    void ZLIB_INTERNAL zcfree  OF((voidpf opaque, voidpf ptr));
 #endif
->>>>>>> 7cf02ded
 
 #define ZALLOC(strm, items, size) \
            (*((strm)->zalloc))((strm)->opaque, (items), (size))
