/* Cockos SWELL (Simple/Small Win32 Emulation Layer for L****)
   Copyright (C) 2006-2010, Cockos, Inc.

    This software is provided 'as-is', without any express or implied
    warranty.  In no event will the authors be held liable for any damages
    arising from the use of this software.

    Permission is granted to anyone to use this software for any purpose,
    including commercial applications, and to alter it and redistribute it
    freely, subject to the following restrictions:

    1. The origin of this software must not be misrepresented; you must not
       claim that you wrote the original software. If you use this software
       in a product, an acknowledgment in the product documentation would be
       appreciated but is not required.
    2. Altered source versions must be plainly marked as such, and must not be
       misrepresented as being the original software.
    3. This notice may not be removed or altered from any source distribution.
  

    SWELL provides _EXTREMELY BASIC_ win32 wrapping for OS X and maybe other platforms.

  */

#ifndef _WDL_SWELL_H_TYPES_DEFINED_
#define _WDL_SWELL_H_TYPES_DEFINED_

#include <stdlib.h>
#include <stdio.h>
#include <string.h>
#include <unistd.h>
#include <sys/types.h>
#include <sys/stat.h>
#include <dlfcn.h>
#include <ctype.h>


#include <stdint.h>
typedef intptr_t INT_PTR, *PINT_PTR, LONG_PTR, *PLONG_PTR;
typedef uintptr_t UINT_PTR, *PUINT_PTR, ULONG_PTR, *PULONG_PTR, DWORD_PTR, *PDWORD_PTR;

#ifndef FALSE
#define FALSE 0
#endif
#ifndef TRUE
#define TRUE 1
#endif

#ifndef S_OK
#define S_OK 0
#endif
#ifndef E_FAIL
#define E_FAIL (-1)
#endif


// the byte ordering of RGB() etc is different than on win32 
#define RGB(r,g,b) (((r)<<16)|((g)<<8)|(b))
#define GetRValue(x) (((x)>>16)&0xff)
#define GetGValue(x) (((x)>>8)&0xff)
#define GetBValue(x) ((x)&0xff)

// basic platform compat defines
<<<<<<< HEAD
#ifndef stricmp
#define stricmp(x,y) strcasecmp(x,y)
#endif
#ifndef strnicmp
#define strnicmp(x,y,z) strncasecmp(x,y,z)
#endif
=======
#ifndef stricmp
#define stricmp(x,y) strcasecmp(x,y)
#endif
#ifndef strnicmp
#define strnicmp(x,y,z) strncasecmp(x,y,z)
#endif
>>>>>>> 1597f9e0

#define DeleteFile(x) (!unlink(x))
#define MoveFile(x,y) (!rename(x,y))
#define GetCurrentDirectory(sz,buf) (!getcwd(buf,sz))
#define SetCurrentDirectory(buf) (!chdir(buf))
#define CreateDirectory(x,y) (!mkdir((x),0755))

#ifndef wsprintf
#define wsprintf sprintf
#endif

#ifndef LOWORD
#define MAKEWORD(a, b)      ((unsigned short)(((BYTE)(a)) | ((WORD)((BYTE)(b))) << 8))
#define MAKELONG(a, b)      ((int)(((unsigned short)(a)) | ((DWORD)((unsigned short)(b))) << 16))
#define MAKEWPARAM(l, h)      (WPARAM)MAKELONG(l, h)
#define MAKELPARAM(l, h)      (LPARAM)MAKELONG(l, h)
#define MAKELRESULT(l, h)     (LRESULT)MAKELONG(l, h)
#define LOWORD(l)           ((unsigned short)(l))
#define HIWORD(l)           ((unsigned short)(((unsigned int)(l) >> 16) & 0xFFFF))
#define LOBYTE(w)           ((BYTE)(w))
#define HIBYTE(w)           ((BYTE)(((unsigned short)(w) >> 8) & 0xFF))
#endif

#define GET_X_LPARAM(lp)                        ((int)(short)LOWORD(lp))
#define GET_Y_LPARAM(lp)                        ((int)(short)HIWORD(lp))

#define UNREFERENCED_PARAMETER(P) (P)
#define _T(T) T

#define CallWindowProc(A,B,C,D,E) ((WNDPROC)A)(B,C,D,E)
#define OffsetRect WinOffsetRect  //to avoid OSX's OffsetRect function
#define SetRect WinSetRect        //to avoid OSX's SetRect function
#define UnionRect WinUnionRect  
#define IntersectRect WinIntersectRect


#define MAX_PATH 1024



// SWELLAPP stuff (swellappmain.mm)
#ifdef __cplusplus
extern "C"  {
#endif
INT_PTR SWELLAppMain(int msg, INT_PTR parm1, INT_PTR parm2); // to be implemented by app (if using swellappmain.mm)
#ifdef __cplusplus
};
#endif

#define SWELLAPP_ONLOAD 0x0001 // initialization of app vars etc
#define SWELLAPP_LOADED 0x0002 // create dialogs etc
#define SWELLAPP_DESTROY 0x0003 // about to destroy (cleanup etc)
#define SWELLAPP_SHOULDDESTROY 0x0004 // return 0 to allow app to terminate, >0 to prevent

#define SWELLAPP_OPENFILE 0x0050 // parm1= (const char *)string, return >0 if allowed
#define SWELLAPP_NEWFILE 0x0051 // new file, return >0 if allowed
#define SWELLAPP_SHOULDOPENNEWFILE 0x0052 // allow opening new file? >0 if allowed

#define SWELLAPP_ONCOMMAND 0x0099 // parm1 = (int) command ID, parm2 = (id) sender 
#define SWELLAPP_PROCESSMESSAGE 0x0100 // parm1=(MSG *)msg (loosely), parm2= (NSEvent *) the event . return >0 to eat

#define SWELLAPP_ACTIVATE 0x1000  // parm1 = (bool) isactive. return nonzero to prevent WM_ACTIVATEAPP from being broadcasted
//




// basic types
typedef signed char BOOL;
typedef unsigned char BYTE;
typedef unsigned short WORD;
typedef unsigned int DWORD;
typedef DWORD COLORREF;
typedef unsigned int UINT;
typedef int INT;

typedef ULONG_PTR WPARAM;
typedef LONG_PTR LPARAM;
typedef LONG_PTR LRESULT;


typedef void *LPVOID, *PVOID;

#if defined(__APPLE__) && !defined(__LP64__)
typedef signed long HRESULT;
typedef signed long LONG;
typedef unsigned long ULONG;
#else
typedef signed int HRESULT;
typedef signed int LONG;
typedef unsigned int ULONG;
#endif

typedef short SHORT;
typedef int *LPINT;
typedef char CHAR;
typedef char *LPSTR;
typedef const char *LPCSTR;

#define __int64 long long // define rather than typedef, for unsigned __int64 support

typedef unsigned __int64 ULONGLONG;

typedef union { 
  unsigned long long QuadPart; 
  struct {
  #ifdef __ppc__
    DWORD HighPart;
    DWORD LowPart;
  #else
    DWORD LowPart;
    DWORD HighPart;
  #endif
  };
} ULARGE_INTEGER;


typedef struct HWND__ *HWND;
typedef struct HMENU__ *HMENU;
typedef void *HANDLE, *HINSTANCE, *HDROP;
typedef void *HGLOBAL;

typedef void (*TIMERPROC)(HWND hwnd, UINT uMsg, UINT_PTR idEvent, DWORD dwTime);

typedef struct 
{
  LONG x,y;
} POINT, *LPPOINT;


typedef struct
{
  SHORT x;
  SHORT y;
} POINTS;


typedef struct 
{
  LONG left,top, right, bottom;
} RECT, *LPRECT;


typedef struct {
  unsigned char fVirt;
  unsigned short key,cmd;
} ACCEL, *LPACCEL;


typedef struct {
  DWORD dwLowDateTime;
  DWORD dwHighDateTime;
} FILETIME;

typedef struct _GUID {
  unsigned int Data1;
  unsigned short Data2;
  unsigned short Data3;
  unsigned char  Data4[8];
} GUID;

typedef struct {
  HWND hwnd;
  UINT message;
  WPARAM wParam;
  LPARAM lParam;
  DWORD time;
  POINT pt;
} MSG, *LPMSG;

typedef struct HDC__ *HDC;
typedef struct HCURSOR__ *HCURSOR;
typedef struct HRGN__ *HRGN;

typedef struct HGDIOBJ__ *HBITMAP;
typedef struct HGDIOBJ__ *HICON;
typedef struct HGDIOBJ__ *HGDIOBJ;
typedef struct HGDIOBJ__ *HBRUSH;
typedef struct HGDIOBJ__ *HPEN;
typedef struct HGDIOBJ__ *HFONT;


typedef struct
{
  HWND  hwndFrom;
  UINT_PTR  idFrom;
  UINT  code;
} NMHDR, *LPNMHDR;


typedef struct {
  NMHDR   hdr;
  DWORD_PTR   dwItemSpec;
  DWORD_PTR   dwItemData;
  POINT   pt;
  DWORD   dwHitInfo;
} NMMOUSE, *LPNMMOUSE;
typedef NMMOUSE NMCLICK;
typedef LPNMMOUSE LPNMCLICK;

typedef struct 
{ 
  int mask, fmt,cx; 
  char *pszText; 
  int cchTextMax, iSubItem;
} LVCOLUMN;
typedef struct 
{ 
  int mask, iItem, iSubItem, state, stateMask; 
  char *pszText; 
  int cchTextMax, iImage;
  LPARAM lParam;
} LVITEM;

typedef int (*PFNLVCOMPARE)(LPARAM, LPARAM, LPARAM);

typedef struct HIMAGELIST__ *HIMAGELIST;

typedef struct
{
  POINT pt;
  UINT flags;
  int iItem;
  int iSubItem;    // this is was NOT in win95.  valid only for LVM_SUBITEMHITTEST
} LVHITTESTINFO, *LPLVHITTESTINFO;


typedef struct
{
  NMHDR   hdr;
  int     iItem;
  int     iSubItem;
  UINT    uNewState;
  UINT    uOldState;
  UINT    uChanged;
  POINT   ptAction;
  LPARAM  lParam;
} NMLISTVIEW, *LPNMLISTVIEW;

typedef struct
{
  NMHDR hdr;
  LVITEM item;
} NMLVDISPINFO, *LPNMLVDISPINFO;

typedef struct
{
  UINT    mask;
  int     cxy;
  char*   pszText;
  HBITMAP hbm;
  int     cchTextMax;
  int     fmt;
  LPARAM  lParam;
  int     iImage;
  int     iOrder;
  UINT    type;
  void    *pvFilter;
  UINT    state;
} HDITEM, *LPHDITEM;  

typedef struct TCITEM
{
  UINT mask;
  DWORD dwState;
  DWORD dwStateMask;
  char *pszText;
  int cchTextMax;
  int iImage;
  
  LPARAM lParam;
} TCITEM, *LPTCITEM;

typedef struct tagDRAWITEMSTRUCT {
    UINT        CtlType;
    UINT        CtlID;
    UINT        itemID;
    UINT        itemAction;
    UINT        itemState;
    HWND        hwndItem;
    HDC         hDC;
    RECT        rcItem;
    DWORD_PTR   itemData;
} DRAWITEMSTRUCT, *PDRAWITEMSTRUCT, *LPDRAWITEMSTRUCT;

typedef struct tagBITMAP {
  LONG bmWidth;
  LONG bmHeight;
} BITMAP, *PBITMAP, *LPBITMAP;
#define ODT_MENU        1
#define ODT_LISTBOX     2
#define ODT_COMBOBOX    3
#define ODT_BUTTON      4

#define ODS_SELECTED    0x0001




typedef struct 
{  
        DWORD cbSize;
        HWND hWnd;
        UINT uID;
        UINT uFlags;
        UINT uCallbackMessage;
        HICON hIcon;      
        CHAR   szTip[64];
} NOTIFYICONDATA,*PNOTIFYICONDATA, *LPNOTIFYICONDATA;


#define NIM_ADD         0x00000000
#define NIM_MODIFY      0x00000001
#define NIM_DELETE      0x00000002

#define NIF_MESSAGE     0x00000001
#define NIF_ICON        0x00000002
#define NIF_TIP         0x00000004



typedef struct HTREEITEM__ *HTREEITEM;

#define TVIF_TEXT               0x0001
#define TVIF_IMAGE              0x0002
#define TVIF_PARAM              0x0004
#define TVIF_STATE              0x0008
#define TVIF_HANDLE             0x0010
#define TVIF_SELECTEDIMAGE      0x0020
#define TVIF_CHILDREN           0x0040

#define TVIS_SELECTED           0x0002
#define TVIS_DROPHILITED        0x0008
#define TVIS_BOLD               0x0010
#define TVIS_EXPANDED           0x0020

#define TVE_COLLAPSE            0x0001
#define TVE_EXPAND              0x0002
#define TVE_TOGGLE              0x0003

#define TVN_FIRST               (0U-400U)       // treeview
#define TVN_SELCHANGED          (TVN_FIRST-2)

#define TVI_ROOT                ((HTREEITEM)0xFFFF0000)
#define TVI_FIRST               ((HTREEITEM)0xFFFF0001)
#define TVI_LAST                ((HTREEITEM)0xFFFF0002)
#define TVI_SORT                ((HTREEITEM)0xFFFF0003)

#define TVHT_NOWHERE            0x0001
#define TVHT_ONITEMICON         0x0002
#define TVHT_ONITEMLABEL        0x0004
#define TVHT_ONITEM             (TVHT_ONITEMICON | TVHT_ONITEMLABEL | TVHT_ONITEMSTATEICON)
#define TVHT_ONITEMINDENT       0x0008
#define TVHT_ONITEMBUTTON       0x0010
#define TVHT_ONITEMRIGHT        0x0020
#define TVHT_ONITEMSTATEICON    0x0040

#define TVHT_ABOVE              0x0100
#define TVHT_BELOW              0x0200
#define TVHT_TORIGHT            0x0400
#define TVHT_TOLEFT             0x0800

typedef struct {
  UINT      mask;
  HTREEITEM hItem;
  UINT      state;
  UINT      stateMask;
  char *pszText;
  int       cchTextMax;
  int       iImage;
  int       iSelectedImage;
  int       cChildren;
  LPARAM    lParam;
} TVITEM, TV_ITEM, *LPTVITEM, *LPTV_ITEM;

typedef struct {
  HTREEITEM hParent;
  HTREEITEM hInsertAfter;
  TVITEM item;
} TVINSERTSTRUCT, *LPTVINSERTSTRUCT, TV_INSERTSTRUCT, *LPTV_INSERTSTRUCT;

typedef struct {
  POINT       pt;
  UINT        flags;
  HTREEITEM   hItem;
} TVHITTESTINFO, *LPTVHITTESTINFO;

typedef struct {
  NMHDR       hdr;
  UINT        action;
  TVITEM    itemOld;
  TVITEM    itemNew;
  POINT       ptDrag;
} NMTREEVIEW, *LPNMTREEVIEW;


typedef struct
{
  unsigned int cbSize, fMask, fType, fState, wID;
  HMENU hSubMenu;
  HICON hbmpChecked,hbmpUnchecked;
  DWORD_PTR dwItemData;
  char *dwTypeData;
  int cch;
} MENUITEMINFO;

#define SetMenuDefaultItem(a,b,c) (0)

typedef struct {
  POINT ptReserved, ptMaxSize, ptMaxPosition, ptMinTrackSize, ptMaxTrackSize;
} MINMAXINFO, *LPMINMAXINFO;


typedef struct
{
  int lfHeight, lfWidth, lfEscapement,lfOrientation, lfWeight;
  char lfItalic, lfUnderline, lfStrikeOut, lfCharSet, lfOutPrecision, lfClipPrecision, 
    lfQuality, lfPitchAndFamily;
  char lfFaceName[32];
} LOGFONT;
typedef struct
{
  LONG tmHeight; 
  LONG tmAscent; 
  LONG tmDescent; 
  LONG tmInternalLeading; 
  LONG tmAveCharWidth;
  // todo: implement rest
} TEXTMETRIC;

typedef struct {
  HDC         hdc;
  BOOL        fErase;
  RECT        rcPaint;
} PAINTSTRUCT;

typedef struct
{
  UINT    cbSize;
  UINT    fMask;
  int     nMin;
  int     nMax;
  UINT    nPage;
  int     nPos;
  int     nTrackPos;
} SCROLLINFO, *LPSCROLLINFO;

typedef struct
{
  DWORD   styleOld;
  DWORD   styleNew;
} STYLESTRUCT, *LPSTYLESTRUCT;

typedef struct _DROPFILES {
   DWORD pFiles;                       // offset of file list
   POINT pt;                           // drop point (client coords)
   BOOL fNC;                           // is it on NonClient area
                                       // and pt is in screen coords
   BOOL fWide;                         // WIDE character switch
} DROPFILES, *LPDROPFILES;


typedef struct
{
  HWND    hwnd;
  HWND    hwndInsertAfter;
  int     x;
  int     y;
  int     cx;
  int     cy;
  UINT    flags;
} WINDOWPOS, *LPWINDOWPOS, *PWINDOWPOS;

typedef struct  
{
  RECT       rgrc[3];
  PWINDOWPOS lppos;
} NCCALCSIZE_PARAMS, *LPNCCALCSIZE_PARAMS;



typedef INT_PTR (*DLGPROC)(HWND, UINT, WPARAM, LPARAM);
typedef LRESULT (*WNDPROC)(HWND, UINT, WPARAM, LPARAM);



#define GF_BEGIN 1
#define GF_INERTIA 2
#define GF_END 4

#define GID_BEGIN 1
#define GID_END   2
#define GID_ZOOM  3
#define GID_PAN   4
#define GID_ROTATE  5
#define GID_TWOFINGERTAP  6
#define GID_ROLLOVER      7

typedef struct tagGESTUREINFO
{
  UINT cbSize;
  DWORD dwFlags;
  DWORD dwID;
  HWND hwndTarget;
  POINTS ptsLocation;
  DWORD dwInstanceID;
  DWORD dwSequenceID;
  ULONGLONG ullArguments;
  UINT cbExtraArgs;
} GESTUREINFO;

// not using this stuff yet
#define GC_PAN 1
#define GC_PAN_WITH_SINGLE_FINGER_VERTICALLY 2
#define GC_PAN_WITH_SINGLE_FINGER_HORIZONTALLY 4

typedef struct tagGESTURECONFIG
{
  DWORD dwID;
  DWORD dwWant;
  DWORD dwBlock;
} GESTURECONFIG;



#ifndef WINAPI
#define WINAPI
#endif

#ifndef CALLBACK
#define CALLBACK
#endif


typedef BOOL (*PROPENUMPROCEX)(HWND hwnd, const char *lpszString, HANDLE hData, LPARAM lParam);

// swell specific type
typedef HWND (*SWELL_ControlCreatorProc)(HWND parent, const char *cname, int idx, const char *classname, int style, int x, int y, int w, int h);                                           

#define DLL_PROCESS_DETACH   0    
#define DLL_PROCESS_ATTACH   1    

// if the user implements this (and links with swell-modstub[-generic], this will get called for DLL_PROCESS_[AT|DE]TACH
#ifdef __cplusplus
extern "C"  {
#endif
__attribute__ ((visibility ("default"))) BOOL WINAPI DllMain(HINSTANCE hInstDLL, DWORD fdwReason, LPVOID lpvReserved);
#ifdef __cplusplus
};
#endif

/*
 ** win32 specific constants
 */
#define MB_OK 0
#define MB_OKCANCEL 1
#define MB_YESNOCANCEL 3
#define MB_YESNO 4
#define MB_RETRYCANCEL 5

#define MB_ICONERROR 0
#define MB_ICONSTOP 0
#define MB_ICONINFORMATION 0

#define IDOK                1
#define IDCANCEL            2
#define IDABORT             3
#define IDRETRY             4
#define IDIGNORE            5
#define IDYES               6
#define IDNO                7

#define GW_HWNDFIRST        0
#define GW_HWNDLAST         1
#define GW_HWNDNEXT         2
#define GW_HWNDPREV         3
#define GW_OWNER            4
#define GW_CHILD            5

#define GWL_USERDATA        (-21)
#define GWL_ID              (-12)
#define GWL_STYLE           (-16) // only supported for BS_ for now I think
#define GWL_EXSTYLE         (-20)
#define GWL_WNDPROC         (-4)
#define DWL_DLGPROC         (-8)

#define SWELL_NOT_WS_VISIBLE 0x80000000L
#define WS_CHILDWINDOW (WS_CHILD)
#define WS_CHILD      0x40000000L
#define WS_DISABLED   0x08000000L
#define WS_CAPTION    0x00C00000L
#define WS_VSCROLL    0x00200000L
#define WS_HSCROLL    0x00100000L
#define WS_SYSMENU    0x00080000L
#define WS_THICKFRAME 0x00040000L
#define WS_GROUP      0x00020000L
#define WS_TABSTOP    0x00010000L

#define WS_BORDER 0 // ignored for now
#define WS_VISIBLE 0


#define WM_CTLCOLORMSGBOX 0x0132
#define WM_CTLCOLOREDIT 0x0133
#define WM_CTLCOLORLISTBOX 0x0134
#define WM_CTLCOLORBTN 0x0135
#define WM_CTLCOLORDLG 0x0136
#define WM_CTLCOLORSCROLLBAR 0x0137
#define WM_CTLCOLORSTATIC 0x0138

#define CB_ADDSTRING                0x0143
#define CB_DELETESTRING             0x0144
#define CB_GETCOUNT                 0x0146
#define CB_GETCURSEL                0x0147
#define CB_GETLBTEXT                0x0148
#define CB_INSERTSTRING             0x014A
#define CB_RESETCONTENT             0x014B
#define CB_FINDSTRING               0x014C
#define CB_SETCURSEL                0x014E
#define CB_GETITEMDATA              0x0150
#define CB_SETITEMDATA              0x0151
#define CB_FINDSTRINGEXACT          0x0158
#define CB_INITSTORAGE              0x0161

#define LB_ADDSTRING            0x0180
#define LB_INSERTSTRING         0x0181
#define LB_DELETESTRING         0x0182
#define LB_GETTEXT              0x0183
#define LB_RESETCONTENT         0x0184
#define LB_SETSEL               0x0185
#define LB_SETCURSEL            0x0186
#define LB_GETSEL               0x0187
#define LB_GETCURSEL            0x0188
#define LB_GETCOUNT             0x018B
#define LB_GETSELCOUNT          0x0190
#define LB_GETITEMDATA          0x0199
#define LB_SETITEMDATA          0x019A

#define TBM_GETPOS              (WM_USER)
#define TBM_SETTIC              (WM_USER+4)
#define TBM_SETPOS              (WM_USER+5)
#define TBM_SETRANGE            (WM_USER+6)
#define TBM_SETSEL              (WM_USER+10)

#define PBM_SETRANGE            (WM_USER+1)
#define PBM_SETPOS              (WM_USER+2)
#define PBM_DELTAPOS            (WM_USER+3)

#define BM_GETCHECK        0x00F0
#define BM_SETCHECK        0x00F1
#define BM_GETIMAGE        0x00F6
#define BM_SETIMAGE        0x00F7
#define IMAGE_BITMAP 0
#define IMAGE_ICON 1

#define NM_FIRST                (0U-  0U)       // generic to all controls
#define NM_LAST                 (0U- 99U)
#define NM_CLICK                (NM_FIRST-2)    // uses NMCLICK struct
#define NM_DBLCLK               (NM_FIRST-3)
#define NM_RCLICK               (NM_FIRST-5)    // uses NMCLICK struct


#define LVSIL_STATE 1
#define LVSIL_SMALL 2

#define LVIR_BOUNDS             0
#define LVIR_ICON               1
#define LVIR_LABEL              2
#define LVIR_SELECTBOUNDS       3


#define LVHT_NOWHERE            0x0001
#define LVHT_ONITEMICON         0x0002
#define LVHT_ONITEMLABEL        0x0004
#define LVHT_ONITEMSTATEICON    0x0008
#define LVHT_ONITEM             (LVHT_ONITEMICON | LVHT_ONITEMLABEL | LVHT_ONITEMSTATEICON)

#define LVHT_ABOVE              0x0010
#define LVHT_BELOW              0x0020
#define LVHT_TORIGHT            0x0040
#define LVHT_TOLEFT             0x0080

#define LVCF_FMT  1
#define LVCF_WIDTH 2
#define LVCF_TEXT 4

#define LVCFMT_LEFT 0
#define LVCFMT_RIGHT 1
#define LVCFMT_CENTER 2

#define LVIF_TEXT 1
#define LVIF_IMAGE 2
#define LVIF_PARAM 4
#define LVIF_STATE 8

#define LVIS_SELECTED 1
#define LVIS_FOCUSED 2
#define LVNI_SELECTED 1
#define LVNI_FOCUSED 2
#define INDEXTOSTATEIMAGEMASK(x) ((x)<<16)
#define LVIS_STATEIMAGEMASK (255<<16)

#define LVN_FIRST               (0U-100U)       // listview
#define LVN_LAST                (0U-199U)
#define LVN_BEGINDRAG           (LVN_FIRST-9)
#define LVN_COLUMNCLICK         (LVN_FIRST-8)
#define LVN_ITEMCHANGED         (LVN_FIRST-1)
#define LVN_ODFINDITEM          (LVN_FIRST-52)
#define LVN_GETDISPINFO         (LVN_FIRST-50)

#define LVS_EX_GRIDLINES 0x01
#define LVS_EX_HEADERDRAGDROP 0x10
#define LVS_EX_FULLROWSELECT 0x20 // ignored for now (enabled by default on OSX)

#define HDI_FORMAT 0x4
#define HDF_SORTUP 0x0400
#define HDF_SORTDOWN 0x0200

#define TCIF_TEXT               0x0001
#define TCIF_IMAGE              0x0002
#define TCIF_PARAM              0x0008
//#define TCIF_STATE              0x0010



#define TCN_FIRST               (0U-550U)       // tab control
#define TCN_LAST                (0U-580U)
#define TCN_SELCHANGE           (TCN_FIRST - 1)


#define BS_AUTOCHECKBOX    0x00000003L
#define BS_AUTO3STATE      0x00000006L
#define BS_AUTORADIOBUTTON 0x00000009L
#define BS_OWNERDRAW       0x0000000BL



#define BST_CHECKED 1
#define BST_UNCHECKED 0
#define BST_INDETERMINATE 2

// note: these differ in values from their win32 counterparts, because we got them
// wrong to begin with, and we'd like to keep backwards compatability for things compiled
// against an old swell.h (and using the SWELL API via an exported mechanism, i.e. third party
// plug-ins). 
#define SW_HIDE 0
#define SW_SHOWNA 1        // 8 on win32
#define SW_SHOW 2          // 1 on win32
#define SW_SHOWMINIMIZED 3 // 2 on win32

// aliases (todo implement these as needed)
#define SW_SHOWNOACTIVATE SW_SHOWNA 
#define SW_NORMAL SW_SHOW 
#define SW_SHOWNORMAL SW_SHOW
#define SW_SHOWMAXIMIZED SW_SHOW
#define SW_SHOWDEFAULT SW_SHOWNORMAL
#define SW_RESTORE SW_SHOWNA

#define SWP_NOMOVE 1
#define SWP_NOSIZE 2
#define SWP_NOZORDER 4
#define SWP_NOACTIVATE 8
#define SWP_SHOWWINDOW 16
#define SWP_FRAMECHANGED 32
#define SWP_NOCOPYBITS 0
#define HWND_TOP        ((HWND)0)
#define HWND_BOTTOM     ((HWND)1)
#define HWND_TOPMOST    ((HWND)-1)
#define HWND_NOTOPMOST  ((HWND)-2)

// most of these are ignored, actually, but TPM_NONOTIFY and TPM_RETURNCMD are now used
#define TPM_LEFTBUTTON  0x0000L
#define TPM_RIGHTBUTTON 0x0002L
#define TPM_LEFTALIGN   0x0000L
#define TPM_CENTERALIGN 0x0004L
#define TPM_RIGHTALIGN  0x0008L
#define TPM_TOPALIGN        0x0000L
#define TPM_VCENTERALIGN    0x0010L
#define TPM_BOTTOMALIGN     0x0020L
#define TPM_HORIZONTAL      0x0000L     /* Horz alignment matters more */
#define TPM_VERTICAL        0x0040L     /* Vert alignment matters more */
#define TPM_NONOTIFY        0x0080L     /* Don't send any notification msgs */
#define TPM_RETURNCMD       0x0100L

#define MIIM_ID 1
#define MIIM_STATE 2
#define MIIM_TYPE 4
#define MIIM_SUBMENU 8
#define MIIM_DATA 16

#define MF_ENABLED 0
#define MF_GRAYED 1
#define MF_DISABLED 2
#define MF_STRING 0
#define MF_BITMAP 4
#define MF_UNCHECKED 0
#define MF_CHECKED 8
#define MF_POPUP 0x10
#define MF_BYCOMMAND 0
#define MF_BYPOSITION 0x400
#define MF_SEPARATOR 0x800

#define MFT_STRING MF_STRING
#define MFT_BITMAP MF_BITMAP
#define MFT_SEPARATOR MF_SEPARATOR
#define MFT_RADIOCHECK 0x200

#define MFS_GRAYED (MF_GRAYED|MF_DISABLED)
#define MFS_DISABLED MFS_GRAYED
#define MFS_CHECKED MF_CHECKED
#define MFS_ENABLED MF_ENABLED
#define MFS_UNCHECKED MF_UNCHECKED

#define EN_CHANGE           0x0300
#define STN_CLICKED         0
#define STN_DBLCLK          1
#define WM_CREATE                       0x0001
#define WM_DESTROY                      0x0002
#define WM_MOVE                         0x0003
#define WM_SIZE                         0x0005
#define WM_ACTIVATE                     0x0006
#define WM_SETTEXT			0x000C // not implemented on OSX, used internally on Linux
#define WM_PAINT                        0x000F
#define WM_CLOSE                        0x0010
#define WM_ERASEBKGND                   0x0014
#define WM_SHOWWINDOW                   0x0018
#define WM_ACTIVATEAPP                  0x001C
#define WM_SETCURSOR                    0x0020
#define WM_MOUSEACTIVATE                0x0021
#define WM_GETMINMAXINFO                0x0024
#define WM_DRAWITEM                     0x002B
#define WM_SETFONT                      0x0030
#define WM_GETFONT                      0x0031
#define WM_GETOBJECT 			0x003D // implemented differently than win32 -- see virtwnd/virtwnd-nsaccessibility.mm
#define WM_NOTIFY                       0x004E

#define WM_CONTEXTMENU                  0x007B
#define WM_STYLECHANGED                 0x007D
#define WM_DISPLAYCHANGE                0x007E
#define WM_NCDESTROY                    0x0082
#define WM_NCCALCSIZE                   0x0083
#define WM_NCHITTEST                    0x0084
#define WM_NCPAINT                      0x0085
#define WM_NCMOUSEMOVE                  0x00A0
#define WM_NCLBUTTONDOWN                0x00A1
#define WM_NCLBUTTONUP                  0x00A2
#define WM_NCLBUTTONDBLCLK              0x00A3
#define WM_NCRBUTTONDOWN                0x00A4
#define WM_NCRBUTTONUP                  0x00A5
#define WM_NCRBUTTONDBLCLK              0x00A6
#define WM_NCMBUTTONDOWN                0x00A7
#define WM_NCMBUTTONUP                  0x00A8
#define WM_NCMBUTTONDBLCLK              0x00A9
#define WM_KEYFIRST                     0x0100
#define WM_KEYDOWN                      0x0100
#define WM_KEYUP                        0x0101
#define WM_CHAR                         0x0102
#define WM_DEADCHAR                     0x0103
#define WM_SYSKEYDOWN                   0x0104
#define WM_SYSKEYUP                     0x0105
#define WM_SYSCHAR                      0x0106
#define WM_SYSDEADCHAR                  0x0107
#define WM_KEYLAST                      0x0108
#define WM_INITDIALOG                   0x0110
#define WM_COMMAND                      0x0111
#define WM_SYSCOMMAND                   0x0112
#define SC_CLOSE        0xF060
#define WM_TIMER                        0x0113
#define WM_HSCROLL                      0x0114
#define WM_VSCROLL                      0x0115
#define WM_INITMENUPOPUP                0x0117
#define WM_GESTURE 			0x0119
#define WM_MOUSEFIRST                   0x0200
#define WM_MOUSEMOVE                    0x0200
#define WM_LBUTTONDOWN                  0x0201
#define WM_LBUTTONUP                    0x0202
#define WM_LBUTTONDBLCLK                0x0203
#define WM_RBUTTONDOWN                  0x0204
#define WM_RBUTTONUP                    0x0205
#define WM_RBUTTONDBLCLK                0x0206
#define WM_MBUTTONDOWN                  0x0207
#define WM_MBUTTONUP                    0x0208
#define WM_MBUTTONDBLCLK                0x0209
#define WM_MOUSEWHEEL                   0x020A
#define WM_MOUSEHWHEEL                  0x020E
#define WM_MOUSELAST                    0x020A
#define WM_CAPTURECHANGED               0x0215
#define WM_DROPFILES                    0x0233
#define WM_USER                         0x0400


#define HTCAPTION 2
#define HTBOTTOMRIGHT 17

#define     WA_INACTIVE     0
#define     WA_ACTIVE       1
#define     WA_CLICKACTIVE  2

#define BN_CLICKED 0

#define LBN_SELCHANGE       1
#define LBN_DBLCLK          2
#define LB_ERR (-1)

#define CBN_SELCHANGE       1
#define CBN_EDITCHANGE      5
#define CBN_DROPDOWN        7
#define CB_ERR (-1)

#define EM_GETSEL               0xF0B0
#define EM_SETSEL               0xF0B1
#define EM_SCROLL               0xF0B5
#define EM_SETPASSWORDCHAR      0xF0CC

#define SB_HORZ             0
#define SB_VERT             1
#define SB_CTL              2
#define SB_BOTH             3

#define SB_LINEUP           0
#define SB_LINELEFT         0
#define SB_LINEDOWN         1
#define SB_LINERIGHT        1
#define SB_PAGEUP           2
#define SB_PAGELEFT         2
#define SB_PAGEDOWN         3
#define SB_PAGERIGHT        3
#define SB_THUMBPOSITION    4
#define SB_THUMBTRACK       5
#define SB_TOP              6
#define SB_LEFT             6
#define SB_BOTTOM           7
#define SB_RIGHT            7
#define SB_ENDSCROLL        8

#define DFCS_SCROLLUP           0x0000
#define DFCS_SCROLLDOWN         0x0001
#define DFCS_SCROLLLEFT         0x0002
#define DFCS_SCROLLRIGHT        0x0003
#define DFCS_SCROLLCOMBOBOX     0x0005
#define DFCS_SCROLLSIZEGRIP     0x0008
#define DFCS_SCROLLSIZEGRIPRIGHT 0x0010

#define DFCS_INACTIVE           0x0100
#define DFCS_PUSHED             0x0200
#define DFCS_CHECKED            0x0400
#define DFCS_FLAT               0x4000

#define DFCS_BUTTONPUSH         0x0010

#define DFC_SCROLL              3
#define DFC_BUTTON              4

#define ESB_ENABLE_BOTH     0x0000
#define ESB_DISABLE_BOTH    0x0003

#define ESB_DISABLE_LEFT    0x0001
#define ESB_DISABLE_RIGHT   0x0002

#define ESB_DISABLE_UP      0x0001
#define ESB_DISABLE_DOWN    0x0002

#define BDR_RAISEDOUTER 0x0001
#define BDR_SUNKENOUTER 0x0002
#define BDR_RAISEDINNER 0x0004
#define BDR_SUNKENINNER 0x0008

#define BDR_OUTER       0x0003
#define BDR_INNER       0x000c

#define EDGE_RAISED     (BDR_RAISEDOUTER | BDR_RAISEDINNER)
#define EDGE_SUNKEN     (BDR_SUNKENOUTER | BDR_SUNKENINNER)
#define EDGE_ETCHED     (BDR_SUNKENOUTER | BDR_RAISEDINNER)
#define EDGE_BUMP       (BDR_RAISEDOUTER | BDR_SUNKENINNER)

#define BF_ADJUST       0x2000
#define BF_FLAT         0x4000
#define BF_LEFT         0x0001
#define BF_TOP          0x0002
#define BF_RIGHT        0x0004
#define BF_BOTTOM       0x0008
#define BF_RECT         (BF_LEFT | BF_TOP | BF_RIGHT | BF_BOTTOM)

#define PATCOPY             (DWORD)0x00F00021

#define HTHSCROLL           6
#define HTVSCROLL           7

#define WS_EX_LEFTSCROLLBAR     0x00004000L
#define WS_EX_ACCEPTFILES       0x00000010L

#define SIF_RANGE           0x0001
#define SIF_PAGE            0x0002
#define SIF_POS             0x0004
#define SIF_DISABLENOSCROLL 0x0008
#define SIF_TRACKPOS        0x0010
#define SIF_ALL             (SIF_RANGE | SIF_PAGE | SIF_POS | SIF_TRACKPOS)

#define SIZE_RESTORED       0
#define SIZE_MINIMIZED      1
#define SIZE_MAXIMIZED      2
#define SIZE_MAXSHOW        3
#define SIZE_MAXHIDE        4


#ifndef MAKEINTRESOURCE
#define MAKEINTRESOURCE(x) ((const char *)(UINT_PTR)(x))         
#endif                

#ifdef FSHIFT
#undef FSHIFT
#endif

#define FVIRTKEY  1
#define FSHIFT    0x04
#define FCONTROL  0x08
#define FALT      0x10
#define FLWIN     0x20


#define VK_LBUTTON        0x01
#define VK_RBUTTON        0x02
#define VK_MBUTTON        0x04

#define VK_BACK           0x08
#define VK_TAB            0x09

#define VK_CLEAR          0x0C
#define VK_RETURN         0x0D

#define VK_SHIFT          0x10
#define VK_CONTROL        0x11
#define VK_MENU           0x12
#define VK_PAUSE          0x13
#define VK_CAPITAL        0x14

#define VK_ESCAPE         0x1B

#define VK_SPACE          0x20
#define VK_PRIOR          0x21
#define VK_NEXT           0x22
#define VK_END            0x23
#define VK_HOME           0x24
#define VK_LEFT           0x25
#define VK_UP             0x26
#define VK_RIGHT          0x27
#define VK_DOWN           0x28
#define VK_SELECT         0x29
#define VK_PRINT          0x2A
#define VK_SNAPSHOT       0x2C
#define VK_INSERT         0x2D
#define VK_DELETE         0x2E
#define VK_HELP           0x2F

#define VK_LWIN           0x5B

#define VK_NUMPAD0        0x60
#define VK_NUMPAD1        0x61
#define VK_NUMPAD2        0x62
#define VK_NUMPAD3        0x63
#define VK_NUMPAD4        0x64
#define VK_NUMPAD5        0x65
#define VK_NUMPAD6        0x66
#define VK_NUMPAD7        0x67
#define VK_NUMPAD8        0x68
#define VK_NUMPAD9        0x69
#define VK_MULTIPLY       0x6A
#define VK_ADD            0x6B
#define VK_SEPARATOR      0x6C
#define VK_SUBTRACT       0x6D
#define VK_DECIMAL        0x6E
#define VK_DIVIDE         0x6F
#define VK_F1             0x70
#define VK_F2             0x71
#define VK_F3             0x72
#define VK_F4             0x73
#define VK_F5             0x74
#define VK_F6             0x75
#define VK_F7             0x76
#define VK_F8             0x77
#define VK_F9             0x78
#define VK_F10            0x79
#define VK_F11            0x7A
#define VK_F12            0x7B
#define VK_NUMLOCK        0x90
#define VK_SCROLL         0x91

#define MK_LBUTTON        0x01
#define MK_RBUTTON        0x02
#define MK_MBUTTON        0x10


#define IDC_SIZENESW MAKEINTRESOURCE(-1007)
#define IDC_SIZENWSE MAKEINTRESOURCE(-1006)
#define IDC_IBEAM MAKEINTRESOURCE(-1005)
#define IDC_UPARROW MAKEINTRESOURCE(-1004)
#define IDC_NO MAKEINTRESOURCE(-1003)
#define IDC_SIZEALL MAKEINTRESOURCE(-1002)
#define IDC_SIZENS MAKEINTRESOURCE(-1001)
#define IDC_SIZEWE MAKEINTRESOURCE(-1000)
#define IDC_ARROW MAKEINTRESOURCE(-999)
#define IDC_HAND MAKEINTRESOURCE(32649)




#define COLOR_3DSHADOW 0
#define COLOR_3DHILIGHT 1
#define COLOR_3DFACE 2
#define COLOR_BTNTEXT 3
#define COLOR_WINDOW 4
#define COLOR_SCROLLBAR 5
#define COLOR_3DDKSHADOW 6
#define COLOR_BTNFACE 7
#define COLOR_INFOBK 8
#define COLOR_INFOTEXT 9

#define SRCCOPY 0
#define SRCCOPY_USEALPHACHAN 0xdeadbeef
#define PS_SOLID 0
#define DT_CALCRECT 1
#define DT_VCENTER 2
#define DT_CENTER 4
#define DT_END_ELLIPSIS 8
#define DT_BOTTOM 16
#define DT_RIGHT 32
#define DT_SINGLELINE 64
#define DT_NOPREFIX 128
#define DT_NOCLIP 256
#define DT_WORDBREAK 512

#define DT_TOP 0
#define DT_LEFT 0

#define FW_DONTCARE         0
#define FW_THIN             100
#define FW_EXTRALIGHT       200
#define FW_LIGHT            300
#define FW_NORMAL           400
#define FW_MEDIUM           500
#define FW_SEMIBOLD         600
#define FW_BOLD             700
#define FW_EXTRABOLD        800
#define FW_HEAVY            900

#define FW_ULTRALIGHT       FW_EXTRALIGHT
#define FW_REGULAR          FW_NORMAL
#define FW_DEMIBOLD         FW_SEMIBOLD
#define FW_ULTRABOLD        FW_EXTRABOLD
#define FW_BLACK            FW_HEAVY

#define OUT_DEFAULT_PRECIS 0
#define CLIP_DEFAULT_PRECIS 0
#define DEFAULT_QUALITY 0
#define DRAFT_QUALITY 1
#define PROOF_QUALITY 2
#define NONANTIALIASED_QUALITY 3
#define ANTIALIASED_QUALITY 4
#define CLEARTYPE_QUALITY ANTIALIASED_QUALITY
#define DEFAULT_PITCH 0
#define DEFAULT_CHARSET 0
#define ANSI_CHARSET 0
#define TRANSPARENT 0
#define OPAQUE 1

#define NULL_PEN 1
#define NULL_BRUSH 2

#define GMEM_ZEROINIT 1
#define GMEM_FIXED 0
#define GMEM_MOVEABLE 0
#define GMEM_DDESHARE 0
#define GMEM_DISCARDABLE 0
#define GMEM_SHARE 0
#define GMEM_LOWER 0
#define GHND (GMEM_MOVEABLE|GM_ZEROINIT)
#define GPTR (GMEM_FIXED|GMEM_ZEROINIT)


#define _MCW_RC         0x00000300              /* Rounding Control */
#define _RC_NEAR        0x00000000              /*   near */
#define _RC_DOWN        0x00000100              /*   down */
#define _RC_UP          0x00000200              /*   up */
#define _RC_CHOP        0x00000300              /*   chop */


extern struct SWELL_CursorResourceIndex *SWELL_curmodule_cursorresource_head;
extern struct SWELL_DialogResourceIndex *SWELL_curmodule_dialogresource_head;
extern struct SWELL_MenuResourceIndex *SWELL_curmodule_menuresource_head;

#define HTNOWHERE           0
#define HTCLIENT            1
#define HTMENU              5
#define HTHSCROLL           6
#define HTVSCROLL           7

#define SM_CXSCREEN             0
#define SM_CYSCREEN             1
#define SM_CXVSCROLL            2
#define SM_CYHSCROLL            3
#define SM_CYVSCROLL            20
#define SM_CXHSCROLL            21


#if 0 // these are disabled until implemented

#define SM_CYCAPTION            4
#define SM_CXBORDER             5
#define SM_CYBORDER             6
#define SM_CXDLGFRAME           7
#define SM_CYDLGFRAME           8
#define SM_CYVTHUMB             9
#define SM_CXHTHUMB             10
#define SM_CXICON               11
#define SM_CYICON               12
#define SM_CXCURSOR             13
#define SM_CYCURSOR             14
#define SM_CYMENU               15
#define SM_CXFULLSCREEN         16
#define SM_CYFULLSCREEN         17
#define SM_CYKANJIWINDOW        18
#define SM_MOUSEPRESENT         19
#define SM_DEBUG                22
#define SM_SWAPBUTTON           23
#define SM_CXMIN                28
#define SM_CYMIN                29
#define SM_CXSIZE               30
#define SM_CYSIZE               31
#define SM_CXFRAME              32
#define SM_CYFRAME              33
#define SM_CXMINTRACK           34
#define SM_CYMINTRACK           35
#define SM_CXDOUBLECLK          36
#define SM_CYDOUBLECLK          37
#define SM_CXICONSPACING        38
#define SM_CYICONSPACING        39

#endif // unimplemented system metrics


#define THREAD_BASE_PRIORITY_LOWRT  15
#define THREAD_BASE_PRIORITY_MAX    2
#define THREAD_BASE_PRIORITY_MIN    -2
#define THREAD_BASE_PRIORITY_IDLE   -15
#define THREAD_PRIORITY_LOWEST          THREAD_BASE_PRIORITY_MIN
#define THREAD_PRIORITY_BELOW_NORMAL    (THREAD_PRIORITY_LOWEST+1)
#define THREAD_PRIORITY_NORMAL          0
#define THREAD_PRIORITY_HIGHEST         THREAD_BASE_PRIORITY_MAX
#define THREAD_PRIORITY_ABOVE_NORMAL    (THREAD_PRIORITY_HIGHEST-1)
#define THREAD_PRIORITY_TIME_CRITICAL   THREAD_BASE_PRIORITY_LOWRT
#define THREAD_PRIORITY_IDLE            THREAD_BASE_PRIORITY_IDLE



#define WAIT_OBJECT_0       (0 )
#define WAIT_TIMEOUT                        (0x00000102L)
#define WAIT_FAILED (DWORD)0xFFFFFFFF
#define INFINITE            0xFFFFFFFF


typedef struct _ICONINFO
{
  BOOL fIcon;
  DWORD xHotspot;
  DWORD yHotspot;
  HBITMAP hbmMask;
  HBITMAP hbmColor;
} ICONINFO, *PICONINFO;


#endif //_WDL_SWELL_H_TYPES_DEFINED_<|MERGE_RESOLUTION|>--- conflicted
+++ resolved
@@ -61,21 +61,12 @@
 #define GetBValue(x) ((x)&0xff)
 
 // basic platform compat defines
-<<<<<<< HEAD
 #ifndef stricmp
 #define stricmp(x,y) strcasecmp(x,y)
 #endif
 #ifndef strnicmp
 #define strnicmp(x,y,z) strncasecmp(x,y,z)
 #endif
-=======
-#ifndef stricmp
-#define stricmp(x,y) strcasecmp(x,y)
-#endif
-#ifndef strnicmp
-#define strnicmp(x,y,z) strncasecmp(x,y,z)
-#endif
->>>>>>> 1597f9e0
 
 #define DeleteFile(x) (!unlink(x))
 #define MoveFile(x,y) (!rename(x,y))
