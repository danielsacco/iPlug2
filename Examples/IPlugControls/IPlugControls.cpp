--- conflicted
+++ resolved
@@ -112,23 +112,11 @@
     pGraphics->AttachControl(new IBSwitchControl(b.GetGridCell(2, nRows, nCols), bitmap1));
     pGraphics->AttachControl(new IBButtonControl(b.GetGridCell(3, nRows, nCols), bitmap1));
 
-<<<<<<< HEAD
-    pGraphics->AttachControl(new ITextControl(*this, b.GetGridCell(1, nRows, 1), "Vector Controls", bigLabel));
-    pGraphics->AttachControl(new IVKnobControl(*this, b.GetGridCell(5, nRows, nCols).GetCentredInside(100.), kGain));
-    pGraphics->AttachControl(new IVSliderControl(*this, b.GetGridCell(6, nRows, nCols).GetGridCell(0, 1, 3)));
-    pGraphics->AttachControl(new IVSliderControl(*this, b.GetGridCell(6, nRows, nCols).GetGridCell(3, 3, 2), kNoParameter, "", DEFAULT_SPEC, kHorizontal));
-    pGraphics->AttachControl(new IVSwitchControl(*this, b.GetGridCell(7, nRows, nCols).GetCentredInside(50.), kMode, ""));
-=======
     pGraphics->AttachControl(new ITextControl(b.GetGridCell(1, nRows, 1), "Vector Controls", bigLabel));
     pGraphics->AttachControl(new IVKnobControl(b.GetGridCell(5, nRows, nCols).GetCentredInside(100.), kGain));
     pGraphics->AttachControl(new IVSliderControl(b.GetGridCell(6, nRows, nCols).GetGridCell(0, 1, 3)));
-    pGraphics->AttachControl(new IVSliderControl(b.GetGridCell(6, nRows, nCols).GetGridCell(3, 3, 2), kNoParameter, DEFAULT_SPEC, kHorizontal));
-    pGraphics->AttachControl(new IVSwitchControl(b.GetGridCell(7, nRows, nCols).GetCentredInside(50.), kMode, [](IControl* pCaller)
-    {
-      FlashCircleClickActionFunc(pCaller);
-      dynamic_cast<IVectorBase*>(pCaller)->SetRoundness(pCaller->GetValue());
-    }));
->>>>>>> 2984b347
+    pGraphics->AttachControl(new IVSliderControl(b.GetGridCell(6, nRows, nCols).GetGridCell(3, 3, 2), kNoParameter, "", DEFAULT_SPEC, kHorizontal));
+    pGraphics->AttachControl(new IVSwitchControl(b.GetGridCell(7, nRows, nCols).GetCentredInside(50.), kMode, ""));
     
     //    pGraphics->AttachControl(new IVMeterControl<2>(*this, nextCell()), kControlTagMeter);
     //    pGraphics->AttachControl(new IVScopeControl<>(*this, nextCell()), kControlTagScope);
