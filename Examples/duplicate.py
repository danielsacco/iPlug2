--- conflicted
+++ resolved
@@ -34,12 +34,7 @@
 
 from parse_config import parse_config, parse_xcconfig, set_uniqueid
 
-<<<<<<< HEAD
-VERSION = "0.93"
-INPUT_MANUFACTURER = "AcmeInc"
-=======
 VERSION = "0.94"
->>>>>>> 0a3ac46e
 
 # binary files that we don't want to do find and replace inside
 FILTERED_FILE_EXTENSIONS = [".ico",".icns", ".pdf", ".png", ".zip", ".exe", ".wav", ".aif"]
@@ -142,20 +137,10 @@
         print("Replacing manufacturer name strings in file " + filename)
         replacestrs(fullpath, searchman, replaceman)
 
-<<<<<<< HEAD
-        if(extension == ".pbxproj" || extension == ".xcconfig"):
-          print("Replacing relative path strings in xcode files" + filename)
-          replacestrs(fullpath, "../../../", "../../MyPlugins/")
-
-        if(extension == ".vcxproj" || extension == ".props"):
-          print("Replacing relative path strings in visual studio files" + filename)
-          replacestrs(fullpath, "..\..\..\\", "..\\..\\MyPlugins\\")
-=======
         if (oldroot and newroot):
           print ("Replacing iPlug2 root folder in file  " + filename)
           replacestrs(fullpath, oldroot, newroot)
           replacestrs(fullpath, oldroot.replace('/', '\\'), newroot.replace('/', '\\'))
->>>>>>> 0a3ac46e
 
       else:
         print("NOT replacing name strings in file " + filename)
@@ -172,32 +157,16 @@
   global VERSION
   print("\nIPlug Project Duplicator v" + VERSION + " by Oli Larkin ------------------------------\n")
 
-<<<<<<< HEAD
-  if len(sys.argv) < 4:
-    print("Usage: duplicate.py inputprojectname outputprojectname manufacturername")
-=======
   numargs = len(sys.argv) - 1
 
   if not (numargs == 3 or numargs == 4):
     print("Usage: duplicate.py inputprojectname outputprojectname manufacturername (outputprojectpath)")
->>>>>>> 0a3ac46e
     sys.exit(1)
   else:
     inputprojectname=sys.argv[1]
     outputprojectname=sys.argv[2]
     manufacturer=sys.argv[3]
 
-<<<<<<< HEAD
-    outofsource = False
-
-    if len(sys.argv) == 5:
-      outofsource = True
-      print("Out of source build")
-
-    if ' ' in input:
-      print("error: input project name has spaces")
-      sys.exit(1)
-=======
   if numargs == 4:
     outputbasepath=os.path.abspath(sys.argv[4])
   else:
@@ -208,7 +177,6 @@
     sys.exit(1)
 
   outputpath = os.path.join(outputbasepath, outputprojectname)
->>>>>>> 0a3ac46e
 
   if ' ' in inputprojectname:
     print("error: input project name has spaces")
@@ -254,15 +222,9 @@
   else:
     newroot = ""
 
-<<<<<<< HEAD
-    #replace project name and manufacturer name strings in files
-    for dir in dirwalk(cpath, input, output, INPUT_MANUFACTURER, manufacturer):
-      pass
-=======
   #replace manufacturer name strings
   for dir in dirwalk(outputpath, inputprojectname, outputprojectname, "AcmeInc", manufacturer, oldroot, newroot):
     pass
->>>>>>> 0a3ac46e
 
   print("\ncopying gitignore template into project folder\n")
 
