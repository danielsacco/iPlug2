#pragma once

#include "IPlug_include_in_plug_hdr.h"
<<<<<<< HEAD
#include "Extras/Oscillator.h"
#include "IVMeterControl.h"
#include "IVScopeControl.h"

const int kNumPrograms = 1;

enum EControlTags
{
  kControlTagMeter = 0,
  kControlTagScope,
  kNumControlTags
};

enum EParams
{
  kGain = 0,
  kNumParams
};

class PLUG_CLASS_NAME : public IPlug
=======
#include "IPlugEffect_DSP.h"

const int kNumPrograms = 1;

#define MAX_VOICES 32

enum EParams
{
  kPolyMode = 0,
  kNumParams
};

class IPlugEffect : public IPlug
>>>>>>> dfef35f9
{
public:
  PLUG_CLASS_NAME(IPlugInstanceInfo instanceInfo);
  
#if IPLUG_EDITOR // All UI methods and member variables should be within an IPLUG_EDITOR guard, should you want distributed UI
  void CreateUI();
#endif

#if IPLUG_DSP // All DSP methods and member variables should be within an IPLUG_DSP guard, should you want distributed UI
  void ProcessBlock(sample** inputs, sample** outputs, int nFrames) override;
<<<<<<< HEAD
  void ProcessMidiMsg(const IMidiMsg& msg) override;

  FastSinOscillator<sample> mOsc {0., 440.};
  IVMeterControl<2>::IVMeterBallistics mMeterBallistics { kControlTagMeter };
  IVScopeControl<1>::IVScopeBallistics mScopeBallistics { kControlTagScope };

  void OnIdle() override;
#endif
=======
  void OnReset() override;
  void ProcessMidiMsg(const IMidiMsg& msg) override;
  void OnParamChange(int paramIdx, EParamSource) override;
private:
  IPlugEffectDSP mDSP;
>>>>>>> dfef35f9
};<|MERGE_RESOLUTION|>--- conflicted
+++ resolved
@@ -1,12 +1,14 @@
 #pragma once
 
 #include "IPlug_include_in_plug_hdr.h"
-<<<<<<< HEAD
 #include "Extras/Oscillator.h"
 #include "IVMeterControl.h"
 #include "IVScopeControl.h"
+#include "IPlugEffect_DSP.h"
 
 const int kNumPrograms = 1;
+
+#define MAX_VOICES 32
 
 enum EControlTags
 {
@@ -22,21 +24,6 @@
 };
 
 class PLUG_CLASS_NAME : public IPlug
-=======
-#include "IPlugEffect_DSP.h"
-
-const int kNumPrograms = 1;
-
-#define MAX_VOICES 32
-
-enum EParams
-{
-  kPolyMode = 0,
-  kNumParams
-};
-
-class IPlugEffect : public IPlug
->>>>>>> dfef35f9
 {
 public:
   PLUG_CLASS_NAME(IPlugInstanceInfo instanceInfo);
@@ -47,20 +34,14 @@
 
 #if IPLUG_DSP // All DSP methods and member variables should be within an IPLUG_DSP guard, should you want distributed UI
   void ProcessBlock(sample** inputs, sample** outputs, int nFrames) override;
-<<<<<<< HEAD
   void ProcessMidiMsg(const IMidiMsg& msg) override;
-
+  void OnReset() override;
+  
   FastSinOscillator<sample> mOsc {0., 440.};
   IVMeterControl<2>::IVMeterBallistics mMeterBallistics { kControlTagMeter };
   IVScopeControl<1>::IVScopeBallistics mScopeBallistics { kControlTagScope };
-
+  IPlugEffectDSP mDSP {16};
+  
   void OnIdle() override;
 #endif
-=======
-  void OnReset() override;
-  void ProcessMidiMsg(const IMidiMsg& msg) override;
-  void OnParamChange(int paramIdx, EParamSource) override;
-private:
-  IPlugEffectDSP mDSP;
->>>>>>> dfef35f9
 };