#include "IGraphicsTest.h"
#include "IPlug_include_in_plug_src.h"

#include "Test/TestControls.h"

enum EParam
{
  kParamDummy = 0,
  kNumParams
};

enum EControlTags
{
  kCtrlTagSize = 0
};

IGraphicsTest::IGraphicsTest(IPlugInstanceInfo instanceInfo)
: IPLUG_CTOR(kNumParams, 1, instanceInfo)
{
  GetParam(kParamDummy)->InitGain("Dummy");
  
#if IPLUG_EDITOR
  mMakeGraphicsFunc = [&]() {
    return MakeGraphics(*this, PLUG_WIDTH, PLUG_HEIGHT, PLUG_FPS, 1.);
  };
  
  mLayoutFunc = [&](IGraphics* pGraphics) {
    
    if(pGraphics->NControls())
    {
      IRECT bounds = pGraphics->GetBounds();
      pGraphics->GetBackgroundControl()->SetRECT(bounds);
      pGraphics->GetControlWithTag(kCtrlTagSize)->SetRECT(bounds);
      DBGMSG("SELECTED: W %i, H%i\n", pGraphics->Width(), pGraphics->Height());
      
      return;
    }
    
    pGraphics->AttachCornerResizer(EUIResizerMode::kUIResizerScale, true);
    pGraphics->HandleMouseOver(true);
    pGraphics->EnableTooltips(true);
    
    pGraphics->SetKeyHandlerFunc([&](const IKeyPress& key)
    {
      switch (key.VK) {
        case kVK_TAB:
          dynamic_cast<IPanelControl*>(GetUI()->GetBackgroundControl())->SetPattern(IColor::GetRandomColor());
          break;
          
        default:
          break;
      }
      return true;
    });
    
    pGraphics->LoadFont(ROBOTTO_FN);
    pGraphics->LoadFont("Times New Roman", IText::kStyleNormal);
    pGraphics->LoadFont(MONTSERRAT_FN);
    ISVG tiger = pGraphics->LoadSVG(TIGER_FN);
    ISVG orbs = pGraphics->LoadSVG(ORBS_FN);
    IBitmap smiley = pGraphics->LoadBitmap(SMILEY_FN);
    
#ifndef OS_IOS
    IBitmap base = pGraphics->LoadBitmap(BASE_FN);
    IBitmap mask = pGraphics->LoadBitmap(MASK_FN);
    IBitmap top = pGraphics->LoadBitmap(TOP_FN);
#endif
    
    IRECT bounds = pGraphics->GetBounds();
    
    int cellIdx = 0;
    
    auto nextCell = [&](){
      return bounds.GetPadded(-10).GetGridCell(cellIdx++, 4, 6).GetPadded(-5.);
    };
    
    pGraphics->AttachPanelBackground(COLOR_GRAY);
    pGraphics->AttachControl(new TestSizeControl(bounds), kCtrlTagSize);

    pGraphics->AttachControl(new ILambdaControl(nextCell(), [](ILambdaControl* pCaller, IGraphics& g, IRECT& r) {
      
//      const float width = 5.f;
       const float radius = r.W();
//      const float cornerSize = 10.f;
      
      //    g.FillRect(COLOR_WHITE, r);
      //    g.FillCircle(COLOR_WHITE, r.MW(), r.MH(), radius);
      //    g.FillArc(COLOR_WHITE, r.MW(), r.MH(), radius, 0, 90);
      //    g.FillRoundRect(COLOR_WHITE, r, cornerSize);

      //    g.DrawDottedLine(COLOR_WHITE, r.L, r.T, r.R, r.MH());
      //    g.DrawRect(COLOR_WHITE, r, nullptr, width);
      //    g.DrawCircle(COLOR_WHITE, r.MW(), r.MH(), radius, nullptr, width);
      //    g.DrawArc(COLOR_WHITE, r.MW(), r.MH(), radius, 0, 90);
      //    g.DrawRoundRect(COLOR_BLUE, r, cornerSize, nullptr, width);
      
      const float x = r.MW();
      const float y = r.MH();
      const float rotate = pCaller->GetAnimationProgress() * PI;
      
      for(int index = 0, limit = 40; index < limit; ++index)
      {
        float firstAngle = (index * 2 * PI) / limit;
        float secondAngle = ((index + 1) * 2 * PI) / limit;
        
        g.PathTriangle(x, y,
                       x + std::sin(firstAngle + rotate) * radius, y + std::cos(firstAngle + rotate) * radius,
                       x + std::sin(secondAngle + rotate) * radius, y + std::cos(secondAngle + rotate) * radius);
        
        if(index % 2)
          g.PathFill(COLOR_RED);
        else
          g.PathFill(COLOR_BLUE);
      }
      
      
    }, 1000, false));
    
    pGraphics->AttachControl(new TestGradientControl(nextCell(), kParamDummy));
    pGraphics->AttachControl(new TestColorControl(nextCell()));
    pGraphics->AttachControl(new TestPolyControl(nextCell(), kParamDummy));
    pGraphics->AttachControl(new TestArcControl(nextCell(), kParamDummy));
    pGraphics->AttachControl(new TestMultiPathControl(nextCell(), kParamDummy));
    pGraphics->AttachControl(new TestTextControl(nextCell()));
    pGraphics->AttachControl(new TestAnimationControl(nextCell()));
    pGraphics->AttachControl(new TestDrawContextControl(nextCell()));
    pGraphics->AttachControl(new TestSVGControl(nextCell(), tiger));
    pGraphics->AttachControl(new TestImageControl(nextCell()));
    pGraphics->AttachControl(new TestLayerControl(nextCell()));
    pGraphics->AttachControl(new TestBlendControl(nextCell(), smiley));
    pGraphics->AttachControl(new TestDropShadowControl(nextCell(), orbs));
    pGraphics->AttachControl(new TestCursorControl(nextCell()));
    pGraphics->AttachControl(new TestKeyboardControl(nextCell()));
    pGraphics->AttachControl(new TestShadowGradientControl(nextCell()));
<<<<<<< HEAD
    pGraphics->AttachControl(new TestFontControl(nextCell()));
                                              
=======

#ifdef IGRAPHICS_METAL
    pGraphics->AttachControl(new TestMPSControl(nextCell(), smiley));
#endif
    
>>>>>>> 47643fb3
    WDL_String path;
    //    DesktopPath(path);
    path.Set(__FILE__);
    path.remove_filepart();
#ifdef OS_WIN
    path.Append("\\resources\\img\\");
#else
    path.Append("/resources/img/");
#endif
    pGraphics->AttachControl(new TestDirBrowseControl(nextCell(), "png", path.Get()));

#ifndef OS_IOS
    IRECT r = nextCell();
    pGraphics->AttachControl(new TestRotatingMaskControl(r.L, r.T, base, mask, top));
#endif
    
#if 0
    pGraphics->AttachControl(new ITextControl(nextCell(), "Hello World!", {24, COLOR_WHITE, "Roboto-Regular", IText::kStyleNormal, IText::kAlignNear, IText::kVAlignTop, 90}));
    pGraphics->AttachControl(new ITextControl(nextCell(), "Two!", {18, COLOR_GREEN, "Montserrat-LightItalic", IText::kStyleItalic, IText::kAlignCenter, IText::kVAlignMiddle, 45}));
    pGraphics->AttachControl(new ITextControl(nextCell(), "Three!", {24, COLOR_RED, "Roboto-Regular", IText::kStyleNormal, IText::kAlignFar, IText::kVAlignBottom}));
    pGraphics->AttachControl(new ITextControl(nextCell(), "Four!", {40, COLOR_ORANGE, "Roboto-Regular", IText::kStyleNormal, IText::kAlignCenter, IText::kVAlignBottom}));
#endif
  };
  
#endif
}

void IGraphicsTest::OnHostSelectedViewConfiguration(int width, int height)
{
  DBGMSG("SELECTED: W %i, H%i\n", width, height);
//  const float scale = (float) height / (float) PLUG_HEIGHT;
  
//  if(GetUI())
//    GetUI()->Resize(width, height, 1);
}

bool IGraphicsTest::OnHostRequestingSupportedViewConfiguration(int width, int height)
{
  DBGMSG("SUPPORTED: W %i, H%i\n", width, height); return true;
}<|MERGE_RESOLUTION|>--- conflicted
+++ resolved
@@ -132,16 +132,12 @@
     pGraphics->AttachControl(new TestCursorControl(nextCell()));
     pGraphics->AttachControl(new TestKeyboardControl(nextCell()));
     pGraphics->AttachControl(new TestShadowGradientControl(nextCell()));
-<<<<<<< HEAD
     pGraphics->AttachControl(new TestFontControl(nextCell()));
-                                              
-=======
 
 #ifdef IGRAPHICS_METAL
     pGraphics->AttachControl(new TestMPSControl(nextCell(), smiley));
 #endif
     
->>>>>>> 47643fb3
     WDL_String path;
     //    DesktopPath(path);
     path.Set(__FILE__);
