#include "IGraphicsTest.h"
#include "IPlug_include_in_plug_src.h"

#if IPLUG_EDITOR
#include "IControls.h"
#include "Test/TestControls.h"
#endif

enum EParam
{
  kParamDummy = 0,
  kNumParams
};

enum EControlTags
{
  kCtrlTagTestControl = 0
};

IGraphicsTest::IGraphicsTest(const InstanceInfo& info)
: Plugin(info, MakeConfig(kNumParams, 1))
{
  GetParam(kParamDummy)->InitPercentage("Dummy", 100.f);
  
#if IPLUG_EDITOR
  mMakeGraphicsFunc = [&]() {
    return MakeGraphics(*this, PLUG_WIDTH, PLUG_HEIGHT, PLUG_FPS, 1.);
  };
  
  mLayoutFunc = [&](IGraphics* pGraphics) {
    
    if(pGraphics->NControls())
    {
      IRECT bounds = pGraphics->GetBounds();
      pGraphics->GetBackgroundControl()->SetRECT(bounds);
//      pGraphics->GetControlWithTag(kCtrlTagSize)->SetRECT(bounds);
      DBGMSG("SELECTED: W %i, H%i\n", pGraphics->Width(), pGraphics->Height());
      
      return;
    }
    
    pGraphics->AttachCornerResizer(EUIResizerMode::Scale, true);
    pGraphics->HandleMouseOver(true);
    pGraphics->EnableTooltips(true);
    pGraphics->EnableMultiTouch(true);
    
    pGraphics->SetKeyHandlerFunc([&](const IKeyPress& key, bool isUp) {
      if(!isUp) {
        switch (key.VK) {
          case kVK_TAB:
            dynamic_cast<IPanelControl*>(GetUI()->GetBackgroundControl())->SetPattern(IColor::GetRandomColor());
            break;
            
          default:
            break;
        }
        return true;
      }
      
      return false;
    });
    
    pGraphics->LoadFont("Roboto-Regular", ROBOTO_FN);
    if (!pGraphics->LoadFont("Alternative Font", "Times New Roman", ETextStyle::Normal)) {
      // This covers cases where we can't load system fonts, or the font doesn't exist
      pGraphics->LoadFont("Alternative Font", MONTSERRAT_FN);
    }
    pGraphics->LoadFont("Montserrat-LightItalic", MONTSERRAT_FN);

    IRECT bounds = pGraphics->GetBounds().GetPadded(-20.f);
    auto testRect = bounds.GetFromTop(480.f).GetCentredInside(480.f);

    pGraphics->AttachPanelBackground(COLOR_GRAY);
    
    auto testNames = {
    "Gradient",
    "Multi-stop gradient",
    "Polygon",
    "Arcs",
    "Beziers",
    "MultiPath",
    "Text",
    "Animation",
    "Draw contexts",
    "SVG",
    "Image",
    "Layer",
    "Blend modes",
    "DropShadow",
    "Cursor",
    "Keyboard",
    "ShadowGradient",
    "Font",
    "TextOrientation",
    "TextSize",
<<<<<<< HEAD
    "Metal Performance Shaders (NanoVG MTL only)",
    "OpenGL (NanoVG GL only)",
    "Gesture Recognizers (iOS only)",
    "MultiTouch (iOS/Windows only)",
    "DirBrowse"
=======
    "MPSControl",
    "OpenGL",
    "Gestures",
    "FlexBox"
>>>>>>> a9a6b2b7
    };
    
    auto chooseTestControl = [&, pGraphics, testRect](int idx) {

      pGraphics->RemoveControlWithTag(kCtrlTagTestControl);
      
      IControl* pNewControl;
      switch (idx) {
        case 0: pNewControl = new TestGradientControl(testRect, kParamDummy); break;
        case 1: pNewControl = new TestColorControl(testRect); break;
        case 2: pNewControl = new TestPolyControl(testRect, kParamDummy); break;
        case 3: pNewControl = new TestArcControl(testRect, kParamDummy); break;
        case 4: pNewControl = new TestBezierControl(testRect); break;
        case 5: pNewControl = new TestMultiPathControl(testRect, kParamDummy); break;
        case 6: pNewControl = new TestTextControl(testRect); break;
        case 7: pNewControl = new TestAnimationControl(testRect); break;
        case 8: pNewControl = new TestDrawContextControl(testRect); break;
        case 9: pNewControl = new TestSVGControl(testRect, pGraphics->LoadSVG(TIGER_FN)); break;
        case 10: pNewControl = new TestImageControl(testRect, pGraphics->LoadBitmap(IPLUG_FN)); break;
        case 11: pNewControl = new TestLayerControl(testRect, kParamDummy); break;
        case 12: pNewControl = new TestBlendControl(testRect, pGraphics->LoadBitmap(SRC_FN), pGraphics->LoadBitmap(DST_FN), kParamDummy); break;
        case 13: pNewControl = new TestDropShadowControl(testRect, pGraphics->LoadSVG(ORBS_FN)); break;
        case 14: pNewControl = new TestCursorControl(testRect); break;
        case 15: pNewControl = new TestKeyboardControl(testRect); break;
        case 16: pNewControl = new TestShadowGradientControl(testRect); break;
        case 17: pNewControl = new TestFontControl(testRect); break;
        case 18: pNewControl = new TestTextOrientationControl(testRect, kParamDummy); break;
        case 19: pNewControl = new TestTextSizeControl(testRect, kParamDummy); break;
        case 20: pNewControl = new TestMPSControl(testRect, pGraphics->LoadBitmap(SMILEY_FN), kParamDummy); break;
        case 21: pNewControl = new TestGLControl(testRect); break;
        case 22: pNewControl = new TestGesturesControl(testRect); break;
<<<<<<< HEAD
        case 23: pNewControl = new TestMTControl(testRect); pNewControl->SetWantsMultiTouch(true); break;
        case 24:
        {
          WDL_String path;
          // DesktopPath(path);
          path.Set(__FILE__);
          path.remove_filepart();
      #ifdef OS_WIN
          path.Append("\\resources\\img\\");
      #else
          path.Append("/resources/img/");
      #endif
          pNewControl = new TestDirBrowseControl(testRect, "png", path.Get());
          break;
        }
        default: return;
=======
        case 23: pNewControl = new TestFlexBoxControl(testRect); break;
>>>>>>> a9a6b2b7
      }
      
      pGraphics->AttachControl(pNewControl, kCtrlTagTestControl);
      SendCurrentParamValuesFromDelegate();
    };
    
    pGraphics->AttachControl(new IVRadioButtonControl(bounds.FracRectHorizontal(0.2),
                                                      [pGraphics, chooseTestControl](IControl* pCaller) {
                                                        SplashClickActionFunc(pCaller);
                                                        int selectedTest = dynamic_cast<IVRadioButtonControl*>(pCaller)->GetSelectedIdx();
                                                        chooseTestControl(selectedTest);
                                                      },
                                                      testNames
                                                      ));
    
    pGraphics->AttachControl(new IVSliderControl(bounds.FracRectHorizontal(0.2, true).GetCentredInside(100, 200), kParamDummy, "Value"));

    pGraphics->AttachControl(new GFXLabelControl(bounds.GetFromTRHC(230, 50)));//.GetTranslated(25, -25)));
    
    chooseTestControl(0);
  };
  
#endif
}

void IGraphicsTest::OnHostSelectedViewConfiguration(int width, int height)
{
  DBGMSG("SELECTED: W %i, H%i\n", width, height);
//  const float scale = (float) height / (float) PLUG_HEIGHT;
  
//  if(GetUI())
//    GetUI()->Resize(width, height, 1);
}

bool IGraphicsTest::OnHostRequestingSupportedViewConfiguration(int width, int height)
{
  DBGMSG("SUPPORTED: W %i, H%i\n", width, height); return true;
}<|MERGE_RESOLUTION|>--- conflicted
+++ resolved
@@ -93,18 +93,11 @@
     "Font",
     "TextOrientation",
     "TextSize",
-<<<<<<< HEAD
     "Metal Performance Shaders (NanoVG MTL only)",
     "OpenGL (NanoVG GL only)",
     "Gesture Recognizers (iOS only)",
     "MultiTouch (iOS/Windows only)",
-    "DirBrowse"
-=======
-    "MPSControl",
-    "OpenGL",
-    "Gestures",
     "FlexBox"
->>>>>>> a9a6b2b7
     };
     
     auto chooseTestControl = [&, pGraphics, testRect](int idx) {
@@ -136,26 +129,9 @@
         case 20: pNewControl = new TestMPSControl(testRect, pGraphics->LoadBitmap(SMILEY_FN), kParamDummy); break;
         case 21: pNewControl = new TestGLControl(testRect); break;
         case 22: pNewControl = new TestGesturesControl(testRect); break;
-<<<<<<< HEAD
         case 23: pNewControl = new TestMTControl(testRect); pNewControl->SetWantsMultiTouch(true); break;
-        case 24:
-        {
-          WDL_String path;
-          // DesktopPath(path);
-          path.Set(__FILE__);
-          path.remove_filepart();
-      #ifdef OS_WIN
-          path.Append("\\resources\\img\\");
-      #else
-          path.Append("/resources/img/");
-      #endif
-          pNewControl = new TestDirBrowseControl(testRect, "png", path.Get());
-          break;
-        }
-        default: return;
-=======
-        case 23: pNewControl = new TestFlexBoxControl(testRect); break;
->>>>>>> a9a6b2b7
+        case 24: pNewControl = new TestFlexBoxControl(testRect); break;
+
       }
       
       pGraphics->AttachControl(pNewControl, kCtrlTagTestControl);
