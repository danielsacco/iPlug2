--- conflicted
+++ resolved
@@ -61,29 +61,11 @@
   
   void ResizeGraphics() override;
   
-<<<<<<< HEAD
-  // IPlugBase Overrides
-  void BeginInformHostOfParamChange(int idx);
-  void InformHostOfParamChange(int idx, double normalizedValue);
-  void EndInformHostOfParamChange(int idx);
-  void InformHostOfProgramChange() { }; //NA
-      
-  int GetSamplePos();
-  double GetTempo();
-  void GetTimeSig(int& numerator, int& denominator);
-  void GetTime(ITimeInfo& timeInfo);
-
-  void ResizeGraphics() override;
-
-  void SetLatency(int samples);
-  void DirtyPTCompareState() { mNumPlugInChanges++; }
-=======
   //IPlug Processor Overrides
   void SetLatency(int samples) override;
   bool SendMidiMsg(const IMidiMsg& msg) override;
   
   AAX_Result UpdateParameterNormalizedValue(AAX_CParamID iParameterID, double iValue, AAX_EUpdateSource iSource ) override;
->>>>>>> 9517c69a
   
   //AAX_CIPlugParameters Overrides
   static AAX_CEffectParameters *AAX_CALLBACK Create();
