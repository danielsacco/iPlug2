#include <cstdio>

#include "pluginterfaces/base/ustring.h"
#include "pluginterfaces/base/ibstream.h"
#include "pluginterfaces/vst/ivstparameterchanges.h"
#include "pluginterfaces/vst/ivstevents.h"

#include "IPlugVST3.h"


using namespace Steinberg;
using namespace Vst;

#ifndef CUSTOM_BUSTYPE_FUNC
static uint64_t GetAPIBusTypeForChannelIOConfig(int configIdx, ERoute dir, int busIdx, IOConfig* pConfig)
{
  assert(pConfig != nullptr);
  assert(busIdx >= 0 && busIdx < pConfig->NBuses(dir));

  int numChans = pConfig->GetBusInfo(dir, busIdx)->mNChans;

  switch (numChans)
  {
    case 0: return SpeakerArr::kEmpty;
    case 1: return SpeakerArr::kMono;
    case 2: return SpeakerArr::kStereo;
    case 3: return SpeakerArr::k30Cine; // CHECK - not the same as protools
    case 4: return SpeakerArr::kAmbi1stOrderACN;
    case 5: return SpeakerArr::k50;
    case 6: return SpeakerArr::k51;
    case 7: return SpeakerArr::k70Cine;
    case 8: return SpeakerArr::k71CineSideFill; // CHECK - not the same as protools
    case 9: return SpeakerArr::kAmbi2cdOrderACN;
    case 10:return SpeakerArr::k71_2; // aka k91Atmos
    case 16:return SpeakerArr::kAmbi3rdOrderACN;
    default:
      DBGMSG("do not yet know what to do with here\n");
      assert(0);
      return SpeakerArr::kEmpty;
  }
}
#else
extern uint64_t GetAPIBusTypeForChannelIOConfig(int configIdx, ERoutingDir dir, int busIdx, IOConfig* pConfig);
#endif //CUSTOM_BUSTYPE_FUNC

class IPlugVST3Parameter : public Parameter
{
public:
  IPlugVST3Parameter(IParam* pParam, ParamID tag, UnitID unitID)
  : mIPlugParam(pParam)
  {
    UString(info.title, str16BufferSize(String128)).assign(pParam->GetNameForHost());
    UString(info.units, str16BufferSize(String128)).assign(pParam->GetLabelForHost());
    
    precision = pParam->GetPrecision();
    
    if (pParam->Type() != IParam::kTypeDouble)
      info.stepCount = pParam->GetRange();
    else
      info.stepCount = 0; // continuous
    
    int32 flags = 0;

    if (pParam->GetCanAutomate())
    {
      flags |= ParameterInfo::kCanAutomate;
    }
    
    info.defaultNormalizedValue = valueNormalized = pParam->GetDefaultNormalized();
    info.flags = flags;
    info.id = tag;
    info.unitId = unitID;
  }
  
  virtual void toString(ParamValue valueNormalized, String128 string) const override
  {
    WDL_String display;
    mIPlugParam->GetDisplayForHost(valueNormalized, true, display);
    Steinberg::UString(string, 128).fromAscii(display.Get());
  }
  
  virtual bool fromString(const TChar* string, ParamValue& valueNormalized) const override
  {
    String str((TChar*)string);
    valueNormalized = mIPlugParam->GetNormalized(atof(str.text8()));
    
    return true;
  }
  
  virtual Steinberg::Vst::ParamValue toPlain(ParamValue valueNormalized) const override
  {
    return mIPlugParam->GetNonNormalized(valueNormalized);
  }
  
  virtual Steinberg::Vst::ParamValue toNormalized(ParamValue plainValue) const override
  {
    return mIPlugParam->GetNormalized(valueNormalized);
  }
  
  OBJ_METHODS(IPlugVST3Parameter, Parameter)
  
protected:
  IParam* mIPlugParam;
};

#pragma mark - IPlugVST3 Constructor

IPlugVST3::IPlugVST3(IPlugInstanceInfo instanceInfo, IPlugConfig c)
: IPLUG_BASE_CLASS(c, kAPIVST3)
, IPlugProcessor<PLUG_SAMPLE_DST>(c, kAPIVST3)
, IPlugPresetHandler(c, kAPIVST3)
{
  AttachPresetHandler(this);

  _SetChannelConnections(ERoute::kInput, 0, MaxNChannels(ERoute::kInput), true);
  _SetChannelConnections(ERoute::kOutput, 0, MaxNChannels(ERoute::kOutput), true);
  
  if (MaxNChannels(ERoute::kInput)) 
  {
    mLatencyDelay = new NChanDelayLine<PLUG_SAMPLE_DST>(MaxNChannels(ERoute::kInput), MaxNChannels(ERoute::kOutput));
    mLatencyDelay->SetDelayTime(GetLatency());
  }

  // Make sure the process context is predictably initialised in case it is used before process is called
 
  memset(&mProcessContext, 0, sizeof(ProcessContext));
}

IPlugVST3::~IPlugVST3() {}

#pragma mark AudioEffect overrides

tresult PLUGIN_API IPlugVST3::initialize(FUnknown* context)
{
  TRACE;

  tresult result = SingleComponentEffect::initialize(context);

  String128 tmpStringBuf;
  char hostNameCString[128];
  FUnknownPtr<IHostApplication>app(context);

  if (app)
  {
    app->getName(tmpStringBuf);
    Steinberg::UString(tmpStringBuf, 128).toAscii(hostNameCString, 128);
    SetHost(hostNameCString, 0); // Can't get version in VST3
  }

  if (result == kResultOk)
  {
//    for(auto configIdx = 0; configIdx < NIOConfigs(); configIdx++)
//    {
      int configIdx = NIOConfigs()-1;
    
      IOConfig* pConfig = GetIOConfig(configIdx);
    
      assert(pConfig);
      for(auto busIdx = 0; busIdx < pConfig->NBuses(ERoute::kInput); busIdx++)
      {
        uint64_t busType = GetAPIBusTypeForChannelIOConfig(configIdx, ERoute::kInput, busIdx, pConfig);
        
        int flags = 0; //busIdx == 0 ? flags = Steinberg::Vst::BusInfo::BusFlags::kDefaultActive : flags = 0;
        Steinberg::UString(tmpStringBuf, 128).fromAscii(pConfig->GetBusInfo(ERoute::kInput, busIdx)->mLabel.Get(), 128);
        addAudioInput(tmpStringBuf, busType, (BusTypes) busIdx > 0, flags);
      }
      
      for(auto busIdx = 0; busIdx < pConfig->NBuses(ERoute::kOutput); busIdx++)
      {
        uint64_t busType = GetAPIBusTypeForChannelIOConfig(configIdx, ERoute::kOutput, busIdx, pConfig);
        
        int flags = 0; //busIdx == 0 ? flags = Steinberg::Vst::BusInfo::BusFlags::kDefaultActive : flags = 0;
        Steinberg::UString(tmpStringBuf, 128).fromAscii(pConfig->GetBusInfo(ERoute::kOutput, busIdx)->mLabel.Get(), 128);
        addAudioOutput(tmpStringBuf, busType, (BusTypes) busIdx > 0, flags);
      }
//    }


    if(DoesMIDI())
    {
      addEventInput(STR16("MIDI Input"), 1);
      //addEventOutput(STR16("MIDI Output"), 1);
    }

    if (NPresets())
    {
      parameters.addParameter(new Parameter(STR16("Preset"),
                                            kPresetParam,
                                            STR16(""),
                                            0,
                                            NPresets(),
                                            ParameterInfo::kIsProgramChange));
    }

    if(!IsInstrument())
    {
      StringListParameter * bypass = new StringListParameter(STR16("Bypass"),
                                                            kBypassParam,
                                                            0,
                                                            ParameterInfo::kCanAutomate | ParameterInfo::kIsBypass | ParameterInfo::kIsList);
      bypass->appendString(STR16("off"));
      bypass->appendString(STR16("on"));
      parameters.addParameter(bypass);
    }

    for (int i=0; i<NParams(); i++)
    {
      IParam *p = GetParam(i);

      UnitID unitID = kRootUnitId;
      
      const char* paramGroupName = p->GetParamGroupForHost();

      if (CSTR_NOT_EMPTY(paramGroupName))
      {        
        for(int j = 0; j < NParamGroups(); j++)
        {
          if(strcmp(paramGroupName, GetParamGroupName(j)) == 0)
          {
            unitID = j+1;
          }
        }
        
        if (unitID == kRootUnitId) // new unit, nothing found, so add it
        {
          unitID = AddParamGroup(paramGroupName);
        }
      }
      
      Parameter* pVST3Parameter = new IPlugVST3Parameter(p, i, unitID);
      parameters.addParameter(pVST3Parameter);
    }
  }

  OnHostIdentified();
  RestorePreset(0);
  
  return result;
}

tresult PLUGIN_API IPlugVST3::terminate()
{
  TRACE;

  mViews.empty();
  return SingleComponentEffect::terminate();
}

tresult PLUGIN_API IPlugVST3::setBusArrangements(SpeakerArrangement* pInputBusArrangements, int32 numInBuses, SpeakerArrangement* pOutputBusArrangements, int32 numOutBuses)
{
  TRACE;

  // disconnect all io pins, they will be reconnected in process
  _SetChannelConnections(ERoute::kInput, 0, MaxNChannels(ERoute::kInput), false);
  _SetChannelConnections(ERoute::kOutput, 0, MaxNChannels(ERoute::kOutput), false);

  //TODO: setBusArrangements !!!
  //const int maxNInputChans = MaxNBuses(ERoute::kInput);
  //const int NInputChannelCountOnBuses[maxNInputChans];
  //memset(NInputChannelCountOnBuses, 0, MaxNBuses(ERoute::kInput) * sizeof(int));

  //const int maxNOutputChans = MaxNBuses(ERoute::kOutput);
  //const int NOutputChannelCountOnBuses[maxNOutputChans];
  //memset(NOutputChannelCountOnBuses, 0, MaxNBuses(ERoute::kOutput) * sizeof(int));
  //
//  for(auto busIdx = 0; busIdx < numIns; busIdx++)
//  {
//    AudioBus* pBus = FCast<AudioBus>(audioInputs.at(busIdx));
//    const int NInputsRequired = SpeakerArr::getChannelCount(inputs[busIdx]);
//    // if existing input bus has a different number of channels to the input bus being connected
//    if (pBus && SpeakerArr::getChannelCount(pBus->getArrangement()) != NInputsRequired)
//    {
//      int flags = 0;
//      busIdx == 0 ? flags = Steinberg::Vst::BusInfo::BusFlags::kDefaultActive : flags = 0;
//      audioInputs.erase(std::remove(audioInputs.begin(), audioInputs.end(), pBus));
//      addAudioInput(USTRING("Input"), (SpeakerArrangement) GetAPIBusTypeForChannelIOConfig(-1, -1, NInputsRequired), (BusTypes) busIdx > 0, flags);
//
//    }
//  }
//  
//  for(auto busIdx = 0; busIdx < numOuts; busIdx++)
//  {
//    AudioBus* pBus = FCast<AudioBus>(audioOutputs.at(busIdx));
//    const int NOutputsRequired = SpeakerArr::getChannelCount(outputs[busIdx]);
//    // if existing input bus has a different number of channels to the input bus being connected
//    if (pBus && SpeakerArr::getChannelCount(pBus->getArrangement()) != NOutputsRequired)
//    {
//      int flags = 0;
//      busIdx == 0 ? flags = Steinberg::Vst::BusInfo::BusFlags::kDefaultActive : flags = 0;
//      audioOutputs.erase(std::remove(audioOutputs.begin(), audioOutputs.end(), pBus));
//      addAudioOutput(USTRING("Output"), (SpeakerArrangement) GetAPIBusTypeForChannelIOConfig(-1, -1, NOutputsRequired), (BusTypes) busIdx > 0, flags);
//    }
//  }
  
  return kResultTrue;
}

tresult PLUGIN_API IPlugVST3::setActive(TBool state)
{
  TRACE;

  OnActivate((bool) state);

  return SingleComponentEffect::setActive(state);
}

tresult PLUGIN_API IPlugVST3::setupProcessing(ProcessSetup& newSetup)
{
  TRACE;

  if ((newSetup.symbolicSampleSize != kSample32) && (newSetup.symbolicSampleSize != kSample64)) return kResultFalse;

  _SetSampleRate(newSetup.sampleRate);
  _SetBypassed(false);
  IPlugProcessor::_SetBlockSize(newSetup.maxSamplesPerBlock); // TODO: should IPlugVST3 call SetBlockSizein construct unlike other APIs?
  OnReset();

  processSetup = newSetup;

  return kResultOk;
}

tresult PLUGIN_API IPlugVST3::process(ProcessData& data)
{
  TRACE;

  if(data.processContext)
    memcpy(&mProcessContext, data.processContext, sizeof(ProcessContext));

  PreProcess();
  
  //process parameters
  IParameterChanges* paramChanges = data.inputParameterChanges;
  if (paramChanges)
  {
    int32 numParamsChanged = paramChanges->getParameterCount();

    //it is possible to get a finer resolution of control here by retrieving more values (points) from the queue
    //for now we just grab the last one

    for (int32 i = 0; i < numParamsChanged; i++)
    {
      IParamValueQueue* paramQueue = paramChanges->getParameterData(i);
      if (paramQueue)
      {
        int32 numPoints = paramQueue->getPointCount();
        int32 offsetSamples;
        double value;

        if (paramQueue->getPoint(numPoints - 1,  offsetSamples, value) == kResultTrue)
        {
          int idx = paramQueue->getParameterId();

          switch (idx)
          {
            case kBypassParam:
            {
             const bool bypassed = (value > 0.5);
            
              if (bypassed != GetBypassed())
                _SetBypassed(bypassed);

              break;
            }
            case kPresetParam:
              RestorePreset((int)round(FromNormalizedParam(value, 0, NPresets(), 1.)));
              break;
              //TODO: pitch bend, modwheel etc
            default:
              {
                if (idx >= 0 && idx < NParams())
                {
                  ENTER_PARAMS_MUTEX;
                  GetParam(idx)->SetNormalized((double)value);
                  SendParameterValueToUIFromAPI(idx, (double) value, true);
                  OnParamChange(idx, kAutomation);
                  LEAVE_PARAMS_MUTEX;
                }
              }
              break;
          }

        }
      }
    }
  }

  if(DoesMIDI())
  {
    //process events.. only midi note on and note off?
    IEventList* eventList = data.inputEvents;
    if (eventList)
    {
      int32 numEvent = eventList->getEventCount();
      for (int32 i=0; i<numEvent; i++)
      {
        Event event;
        if (eventList->getEvent(i, event) == kResultOk)
        {
          IMidiMsg msg;
          switch (event.type)
          {
            case Event::kNoteOnEvent:
            {
              msg.MakeNoteOnMsg(event.noteOn.pitch, event.noteOn.velocity * 127, event.sampleOffset, event.noteOn.channel);
              ProcessMidiMsg(msg);
              break;
            }

            case Event::kNoteOffEvent:
            {
              msg.MakeNoteOffMsg(event.noteOff.pitch, event.sampleOffset, event.noteOff.channel);
              ProcessMidiMsg(msg);
              break;
            }
          }
        }
      }
    }
  }

#pragma mark process single precision

  if (processSetup.symbolicSampleSize == kSample32)
  {
    if (data.numInputs)
    {
      if (HasSidechainInput())
      {
        if (getAudioInput(1)->isActive()) // Sidechain is active
        {
          mSidechainActive = true;
          _SetChannelConnections(ERoute::kInput, 0, MaxNChannels(ERoute::kInput), true);
        }
        else
        {
          if (mSidechainActive)
          {
            _ZeroScratchBuffers();
            mSidechainActive = false;
          }

          _SetChannelConnections(ERoute::kInput, 0, MaxNChannels(ERoute::kInput), true);
          _SetChannelConnections(ERoute::kInput, data.inputs[0].numChannels, MaxNChannels(ERoute::kInput) - NSidechainChannels(), false);
        }

        _AttachBuffers(ERoute::kInput, 0, MaxNChannels(ERoute::kInput) - NSidechainChannels(), data.inputs[0].channelBuffers32, data.numSamples);
        _AttachBuffers(ERoute::kInput, NSidechainChannels(), MaxNChannels(ERoute::kInput) - NSidechainChannels(), data.inputs[1].channelBuffers32, data.numSamples);
      }
      else
      {
        _SetChannelConnections(ERoute::kInput, 0, data.inputs[0].numChannels, true);
        _SetChannelConnections(ERoute::kInput, data.inputs[0].numChannels, MaxNChannels(ERoute::kInput) - data.inputs[0].numChannels, false);
        _AttachBuffers(ERoute::kInput, 0, MaxNChannels(ERoute::kInput), data.inputs[0].channelBuffers32, data.numSamples);
      }
    }

    for (int outBus = 0, chanOffset = 0; outBus < data.numOutputs; outBus++)
    {
      int busChannels = data.outputs[outBus].numChannels;
      _SetChannelConnections(ERoute::kOutput, chanOffset, busChannels, (bool) getAudioOutput(outBus)->isActive());
      _SetChannelConnections(ERoute::kOutput, chanOffset + busChannels, MaxNChannels(ERoute::kOutput) - (chanOffset + busChannels), false);
      _AttachBuffers(ERoute::kOutput, chanOffset, busChannels, data.outputs[outBus].channelBuffers32, data.numSamples);
      chanOffset += busChannels;
    }

    if (GetBypassed())
      _PassThroughBuffers(0.0f, data.numSamples);
    else
      _ProcessBuffers(0.0f, data.numSamples); // process buffers single precision
  }

#pragma mark process double precision

  else if (processSetup.symbolicSampleSize == kSample64)
  {
    if (data.numInputs)
    {
      if (HasSidechainInput())
      {
        if (getAudioInput(1)->isActive()) // Sidechain is active
        {
          mSidechainActive = true;
          _SetChannelConnections(ERoute::kInput, 0, MaxNChannels(ERoute::kInput), true);
        }
        else
        {
          if (mSidechainActive)
          {
            _ZeroScratchBuffers();
            mSidechainActive = false;
          }

          _SetChannelConnections(ERoute::kInput, 0, MaxNChannels(ERoute::kInput), true);
          _SetChannelConnections(ERoute::kInput, data.inputs[0].numChannels, MaxNChannels(ERoute::kInput) - NSidechainChannels(), false);
        }

        _AttachBuffers(ERoute::kInput, 0, MaxNChannels(ERoute::kInput) - NSidechainChannels(), data.inputs[0].channelBuffers64, data.numSamples);
        _AttachBuffers(ERoute::kInput, NSidechainChannels(), MaxNChannels(ERoute::kInput) - NSidechainChannels(), data.inputs[1].channelBuffers64, data.numSamples);
      }
      else
      {
        _SetChannelConnections(ERoute::kInput, 0, data.inputs[0].numChannels, true);
        _SetChannelConnections(ERoute::kInput, data.inputs[0].numChannels, MaxNChannels(ERoute::kInput) - data.inputs[0].numChannels, false);
        _AttachBuffers(ERoute::kInput, 0, MaxNChannels(ERoute::kInput), data.inputs[0].channelBuffers64, data.numSamples);
      }
    }

    for (int outBus = 0, chanOffset = 0; outBus < data.numOutputs; outBus++)
    {
      int busChannels = data.outputs[outBus].numChannels;
      _SetChannelConnections(ERoute::kOutput, chanOffset, busChannels, (bool) getAudioOutput(outBus)->isActive());
      _SetChannelConnections(ERoute::kOutput, chanOffset + busChannels, MaxNChannels(ERoute::kOutput) - (chanOffset + busChannels), false);
      _AttachBuffers(ERoute::kOutput, chanOffset, busChannels, data.outputs[outBus].channelBuffers64, data.numSamples);
      chanOffset += busChannels;
    }

    if (GetBypassed())
      _PassThroughBuffers(0.0, data.numSamples);
    else
      _ProcessBuffers(0.0, data.numSamples); // process buffers double precision
  }

// Midi Out
//  if (mDoesMidi) {
//    IEventList eventList = data.outputEvents;
//
//    if (eventList)
//    {
//      Event event;
//
//      while (!mMidiOutputQueue.Empty()) {
//        //TODO: parse events and add
//        eventList.addEvent(event);
//      }
//    }
//  }

  return kResultOk;
}

//TODO: VST3 State needs work

tresult PLUGIN_API IPlugVST3::canProcessSampleSize(int32 symbolicSampleSize)
{
  tresult retval = kResultFalse;

  switch (symbolicSampleSize)
  {
    case kSample32:
    case kSample64:
      retval = kResultTrue;
      break;
    default:
      retval = kResultFalse;
      break;
  }

  return retval;
}

#pragma mark IEditController overrides

IPlugView* PLUGIN_API IPlugVST3::createView(const char* name)
{
  if (name && strcmp(name, "editor") == 0)
  {
    IPlugVST3View* view = new IPlugVST3View(this);
    addDependentView(view);
    return view;
  }

  return 0;
}

tresult PLUGIN_API IPlugVST3::setEditorState(IBStream* state)
{
  TRACE;

  IByteChunk chunk;
  //InitChunkWithIPlugVer(&chunk); // TODO: IPlugVer should be in chunk!

  SerializeState(chunk); // to get the size

  if (chunk.Size() > 0)
  {
    state->read(chunk.GetBytes(), chunk.Size());
    UnserializeState(chunk, 0);
    
    int32 savedBypass = 0;
    
    if (state->read (&savedBypass, sizeof (int32)) != kResultOk)
    {
      return kResultFalse;
    }
    
    _SetBypassed((bool) savedBypass);
    
    OnRestoreState();
    return kResultOk;
  }

  return kResultFalse;
}

tresult PLUGIN_API IPlugVST3::getEditorState(IBStream* state)
{
  TRACE;

  IByteChunk chunk;
  
// TODO: IPlugVer should be in chunk!
//  int pos;
//  GetIPlugVerFromChunk(chunk, pos)
  
  if (SerializeState(chunk))
  {
    state->write(chunk.GetBytes(), chunk.Size());
  }
  else
  {
    return kResultFalse;
  }  
  
  int32 toSaveBypass = GetBypassed() ? 1 : 0;
  state->write(&toSaveBypass, sizeof (int32));

  return kResultOk;
}

ParamValue PLUGIN_API IPlugVST3::plainParamToNormalized(ParamID tag, ParamValue plainValue)
{
  ENTER_PARAMS_MUTEX;
  IParam* pParam = GetParam(tag);
  if (pParam)
    plainValue = pParam->GetNormalized(plainValue);
  LEAVE_PARAMS_MUTEX;

  return plainValue;
}

ParamValue PLUGIN_API IPlugVST3::getParamNormalized(ParamID tag)
{
  ParamValue returnVal = 0.;
  if (tag == kBypassParam) 
    returnVal = (ParamValue) GetBypassed();
//   else if (tag == kPresetParam)
//   {
//     return (ParamValue) ToNormalizedParam(mCurrentPresetIdx, 0, NPresets(), 1.);
//   }
  else
  {
    ENTER_PARAMS_MUTEX;
    IParam* pParam = GetParam(tag);
    if (pParam)
      returnVal = pParam->GetNormalized();
    LEAVE_PARAMS_MUTEX;
  }
  
  return returnVal;
}

tresult PLUGIN_API IPlugVST3::setParamNormalized(ParamID tag, ParamValue value)
{
  tresult result = kResultFalse;
  
  ENTER_PARAMS_MUTEX;
  IParam* pParam = GetParam(tag);
  if (pParam)
  {
    pParam->SetNormalized(value);
    result = kResultOk;
  }
  LEAVE_PARAMS_MUTEX;

  return result;
}

tresult PLUGIN_API IPlugVST3::getParamStringByValue(ParamID tag, ParamValue valueNormalized, String128 string)
{
  tresult result = kResultFalse;
  ENTER_PARAMS_MUTEX;
  IParam* pParam = GetParam(tag);
  if (pParam)
  {
    pParam->GetDisplayForHost(valueNormalized, true, mParamDisplayStr);
    Steinberg::UString(string, 128).fromAscii(mParamDisplayStr.Get());
    result = kResultTrue;
  }
  LEAVE_PARAMS_MUTEX;

  return result;
}

tresult PLUGIN_API IPlugVST3::getParamValueByString(ParamID tag, TChar* string, ParamValue& valueNormalized)
{
  return SingleComponentEffect::getParamValueByString(tag, string, valueNormalized);
}

void IPlugVST3::addDependentView(IPlugVST3View* view)
{
  mViews.push_back(view);
}

void IPlugVST3::removeDependentView(IPlugVST3View* view)
{
  mViews.erase(std::remove(mViews.begin(), mViews.end(), view));
}

tresult IPlugVST3::beginEdit(ParamID tag)
{
  if (componentHandler)
    return componentHandler->beginEdit(tag);
  return kResultFalse;
}

tresult IPlugVST3::performEdit(ParamID tag, ParamValue valueNormalized)
{
  if (componentHandler)
    return componentHandler->performEdit(tag, valueNormalized);
  return kResultFalse;
}

tresult IPlugVST3::endEdit(ParamID tag)
{
  if (componentHandler)
    return componentHandler->endEdit(tag);
  return kResultFalse;
}

AudioBus* IPlugVST3::getAudioInput (int32 index)
{
  AudioBus* bus = FCast<AudioBus>(audioInputs.at(index));
  return bus;
}

AudioBus* IPlugVST3::getAudioOutput (int32 index)
{
  AudioBus* bus = FCast<AudioBus>(audioOutputs.at(index));
  return bus;
}

#pragma mark IUnitInfo overrides

int32 PLUGIN_API IPlugVST3::getUnitCount()
{
  TRACE;
  
  return NParamGroups() + 1;
}

tresult PLUGIN_API IPlugVST3::getUnitInfo(int32 unitIndex, UnitInfo& info)
{
  TRACE;
  
  if (unitIndex == 0) 
  {
    info.id = kRootUnitId;
    info.parentUnitId = kNoParentUnitId;
    UString name(info.name, 128);
    name.fromAscii("Root Unit");
#ifdef VST3_PRESET_LIST
    info.programListId = kPresetParam;
#else
    info.programListId = kNoProgramListId;
#endif
    return kResultTrue;
  }
  else if (unitIndex > 0 && NParamGroups())
  {
    info.id = unitIndex;
    info.parentUnitId = kRootUnitId;
    info.programListId = kNoProgramListId;
    
    UString name(info.name, 128);
    name.fromAscii(GetParamGroupName(unitIndex-1));
    
    return kResultTrue;
  }

  return kResultFalse;
}

int32 PLUGIN_API IPlugVST3::getProgramListCount()
{
#ifdef VST3_PRESET_LIST
  return (NPresets() > 0);
#else
  return 0;
#endif
}

tresult PLUGIN_API IPlugVST3::getProgramListInfo(int32 listIndex, ProgramListInfo& info /*out*/)
{
  if (listIndex == 0)
  {
    info.id = kPresetParam;
    info.programCount = (int32) NPresets();
    UString name(info.name, 128);
    name.fromAscii("Factory Presets");
    return kResultTrue;
  }
  return kResultFalse;
}

tresult PLUGIN_API IPlugVST3::getProgramName(ProgramListID listId, int32 programIndex, String128 name /*out*/)
{
  if (listId == kPresetParam)
  {
    Steinberg::UString(name, 128).fromAscii(GetPresetName(programIndex));
    return kResultTrue;
  }
  return kResultFalse;
}

#pragma mark IPlugBase overrides

void IPlugVST3::BeginInformHostOfParamChange(int idx)
{
  Trace(TRACELOC, "%d", idx);
  beginEdit(idx);
}

void IPlugVST3::InformHostOfParamChange(int idx, double normalizedValue)
{
  Trace(TRACELOC, "%d:%f", idx, normalizedValue);
  performEdit(idx, normalizedValue);
}

void IPlugVST3::EndInformHostOfParamChange(int idx)
{
  Trace(TRACELOC, "%d", idx);
  endEdit(idx);
}

void IPlugVST3::ResizeGraphics()
{
<<<<<<< HEAD
  numerator = mProcessContext.timeSigNumerator;
  denominator = mProcessContext.timeSigDenominator;
}

int IPlugVST3::GetSamplePos()
{
  return (int) mProcessContext.projectTimeSamples;
}

void IPlugVST3::ResizeGraphics()
{
  if (GetHasUI())
  {
    mViews.at(0)->resize(GetUIWidth(), GetUIHeight()); // only resize view 0?
=======
  if (HasUI())
  {
    mViews.at(0)->resize(Width(), Height()); // only resize view 0?
>>>>>>> 9517c69a
  }
}

void IPlugVST3::SetLatency(int latency)
{
  IPlugProcessor::SetLatency(latency);

  FUnknownPtr<IComponentHandler>handler(componentHandler);
  handler->restartComponent(kLatencyChanged);  
}

#pragma mark IPlugVST3
void IPlugVST3::PreProcess()
{
  ITimeInfo timeInfo;
  
  if(mProcessContext.state & ProcessContext::kProjectTimeMusicValid)
    timeInfo.mSamplePos = (double) mProcessContext.projectTimeSamples;
  timeInfo.mPPQPos = mProcessContext.projectTimeMusic;
  timeInfo.mTempo = mProcessContext.tempo;
  timeInfo.mLastBar = mProcessContext.barPositionMusic;
  timeInfo.mCycleStart = mProcessContext.cycleStartMusic;
  timeInfo.mCycleEnd = mProcessContext.cycleEndMusic;
  timeInfo.mNumerator = mProcessContext.timeSigNumerator;
  timeInfo.mDenominator = mProcessContext.timeSigDenominator;
  timeInfo.mTransportIsRunning = mProcessContext.state & ProcessContext::kPlaying;
  timeInfo.mTransportLoopEnabled = mProcessContext.state & ProcessContext::kCycleActive;
  const bool offline = processSetup.processMode == Steinberg::Vst::kOffline;
  _SetTimeInfo(timeInfo);
  _SetRenderingOffline(offline);
}

#pragma mark - IPlugVST3View
IPlugVST3View::IPlugVST3View(IPlugVST3* pPlug)
  : mPlug(pPlug)
  , mExpectingNewSize(false)
{
  if (mPlug)
    mPlug->addRef();
}

IPlugVST3View::~IPlugVST3View()
{
  if (mPlug)
  {
    mPlug->removeDependentView(this);
    mPlug->release();
  }
}

tresult PLUGIN_API IPlugVST3View::isPlatformTypeSupported(FIDString type)
{
  if(mPlug->HasUI()) // for no editor plugins
  {
#ifdef OS_WIN
    if (strcmp(type, kPlatformTypeHWND) == 0)
      return kResultTrue;

#elif defined OS_MAC
    if (strcmp (type, kPlatformTypeNSView) == 0)
      return kResultTrue;
    else if (strcmp(type, kPlatformTypeHIView) == 0)
      return kResultTrue;
#endif
  }

  return kResultFalse;
}

tresult PLUGIN_API IPlugVST3View::onSize(ViewRect* newSize)
{
  TRACE;

  if (newSize)
  {
    rect = *newSize;

    if (mExpectingNewSize)
    {
      mPlug->OnWindowResize();
      mExpectingNewSize = false;
    }
  }

  return kResultTrue;
}

tresult PLUGIN_API IPlugVST3View::getSize(ViewRect* size)
{
  TRACE;

  if (mPlug->HasUI())
  {
    *size = ViewRect(0, 0, mPlug->Width(), mPlug->Height());

    return kResultTrue;
  }
  else
  {
    return kResultFalse;
  }
}

tresult PLUGIN_API IPlugVST3View::attached(void* parent, FIDString type)
{
  if (mPlug->HasUI())
  {
    #ifdef OS_WIN
    if (strcmp(type, kPlatformTypeHWND) == 0)
      mPlug->OpenWindow(parent);
    #elif defined OS_MAC
    if (strcmp (type, kPlatformTypeNSView) == 0)
      mPlug->OpenWindow(parent);
    else // Carbon
      return kResultFalse;
    #endif
    mPlug->OnUIOpen();

    return kResultTrue;
  }

  return kResultFalse;
}

tresult PLUGIN_API IPlugVST3View::removed()
{
  if (mPlug->HasUI())
  {
    mPlug->OnUIClose();
    mPlug->CloseWindow();
  }

  return CPluginView::removed();
}

void IPlugVST3View::resize(int w, int h)
{
  TRACE;

  ViewRect newSize = ViewRect(0, 0, w, h);
  mExpectingNewSize = true;
  plugFrame->resizeView(this, &newSize);
}<|MERGE_RESOLUTION|>--- conflicted
+++ resolved
@@ -835,26 +835,9 @@
 
 void IPlugVST3::ResizeGraphics()
 {
-<<<<<<< HEAD
-  numerator = mProcessContext.timeSigNumerator;
-  denominator = mProcessContext.timeSigDenominator;
-}
-
-int IPlugVST3::GetSamplePos()
-{
-  return (int) mProcessContext.projectTimeSamples;
-}
-
-void IPlugVST3::ResizeGraphics()
-{
-  if (GetHasUI())
-  {
-    mViews.at(0)->resize(GetUIWidth(), GetUIHeight()); // only resize view 0?
-=======
   if (HasUI())
   {
     mViews.at(0)->resize(Width(), Height()); // only resize view 0?
->>>>>>> 9517c69a
   }
 }
 
