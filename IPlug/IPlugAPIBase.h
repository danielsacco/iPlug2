/*
 ==============================================================================
 
 This file is part of the iPlug 2 library. Copyright (C) the iPlug 2 developers. 
 
 See LICENSE.txt for  more info.
 
 ==============================================================================
*/

#pragma once

#include <cstring>
#include <cstdint>
#include <memory>

#include "ptrlist.h"
#include "mutex.h"

#include "IPlugPlatform.h"
#include "IPlugPluginBase.h"
#include "IPlugConstants.h"
#include "IPlugStructs.h"
#include "IPlugUtilities.h"
#include "IPlugParameter.h"
#include "IPlugQueue.h"
#include "IPlugTimer.h"

/**
 * @file
 * @copydoc IPlugAPIBase
 * @defgroup APIClasses IPlug::APIClasses
 * An IPlug API class is the base class for a particular audio plug-in API
*/

struct IPlugConfig;

/** The base class of an IPlug plug-in, which interacts with the different plug-in APIs.
 *  This interface does not handle audio processing, see @IPlugProcessor  */
class IPlugAPIBase : public IPluginBase
{

public:
  IPlugAPIBase(IPlugConfig config, EAPI plugAPI);
  virtual ~IPlugAPIBase();

#pragma mark - Methods you can implement/override in your plug-in class - you do not call these methods

  /** Override this method to implement a custom comparison of incoming state data with your plug-ins state data, in order
   * to support the ProTools compare light when using custom state chunks. The default implementation will compare the serialized parameters.
   * @param pIncomingState The incoming state data
   * @param startPos The position to start in the incoming data in bytes
   * @return \c true in order to indicate that the states are equal. */
  virtual bool CompareState(const uint8_t* pIncomingState, int startPos) const;

  /* implement this and return true to trigger your custom about box, when someone clicks about in the menu of a standalone app or VST3 plugin */
  virtual bool OnHostRequestingAboutBox() { return false; }

  /* implement this and return true to trigger your custom help info, when someone clicks help in the menu of a standalone app or VST3 plugin */
  virtual bool OnHostRequestingProductHelp() { return false; }
  
  /** Implement this to do something specific when IPlug becomes aware of the particular host that is hosting the plug-in.
   * The method may get called multiple times. */
  virtual void OnHostIdentified() {}
  
  /** Called by AUv3 plug-ins to get the "overview parameters"
   * @param count How many overview parameters
   * @param results You should populate this typed buf with the indexes of the overview parameters if the host wants to show count number of controls */
  virtual void OnHostRequestingImportantParameters(int count, WDL_TypedBuf<int>& results);
  
  /** Called by AUv3 plug-in hosts to query support for multiple UI sizes
   * @param width The width the host offers
   * @param height The height the host offers
   * @return return \c true if your plug-in supports these dimensions */
  virtual bool OnHostRequestingSupportedViewConfiguration(int width, int height) { return true; }
  
  /** Called by some AUv3 plug-in hosts when a particular UI size is selected
   * @param width The selected width
   * @param height The selected height */
  virtual void OnHostSelectedViewConfiguration(int width, int height) {}

  /** Override this method to provide custom text linked to MIDI note numbers in API classes that support that (VST2)
   * Typically this might be used for a drum machine plug-in, in order to label a certainty "kick drum" etc.
   * @param noteNumber MIDI note to get the textual description for
   * @param str char array to set the text for the note. Should be less thatn kVstMaxNameLen (64) characters
   * @return \c true if you specified a custom textual description for this note */
  virtual bool GetMidiNoteText(int noteNumber, char* str) const { *str = '\0'; return false; }

  /** You need to implement this method if you are not using IGraphics and you want to support AAX's view interface functionality
   * (special shortcuts to add automation for a parameter etc.)
   * @return pointer to the class that implements the IAAXViewInterface */
  virtual void* GetAAXViewInterface()
  {
#ifndef NO_IGRAPHICS
    return (void*) GetUI();
#else
    return nullptr;
#endif
  }

  /** Override this method to get an "idle"" call on the main thread */
  virtual void OnIdle() {}
    
#pragma mark - Methods you can call - some of which have custom implementations in the API classes, some implemented in IPlugAPIBase.cpp
  /** Helper method, used to print some info to the console in debug builds. Can be overridden in other IPlugAPIBases, for specific functionality, such as printing UI details. */
  virtual void PrintDebugInfo() const;

  /** Call this method from a delegate, for example if you wish to store graphics dimensions in your plug-in state in order to notify the API of a graphics resize or other layout change.
   * If calling from a UI interaction use EditorPropertiesChangedFromUI()
   * When this is overridden in subclasses the subclass should call this in order to update the member variables */
  virtual void EditorPropertiesChangedFromDelegate(int width, int height, const IByteChunk& data) { mEditorWidth = width; mEditorHeight = height; mEditorData = data; }

  /** Implemented by the API class, called by the UI (or by a delegate) at the beginning of a parameter change gesture
   * @param paramIdx The parameter that is being changed */
  virtual void BeginInformHostOfParamChange(int paramIdx) {};

  /** Implemented by the API class, called by the UI (or by a delegate) at the end of a parameter change gesture
   * @param paramIdx The parameter that is being changed */
  virtual void EndInformHostOfParamChange(int paramIdx) {};

  /** SetParameterValue is called from the UI in the middle of a parameter change gesture (possibly via delegate) in order to update a parameter's value.
   * It will update mParams[paramIdx], call InformHostOfParamChange and IPlugAPIBase::OnParamChange();
   * @param paramIdx The index of the parameter that changed
   * @param normalizedValue The new (normalised) value */
  void SetParameterValue(int paramIdx, double normalizedValue);
  
  /** Get the color of the track that the plug-in is inserted on */
  virtual void GetTrackColor(int& r, int& g, int& b) {};

  /** Get the name of the track that the plug-in is inserted on */
  virtual void GetTrackName(WDL_String& str) {};
  
<<<<<<< HEAD
  void DirtyParametersFromUI() override;
=======
  /** /todo */
  virtual void DirtyParametersFromUI() override;
>>>>>>> dfcbf773
#pragma mark - Methods called by the API class - you do not call these methods in your plug-in class

  /** This is called from the plug-in API class in order to update UI controls linked to plug-in parameters, prior to calling OnParamChange()
   * NOTE: It may be called on the high priority audio thread. Its purpose is to place parameter changes in a queue to defer to main thread for the UI
   * @param paramIdx The index of the parameter that changed
   * @param value The new value
   * @param normalized /true if value is normalised */
  virtual void SendParameterValueFromAPI(int paramIdx, double value, bool normalized);

  /** Called to set the name of the current host, if known (calls on to HostSpecificInit() and OnHostIdentified()).
  * @param host The name of the plug-in host
  * @param version The version of the plug-in host where version in hex = 0xVVVVRRMM */
  void SetHost(const char* host, int version);

  /** This method is implemented in some API classes, in order to do specific initialisation for particular problematic hosts.
   * This is not the same as OnHostIdentified(), which you may implement in your plug-in class to do your own specific initialisation after a host has been identified */
  virtual void HostSpecificInit() {}

  //IEditorDelegate
  void BeginInformHostOfParamChangeFromUI(int paramIdx) override { BeginInformHostOfParamChange(paramIdx); }
  
  void EndInformHostOfParamChangeFromUI(int paramIdx) override { EndInformHostOfParamChange(paramIdx); }
  
  void EditorPropertiesChangedFromUI(int viewWidth, int viewHeight, const IByteChunk& data) override { EditorPropertiesChangedFromDelegate(viewWidth, viewHeight, data); }
  
  void SendParameterValueFromUI(int paramIdx, double normalisedValue) override
  {
    SetParameterValue(paramIdx, normalisedValue);
    IPluginBase::SendParameterValueFromUI(paramIdx, normalisedValue);
  }
  
  //These are handled in IPlugAPIBase for non DISTRIBUTED APIs
  void SendMidiMsgFromUI(const IMidiMsg& msg) override;
  
  void SendSysexMsgFromUI(const ISysEx& msg) override;
  
  void SendArbitraryMsgFromUI(int messageTag, int controlTag = kNoTag, int dataSize = 0, const void* pData = nullptr) override;
  
  void DeferMidiMsg(const IMidiMsg& msg) override { mMidiMsgsFromEditor.Push(msg); }
  
  void DeferSysexMsg(const ISysEx& msg) override
  {
    SysExData data(msg.mOffset, msg.mSize, msg.mData); // copies data
    mSysExDataFromEditor.Push(data);
  }

  /** /todo */
  void CreateTimer();
  
private:
  /** Implemented by the API class, called by the UI via SetParameterValue() with the value of a parameter change gesture
   * @param paramIdx The parameter that is being changed
   * @param normalizedValue The new normalised value of the parameter being changed */
  virtual void InformHostOfParamChange(int paramIdx, double normalizedValue) {};
  
  //DISTRIBUTED ONLY (Currently only VST3)
  /** /todo */
  virtual void TransmitMidiMsgFromProcessor(const IMidiMsg& msg) {};
  
  /** /todo */
  virtual void TransmitSysExDataFromProcessor(const SysExData& data) {};

  void OnTimer(Timer& t);

protected:
  WDL_String mParamDisplayStr;
  std::unique_ptr<Timer> mTimer;
  
  IPlugQueue<ParamTuple> mParamChangeFromProcessor {PARAM_TRANSFER_SIZE};
  IPlugQueue<IMidiMsg> mMidiMsgsFromEditor {MIDI_TRANSFER_SIZE}; // a queue of midi messages generated in the editor by clicking keyboard UI etc
  IPlugQueue<IMidiMsg> mMidiMsgsFromProcessor {MIDI_TRANSFER_SIZE}; // a queue of MIDI messages received (potentially on the high priority thread), by the processor to send to the editor
  IPlugQueue<SysExData> mSysExDataFromEditor {SYSEX_TRANSFER_SIZE}; // a queue of SYSEX data to send to the processor
  IPlugQueue<SysExData> mSysExDataFromProcessor {SYSEX_TRANSFER_SIZE}; // a queue of SYSEX data to send to the editor
  SysExData mSysexBuf;
};<|MERGE_RESOLUTION|>--- conflicted
+++ resolved
@@ -130,12 +130,9 @@
   /** Get the name of the track that the plug-in is inserted on */
   virtual void GetTrackName(WDL_String& str) {};
   
-<<<<<<< HEAD
-  void DirtyParametersFromUI() override;
-=======
   /** /todo */
   virtual void DirtyParametersFromUI() override;
->>>>>>> dfcbf773
+
 #pragma mark - Methods called by the API class - you do not call these methods in your plug-in class
 
   /** This is called from the plug-in API class in order to update UI controls linked to plug-in parameters, prior to calling OnParamChange()
