#include "IControls.h"

<<<<<<< HEAD
=======
void ISwitchControl::OnMouseDown(float x, float y, const IMouseMod& mod)
{
  if (mBitmap.N() > 1)
  {
    mValue += 1.0 / (double) (mBitmap.N() - 1);
  }
  else
  {
    mValue += 1.0;
  }
  
  if (mValue > 1.001)
  {
    mValue = 0.0;
  }
  SetDirty();
}
>>>>>>> bedd68e0

IVSwitchControl::IVSwitchControl(IPlugBaseGraphics& plug, IRECT rect, int paramIdx, std::function<void(IControl*)> actionFunc
  , const IVColorSpec& colorSpec, uint32_t numStates, EDirection dir)
  : ISwitchControlBase(plug, rect, paramIdx, actionFunc, numStates)
  , IVectorBase(colorSpec)
  , mDirection(dir)
{
  mStep = 1.f / float(mNumStates) - 1.f;
}

void IVSwitchControl::Draw(IGraphics& graphics)
{
  const int state = (int)std::round(mValue / mStep);

<<<<<<< HEAD
  graphics.FillRect(GetColor(EVColor::kBG), mRECT, &mBlend);
=======
ISwitchFramesControl::ISwitchFramesControl(IPlugBaseGraphics& plug, float x, float y, int paramIdx, IBitmap& bitmap, bool imagesAreHorizontal, IBlend::EType blendType)
: ISwitchControl(plug, x, y, paramIdx, bitmap, blendType)
{
  mDisablePrompt = false;
  
  for(int i = 0; i < bitmap.N(); i++)
  {
    if (imagesAreHorizontal)
      mRECTs.Add(mRECT.SubRectHorizontal(bitmap.N(), i));
    else
      mRECTs.Add(mRECT.SubRectVertical(bitmap.N(), i));
  }
}
>>>>>>> bedd68e0

//
  IRECT handle;
//
//  if (mNumStates > 2)
//  {
//    if (mDirection == kHorizontal)
//      handle = mRECT.SubRectHorizontal(mNumStates, state);
//    if (mDirection == kVertical)
//      handle = mRECT.SubRectVertical(mNumStates, state);
//  }
//  else
    handle = mRECT;
//
 // graphics.FillRect(GetColor(EVColor::kFG), handle.GetPadded(-10), &mBlend);
  graphics.FillCircle(GetColor(EVColor::kFG), handle.MW(), handle.MH(), handle.W()/2., &mBlend);

  //graphics.DrawRect(GetColor(EVColor::kFR), mRECT.GetPadded(-5), &mBlend);
  graphics.DrawCircle(GetColor(EVColor::kFR), handle.MW(), handle.MH(), handle.W()/2., &mBlend);
}

void IVSwitchControl::OnMouseOver(float x, float y, const IMouseMod& mod)
{
  if(!mMouseOver)
  {
    SetColor(2, COLOR_GREEN);
    mMouseOver=true;
  }
  SetDirty();
}

void IVSwitchControl::OnMouseOut()
{
<<<<<<< HEAD
  mMouseOver=false;
  SetColor(2, COLOR_BLACK);
  SetDirty();
=======
  mRECTs.Resize(nButtons);
  int h = int((double) bitmap.H() / (double) bitmap.N());
  
  if (reverse)
  {
    if (direction == kHorizontal)
    {
      float dX = (double) (rect.W() - nButtons * bitmap.W()) / (double) (nButtons - 1);
      float x = mRECT.R - bitmap.W() - dX;
      float y = mRECT.T;
      
      for (int i = 0; i < nButtons; ++i)
      {
        mRECTs.Get()[i] = IRECT(x, y, x + bitmap.W(), y + h);
        x -= bitmap.W() + dX;
      }
    }
    else
    {
      float dY = (double) (rect.H() - nButtons * h) /  (double) (nButtons - 1);
      float x = mRECT.L;
      float y = mRECT.B - h - dY;
      
      for (int i = 0; i < nButtons; ++i)
      {
        mRECTs.Get()[i] = IRECT(x, y, x + bitmap.W(), y + h);
        y -= h + dY;
      }
    }
    
  }
  else
  {
    float x = mRECT.L, y = mRECT.T;
    
    if (direction == kHorizontal)
    {
      float dX = (double) (rect.W() - nButtons * bitmap.W()) / (double) (nButtons - 1);
      for (int i = 0; i < nButtons; ++i)
      {
        mRECTs.Get()[i] = IRECT(x, y, x + bitmap.W(), y + h);
        x += bitmap.W() + dX;
      }
    }
    else
    {
      float dY = (double) (rect.H() - nButtons * h) /  (double) (nButtons - 1);
      for (int i = 0; i < nButtons; ++i)
      {
        mRECTs.Get()[i] = IRECT(x, y, x + bitmap.W(), y + h);
        y += h + dY;
      }
    }
  }
>>>>>>> bedd68e0
}

void IBSwitchControl::OnMouseDown(float x, float y, const IMouseMod& mod)
{
  if (mBitmap.N > 1)
    mValue += 1.0 / (double)(mBitmap.N - 1);
  else
    mValue += 1.0;

  if (mValue > 1.001)
    mValue = 0.0;

  SetDirty();
}

IVKnobControl::IVKnobControl(IPlugBaseGraphics& plug, IRECT rect, int paramIdx,
                             const IColor& fgcolor, const IColor& bgcolor,
                             float rMin, float rMax, float aMin, float aMax, EDirection direction, double gearing)
: IKnobControlBase(plug, rect, paramIdx, direction, gearing)
, mFGColor(fgcolor)
, mBGColor(bgcolor)
, mAngleMin(aMin)
, mAngleMax(aMax)
, mInnerRadius(rMin)
, mOuterRadius(rMax)
{
  if (mOuterRadius == 0.0f)
    mOuterRadius = 0.5f * (float) rect.W();
}

void IVKnobControl::Draw(IGraphics& graphics)
{
  const float v = mAngleMin + ((float) mValue * (mAngleMax - mAngleMin));
  const float cx = mRECT.MW(), cy = mRECT.MH();
  const float radius = (mRECT.W()/2.f) - 2.f;
  graphics.DrawCircle(mFGColor, cx, cy, radius, &BLEND_50);
  graphics.FillArc(mBGColor, cx, cy, radius, mAngleMin, v, &BLEND_50);
  graphics.DrawRadialLine(mFGColor, cx, cy, v, mInnerRadius * radius, mOuterRadius * radius);
}

IBSliderControl::IBSliderControl(IPlugBaseGraphics& plug, float x, float y, int len, int paramIdx, IBitmap& bitmap, EDirection direction, bool onlyHandle)
: IControl(plug, IRECT(), paramIdx)
, mLen(len), mHandleBitmap(bitmap), mDirection(direction), mOnlyHandle(onlyHandle)
{
  if (direction == kVertical)
  {
<<<<<<< HEAD
    mHandleHeadroom = mHandleBitmap.H;
    mRECT = mTargetRECT = IRECT(x, y, x + mHandleBitmap.W, y + len);
  }
  else
  {
    mHandleHeadroom = mHandleBitmap.W;
    mRECT = mTargetRECT = IRECT(x, y, x + len, y + mHandleBitmap.H);
=======
    mHandleHeadroom = mBitmap.H();
    mRECT = mTargetRECT = IRECT(x, y, x + mBitmap.W(), y + len);
  }
  else
  {
    mHandleHeadroom = mBitmap.W();
    mRECT = mTargetRECT = IRECT(x, y, x + len, y + mBitmap.H());
>>>>>>> bedd68e0
  }
}

IRECT IBSliderControl::GetHandleRECT(double value) const
{
  if (value < 0.0)
  {
    value = mValue;
  }
<<<<<<< HEAD
  IRECT r(mRECT.L, mRECT.T, mRECT.L + mHandleBitmap.W, mRECT.T + mHandleBitmap.H);
=======
  IRECT r(mRECT.L, mRECT.T, mRECT.L + mBitmap.W(), mRECT.T + mBitmap.H());
>>>>>>> bedd68e0
  if (mDirection == kVertical)
  {
    int offs = int((1.0 - value) * (double) (mLen - mHandleHeadroom));
    r.T += offs;
    r.B += offs;
  }
  else
  {
    int offs = int(value * (double) (mLen - mHandleHeadroom));
    r.L += offs;
    r.R += offs;
  }
  return r;
}

void IBSliderControl::OnMouseDown(float x, float y, const IMouseMod& mod)
{
#ifdef PROTOOLS
  if (mod.A)
  {
    if (mDefaultValue >= 0.0)
    {
      mValue = mDefaultValue;
      SetDirty();
      return;
    }
  }
  else
#endif
    if (mod.R)
    {
      PromptUserInput();
      return;
    }

  return SnapToMouse(x, y);
}

void IBSliderControl::OnMouseWheel(float x, float y, const IMouseMod& mod, float d)
{
#ifdef PROTOOLS
  if (mod.C)
    mValue += 0.001 * d;
#else
  if (mod.C || mod.S)
    mValue += 0.001 * d;
#endif
  else
    mValue += 0.01 * d;

  SetDirty();
}

void IBSliderControl::SnapToMouse(float x, float y)
{
  if (mDirection == kVertical)
    mValue = 1.0 - (double) (y - mRECT.T - mHandleHeadroom / 2) / (double) (mLen - mHandleHeadroom);
  else
    mValue = (double) (x - mRECT.L - mHandleHeadroom / 2) / (double) (mLen - mHandleHeadroom);

  SetDirty();
}

void IBSliderControl::Draw(IGraphics& graphics)
{
  IRECT r = GetHandleRECT();
  graphics.DrawBitmap(mHandleBitmap, r, 1, &mBlend);
}

bool IBSliderControl::IsHit(float x, float y) const
{
  if(mOnlyHandle)
  {
    IRECT r = GetHandleRECT();
    return r.Contains(x, y);
  }
  else
  {
    return mTargetRECT.Contains(x, y);
  }
}

void IBSliderControl::OnRescale()
{
  mHandleBitmap = GetGUI()->GetScaledBitmap(mHandleBitmap);
}

IVKeyboardControl::IVKeyboardControl(IPlugBaseGraphics & plug, IRECT rect, int minNote, int maxNote)
  : IControl(plug, rect)
{
  mText.mFGColor = mFRColor;
  mDblAsSingleClick = true;
  bool keepWidth = !(rect.W() <= 0.0);
  if (rect.W() <= 0.0)
  {
    mRECT.R = mRECT.L + mRECT.H();
    mTargetRECT = mRECT;
  }

  SetMinMaxNote(minNote, maxNote, keepWidth);
}

void IVKeyboardControl::OnMouseDown(float x, float y, const IMouseMod & mod)
{
  int oldK = mKey;
  mKey = GetKeyUnderMouse(x, y);

  if (oldK != mKey)
    mVelByWheel = false;

  mMouseOverKey = mKey;

  if (!mVelByWheel)
    UpdateVelocity(y);

  SetDirty();
}

void IVKeyboardControl::OnMouseUp(float x, float y, const IMouseMod & mod)
{
  if (mKey > -1)
  {
    mKey = -1;
    mMouseOverKey = -1;
    mVelocity = 0.0;
    mVelByWheel = false;
    SetDirty();
  }
}

void IVKeyboardControl::OnMouseOut()
{
  if (mKey > -1 || mShowNoteAndVel)
  {
    mKey = -1;
    mMouseOverKey = -1;
    mVelocity = 0.0;
    mVelByWheel = false;
    SetDirty();
  }
}

void IVKeyboardControl::OnMouseDrag(float x, float y, float dX, float dY, const IMouseMod & mod)
{
  OnMouseDown(x, y, mod);
}

void IVKeyboardControl::OnMouseWheel(float x, float y, const IMouseMod & mod, float d)
{
  if (mKey > -1)
  {
    if (mod.C || mod.S) mVelocity += 0.003f * d;
    else mVelocity += 0.03f * d;
    mVelByWheel = true;
    mVelocity = BOUNDED(mVelocity, 1.f / 127.f, 1.f);
#ifdef _DEBUG
    SetDirty();
#else
    if (mShowNoteAndVel)
      SetDirty();
#endif
  }
}

void IVKeyboardControl::OnMouseOver(float x, float y, const IMouseMod & pMod)
{
<<<<<<< HEAD
  if (mShowNoteAndVel)
  {
    mMouseOverKey = GetKeyUnderMouse(x, y);
    SetDirty();
  }
=======
  int i = 1 + int(0.5 + mValue * (double) (mBitmap.N() - 1));
  i = BOUNDED(i, 1, mBitmap.N());
  graphics.DrawBitmap(mBitmap, mRECT, i, &mBlend);
>>>>>>> bedd68e0
}

void IVKeyboardControl::OnResize()
{
  auto r = mRECT.W() / mTargetRECT.W();
  auto dx = mRECT.L - mTargetRECT.L;
  mWKWidth *= r;
  for (int i = 0; i < NumKeys(); ++i)
  {
    auto kl = KeyLCoordPtr(i);
    auto d = *kl - mRECT.L;
    *kl = mRECT.L + d * r + dx;
  }

  mTargetRECT = mRECT;
  SetDirty();
}

void IVKeyboardControl::Draw(IGraphics & graphics)
{
  auto shadowColor = IColor(60, 0, 0, 0);
  graphics.FillRect(mWKColor, mRECT);

  auto& top = mRECT.T;
  auto& wBot = mRECT.B;
  auto bBot = top + mRECT.H() * mBKHeightRatio;
  auto bKWidth = CalcBKWidth();

  // first draw whites
  for (int i = 0; i < NumKeys(); ++i)
  {
    if (!IsBlackKey(i))
    {
      auto kL = KeyLCoord(i);
      auto kRect = IRECT(kL, top, kL + mWKWidth, wBot);
      if (i == mKey || NoteIsPlayed(i))
      {
        // draw played white key
        graphics.FillRect(mPKColor, kRect);
        if (mDrawShadows)
        {
          auto sr = kRect;
          sr.R = sr.L + 0.35f * sr.W();
          graphics.FillRect(shadowColor, sr);
        }
      }
      if (mDrawBorders && i != 0)
      { // only draw the left border if it doesn't overlay mRECT l border
        graphics.DrawLine(mFRColor, kL, top, kL, wBot);
        if (i == NumKeys() - 2 && IsBlackKey(NumKeys() - 1))
          graphics.DrawLine(mFRColor, kL + mWKWidth, top, kL + mWKWidth, wBot);
      }
    }
  }

  // then blacks
  for (int i = 0; i < NumKeys(); ++i)
  {
    if (IsBlackKey(i))
    {
      auto kL = KeyLCoord(i);
      auto kRect = IRECT(kL, top, kL + bKWidth, bBot);
      // first draw underlying shadows
      if (mDrawShadows && i != mKey && !NoteIsPlayed(i) && i < NumKeys() - 1)
      {
        auto sr = kRect;
        float w = sr.W();
        sr.L += 0.6f * w;
        if (i + 1 == mKey || NoteIsPlayed(i + 1))
        {
          // if white to the right is pressed, shadow is longer
          w *= 1.3f;
          sr.B = sr.T + 1.05f * sr.H();
        }
        sr.R = sr.L + w;
        graphics.FillRect(shadowColor, sr);
      }
      graphics.FillRect(mBKColor, kRect);
      if (i == mKey || NoteIsPlayed(i))
      {
        // draw played black key
        auto cBP = mPKColor;
        cBP.A = (int)mBKAlpha;
        graphics.FillRect(cBP, kRect);
      }
      if (mDrawBorders)
      { // draw l, r and bottom if they don't overlay the mRECT borders
        if (mBKHeightRatio != 1.0)
          graphics.DrawLine(mFRColor, kL, bBot, kL + bKWidth, bBot);
        if (i != 0)
          graphics.DrawLine(mFRColor, kL, top, kL, bBot);
        if (i != NumKeys() - 1)
          graphics.DrawLine(mFRColor, kL + bKWidth, top, kL + bKWidth, bBot);
      }
    }
  }

  if (mDrawBorders)
    graphics.DrawRect(mFRColor, mRECT);

  if (mShowNoteAndVel)
  {
    if (mMouseOverKey > -1)
    {
      auto r = IRECT(KeyLCoord(mMouseOverKey), top, 0, 0);
      r.B = r.T + 1.2f * mText.mSize;
      r.R = r.L + 35.0f;
      WDL_String t;
      GetNoteNameStr(mMinNote + mMouseOverKey, false, t);
      if (mKey > -1)
      {
        t.AppendFormatted(16, ", vel: %3.2f", GetVelocity());
        r.R += 60.0;
      }
      auto e = r.R - mRECT.R;
      if (e > 0.0)
      {
        r.L -= e;
        r.R -= e;
      }
      graphics.FillRect(mWKColor, r);
      graphics.DrawRect(mFRColor, r);
      graphics.DrawText(mText, t.Get(), r);
    }
  }

#ifdef _DEBUG
  //graphics.DrawRect(COLOR_GREEN, mTargetRECT);
  //graphics.DrawRect(COLOR_BLUE, mRECT);
  WDL_String ti;
  ti.SetFormatted(32, "key: %d, vel: %3.2f", mKey, GetVelocity());
  //ti.SetFormatted(32, "key: %d, vel: %d", mKey, GetVelocityInt());
  //ti.SetFormatted(16, "mBAlpha: %d", mBAlpha);
  IText txt(COLOR_RED, 20);
  auto& mr = mRECT;
  IRECT tr(mr.L + 20, mr.B - 20, mr.L + 160, mr.B);
  graphics.DrawText(txt, ti.Get(), tr);
#endif
}

void IVKeyboardControl::SetMinMaxNote(int min, int max, bool keepWidth)
{
  if (min < 0 || max < 0) return;
  if (min < max)
  {
    mMinNote = min;
    mMaxNote = max;
  }
  else
  {
    mMinNote = max;
    mMaxNote = min;
  }

  mNoteIsPlayed.Resize(NumKeys());
  memset(mNoteIsPlayed.Get(), 0, mNoteIsPlayed.GetSize() * sizeof(bool));
  
  //TODO: call to plug to retain pressed keys

  RecreateKeyBounds(keepWidth);
}

void IVKeyboardControl::SetNoteIsPlayed(int noteNum, bool played)
{
  if (noteNum < mMinNote || noteNum > mMaxNote) return;
  mNoteIsPlayed.Get()[noteNum - mMinNote] = played;
  SetDirty();
}

void IVKeyboardControl::SetBlackToWhiteWidthAndHeightRatios(float widthR, float heightR)
{
  if (widthR <= 0.0 || heightR <= 0.0) return;
  if (widthR > 1.0) widthR = 1.0;
  if (heightR > 1.0) heightR = 1.0;
  auto halfW = 0.5f * mWKWidth * mBKWidthR;
  float r = widthR / mBKWidthR;
  mBKWidthR = widthR;
  mBKHeightRatio = heightR;
  for (int i = 0; i < NumKeys(); ++i)
  {
    if (IsBlackKey(i))
    {
      auto kl = KeyLCoordPtr(i);
      float mid = *kl + halfW;
      *kl = mid - halfW * r;
      if (*kl < mRECT.L) *kl = mRECT.L;
    }
  }
  SetDirty();
}

void IVKeyboardControl::SetHeight(float h, bool keepProportions)
{
  if (h <= 0.0) return;
  auto& mR = mRECT;
  auto r = h / mR.H();
  mR.B = mR.T + mR.H() * r;

  mTargetRECT = mRECT;

  if (keepProportions)
    SetWidth(mR.W() * r);
  SetDirty();
}

void IVKeyboardControl::SetWidth(float w, bool keepProportions)
{
  if (w <= 0.0) return;
  auto& mR = mRECT;
  auto r = w / mR.W();
  mR.R = mR.L + mR.W() * r;
  mWKWidth *= r;
  for (int i = 0; i < NumKeys(); ++i)
  {
    auto kl = KeyLCoordPtr(i);
    auto d = *kl - mR.L;
    *kl = mR.L + d * r;
  }

  mTargetRECT = mRECT;

  if (keepProportions)
    SetHeight(mR.H() * r);
  
  SetDirty();
}

void IVKeyboardControl::SetShowNotesAndVelocity(bool show)
{
  mShowNoteAndVel = show;
}

void IVKeyboardControl::SetColors(const IColor BKColor, const IColor& WKColor, const IColor& PKColor, const IColor& FRColor)
{
  mBKColor = BKColor;
  mWKColor = WKColor;
  mPKColor = PKColor;
  mFRColor = FRColor;

  mBKAlpha = (float) PKColor.A;

  if (mBKAlpha < 240.f)
  {
    const float lumWK = WKColor.GetLuminocity() * WKColor.A / 255.f;
    const float adjustment = PKColor.A / 255.f;
    const float lumPK = PKColor.GetLuminocity() * adjustment;
    const float lumRes = (1.f - adjustment) * lumWK + lumPK;
    const float lumDW = lumRes - lumWK;
    const float lumBK = BKColor.GetLuminocity() * BKColor.A / 255.f;

    if ((lumDW < 0 && lumBK < lumWK) || (lumDW > 0 && lumBK > lumWK))
    {
      float dbWB = lumWK - lumBK; // not used in the conditions ^^ for readability
      mBKAlpha += (255.f - mBKAlpha) * (1.f - dbWB * dbWB / 255.f / 255.f) + 0.5f;
    }
    else
      mBKAlpha += lumDW + 0.5f;

    mBKAlpha = BOUNDED(mBKAlpha, 15.f, 255.f);
  }

  SetDirty();
}

void IVKeyboardControl::RecreateKeyBounds(bool keepWidth)
{
  if (keepWidth)
    mWKWidth = 0.f;

  // create size-independent data.
  mIsBlackKeyList.Resize(NumKeys());
  mKeyLCoords.Resize(NumKeys());

  float numWhites = 0.f;
  for (int n = mMinNote, i = 0; n <= mMaxNote; ++n, i++)
  {
    if (n % 12 == 1 || n % 12 == 3 || n % 12 == 6 || n % 12 == 8 || n % 12 == 10)
    {
      mIsBlackKeyList.Get()[i] = true;
    }
    else
    {
      mIsBlackKeyList.Get()[i] = false;
      numWhites += 1.f;
    }
  }

  // black key middle isn't aligned exactly between whites
  float WKPadStart = 0.f; // 1st note may be black
  float WKPadEnd = 0.f;   // last note may be black

  auto ShiftForKey = [this](int note)
  {
    // usually black key width + distance to the closest black key = white key width,
    // and often b width is ~0.6 * w width
    if (note == 0) return 0.f;
    else if (note % 12 == 1)  return 7.f / 12.f;
    else if (note % 12 == 3)  return 5.f / 12.f;
    else if (note % 12 == 6)  return 2.f / 3.f;
    else if (note % 12 == 8)  return 0.5f;
    else if (note % 12 == 10) return 1.f / 3.f;
    else return 0.f;
  };

  WKPadStart = ShiftForKey(mMinNote);
  
  if (mMinNote != mMaxNote && IsBlackKey(mIsBlackKeyList.GetSize() - 1))
    WKPadEnd = 1.f - ShiftForKey(mMaxNote);

  // build rects
  if (mWKWidth == 0.f)
    mWKWidth = 0.2f * mRECT.H(); // first call from the constructor
  
  if (keepWidth)
  {
    mWKWidth = mRECT.W();
    if (numWhites) mWKWidth /= (numWhites + mBKWidthR * (WKPadStart + WKPadEnd));
  }
  float blackW = mWKWidth;
  if (numWhites) blackW *= mBKWidthR;

  float prevWKLeft = mRECT.L;

  for (int k = 0; k < mIsBlackKeyList.GetSize(); ++k)
  {
    if (IsBlackKey(k))
    {
      float l = prevWKLeft;
      if (k != 0)
      {
        auto s = ShiftForKey(mMinNote + k);
        l -= s * blackW;
      }
      else prevWKLeft += WKPadStart * blackW;
      mKeyLCoords.Get()[k] = l;
    }
    else
    {
      mKeyLCoords.Get()[k] = prevWKLeft;
      prevWKLeft += mWKWidth;
    }
  }

  mTargetRECT = mRECT;
  SetDirty();
}

int IVKeyboardControl::GetKeyUnderMouse(float x, float y)
{
  auto& top = mRECT.T;
  auto& WKBottom = mRECT.B;
  auto BKBottom = top + mRECT.H() * mBKHeightRatio;
  auto BKWidth = CalcBKWidth();

  // black keys are on top
  int k = -1;
  for (int i = 0; i < NumKeys(); ++i)
  {
    if (IsBlackKey(i))
    {
      auto kL = KeyLCoord(i);
      auto kRect = IRECT(kL, top, kL + BKWidth, BKBottom);
      if (kRect.Contains(x, y))
      {
        k = i;
        break;
      }
    }
  }

  if (k < 0) for (int i = 0; i < NumKeys(); ++i)
  {
    if (!IsBlackKey(i))
    {
      auto kL = KeyLCoord(i);
      auto keyBounds = IRECT(kL, top, kL + mWKWidth, WKBottom);
      if (keyBounds.Contains(x, y))
      {
        k = i;
        break;
      }
    }
  }

  return k;
}

void IVKeyboardControl::UpdateVelocity(float y)
{
  if (mKey > -1)
  {
    auto h = mRECT.H();
    
    if (IsBlackKey(mKey))
      h *= mBKHeightRatio;
    
    mVelocity = (float)(y - mRECT.T) / (0.95f * h);
    // 0.95 is to get max velocity around the bottom
    mVelocity = BOUNDED(mVelocity, 1.f / 127.f, 1.f);
  }
  else mVelocity = 0.f;
}

void IVKeyboardControl::GetNoteNameStr(int midiNoteNum, bool addOctave, WDL_String& str)
{
  int oct = midiNoteNum / 12;
  midiNoteNum -= 12 * oct;
  const char* notes[12] = { "C","C#","D","D#","E","F","F#","G","G#","A","A#","B" };
  const char* n = notes[midiNoteNum];
  str.Set(n);
  if (addOctave)
    str.AppendFormatted(2, "%d", --oct);
}<|MERGE_RESOLUTION|>--- conflicted
+++ resolved
@@ -1,25 +1,5 @@
 #include "IControls.h"
 
-<<<<<<< HEAD
-=======
-void ISwitchControl::OnMouseDown(float x, float y, const IMouseMod& mod)
-{
-  if (mBitmap.N() > 1)
-  {
-    mValue += 1.0 / (double) (mBitmap.N() - 1);
-  }
-  else
-  {
-    mValue += 1.0;
-  }
-  
-  if (mValue > 1.001)
-  {
-    mValue = 0.0;
-  }
-  SetDirty();
-}
->>>>>>> bedd68e0
 
 IVSwitchControl::IVSwitchControl(IPlugBaseGraphics& plug, IRECT rect, int paramIdx, std::function<void(IControl*)> actionFunc
   , const IVColorSpec& colorSpec, uint32_t numStates, EDirection dir)
@@ -34,23 +14,7 @@
 {
   const int state = (int)std::round(mValue / mStep);
 
-<<<<<<< HEAD
   graphics.FillRect(GetColor(EVColor::kBG), mRECT, &mBlend);
-=======
-ISwitchFramesControl::ISwitchFramesControl(IPlugBaseGraphics& plug, float x, float y, int paramIdx, IBitmap& bitmap, bool imagesAreHorizontal, IBlend::EType blendType)
-: ISwitchControl(plug, x, y, paramIdx, bitmap, blendType)
-{
-  mDisablePrompt = false;
-  
-  for(int i = 0; i < bitmap.N(); i++)
-  {
-    if (imagesAreHorizontal)
-      mRECTs.Add(mRECT.SubRectHorizontal(bitmap.N(), i));
-    else
-      mRECTs.Add(mRECT.SubRectVertical(bitmap.N(), i));
-  }
-}
->>>>>>> bedd68e0
 
 //
   IRECT handle;
@@ -69,14 +33,14 @@
   graphics.FillCircle(GetColor(EVColor::kFG), handle.MW(), handle.MH(), handle.W()/2., &mBlend);
 
   //graphics.DrawRect(GetColor(EVColor::kFR), mRECT.GetPadded(-5), &mBlend);
-  graphics.DrawCircle(GetColor(EVColor::kFR), handle.MW(), handle.MH(), handle.W()/2., &mBlend);
+  graphics.FillCircle(GetColor(EVColor::kFR), handle.MW(), handle.MH(), (handle.W()/2.)-2, &mBlend);
 }
 
 void IVSwitchControl::OnMouseOver(float x, float y, const IMouseMod& mod)
 {
   if(!mMouseOver)
   {
-    SetColor(2, COLOR_GREEN);
+    SetColor(EVColor::kFR, DEFAULT_HLCOLOR);
     mMouseOver=true;
   }
   SetDirty();
@@ -84,72 +48,15 @@
 
 void IVSwitchControl::OnMouseOut()
 {
-<<<<<<< HEAD
   mMouseOver=false;
-  SetColor(2, COLOR_BLACK);
-  SetDirty();
-=======
-  mRECTs.Resize(nButtons);
-  int h = int((double) bitmap.H() / (double) bitmap.N());
-  
-  if (reverse)
-  {
-    if (direction == kHorizontal)
-    {
-      float dX = (double) (rect.W() - nButtons * bitmap.W()) / (double) (nButtons - 1);
-      float x = mRECT.R - bitmap.W() - dX;
-      float y = mRECT.T;
-      
-      for (int i = 0; i < nButtons; ++i)
-      {
-        mRECTs.Get()[i] = IRECT(x, y, x + bitmap.W(), y + h);
-        x -= bitmap.W() + dX;
-      }
-    }
-    else
-    {
-      float dY = (double) (rect.H() - nButtons * h) /  (double) (nButtons - 1);
-      float x = mRECT.L;
-      float y = mRECT.B - h - dY;
-      
-      for (int i = 0; i < nButtons; ++i)
-      {
-        mRECTs.Get()[i] = IRECT(x, y, x + bitmap.W(), y + h);
-        y -= h + dY;
-      }
-    }
-    
-  }
-  else
-  {
-    float x = mRECT.L, y = mRECT.T;
-    
-    if (direction == kHorizontal)
-    {
-      float dX = (double) (rect.W() - nButtons * bitmap.W()) / (double) (nButtons - 1);
-      for (int i = 0; i < nButtons; ++i)
-      {
-        mRECTs.Get()[i] = IRECT(x, y, x + bitmap.W(), y + h);
-        x += bitmap.W() + dX;
-      }
-    }
-    else
-    {
-      float dY = (double) (rect.H() - nButtons * h) /  (double) (nButtons - 1);
-      for (int i = 0; i < nButtons; ++i)
-      {
-        mRECTs.Get()[i] = IRECT(x, y, x + bitmap.W(), y + h);
-        y += h + dY;
-      }
-    }
-  }
->>>>>>> bedd68e0
+  SetColor(EVColor::kFR, DEFAULT_FRCOLOR);
+  SetDirty();
 }
 
 void IBSwitchControl::OnMouseDown(float x, float y, const IMouseMod& mod)
 {
-  if (mBitmap.N > 1)
-    mValue += 1.0 / (double)(mBitmap.N - 1);
+  if (mBitmap.N() > 1)
+    mValue += 1.0 / (double)(mBitmap.N() - 1);
   else
     mValue += 1.0;
 
@@ -190,23 +97,13 @@
 {
   if (direction == kVertical)
   {
-<<<<<<< HEAD
-    mHandleHeadroom = mHandleBitmap.H;
-    mRECT = mTargetRECT = IRECT(x, y, x + mHandleBitmap.W, y + len);
+    mHandleHeadroom = mHandleBitmap.H();
+    mRECT = mTargetRECT = IRECT(x, y, x + mHandleBitmap.W(), y + len);
   }
   else
   {
-    mHandleHeadroom = mHandleBitmap.W;
-    mRECT = mTargetRECT = IRECT(x, y, x + len, y + mHandleBitmap.H);
-=======
-    mHandleHeadroom = mBitmap.H();
-    mRECT = mTargetRECT = IRECT(x, y, x + mBitmap.W(), y + len);
-  }
-  else
-  {
-    mHandleHeadroom = mBitmap.W();
-    mRECT = mTargetRECT = IRECT(x, y, x + len, y + mBitmap.H());
->>>>>>> bedd68e0
+    mHandleHeadroom = mHandleBitmap.W();
+    mRECT = mTargetRECT = IRECT(x, y, x + len, y + mHandleBitmap.H());
   }
 }
 
@@ -216,11 +113,7 @@
   {
     value = mValue;
   }
-<<<<<<< HEAD
-  IRECT r(mRECT.L, mRECT.T, mRECT.L + mHandleBitmap.W, mRECT.T + mHandleBitmap.H);
-=======
-  IRECT r(mRECT.L, mRECT.T, mRECT.L + mBitmap.W(), mRECT.T + mBitmap.H());
->>>>>>> bedd68e0
+  IRECT r(mRECT.L, mRECT.T, mRECT.L + mHandleBitmap.W(), mRECT.T + mHandleBitmap.H());
   if (mDirection == kVertical)
   {
     int offs = int((1.0 - value) * (double) (mLen - mHandleHeadroom));
@@ -387,17 +280,11 @@
 
 void IVKeyboardControl::OnMouseOver(float x, float y, const IMouseMod & pMod)
 {
-<<<<<<< HEAD
   if (mShowNoteAndVel)
   {
     mMouseOverKey = GetKeyUnderMouse(x, y);
     SetDirty();
   }
-=======
-  int i = 1 + int(0.5 + mValue * (double) (mBitmap.N() - 1));
-  i = BOUNDED(i, 1, mBitmap.N());
-  graphics.DrawBitmap(mBitmap, mRECT, i, &mBlend);
->>>>>>> bedd68e0
 }
 
 void IVKeyboardControl::OnResize()
