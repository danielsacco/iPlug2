#include "IControls.h"

#pragma mark - VECTOR CONTROLS

IVSwitchControl::IVSwitchControl(IDelegate& dlg, IRECT bounds, int paramIdx, std::function<void(IControl*)> actionFunc
  , const IVColorSpec& colorSpec, uint32_t numStates, EDirection dir)
  : ISwitchControlBase(dlg, bounds, paramIdx, actionFunc, numStates)
  , IVectorBase(colorSpec)
  , mDirection(dir)
{
  mStep = 1.f / float(mNumStates) - 1.f;
}

void IVSwitchControl::Draw(IGraphics& graphics)
{
  const int state = (int)std::round(mValue / mStep);

  graphics.FillRect(GetColor(EVColor::kBG), mRECT, &mBlend);

//
  IRECT handle;
//
//  if (mNumStates > 2)
//  {
//    if (mDirection == kHorizontal)
//      handle = mRECT.SubRectHorizontal(mNumStates, state);
//    if (mDirection == kVertical)
//      handle = mRECT.SubRectVertical(mNumStates, state);
//  }
//  else
    handle = mRECT;
//
 // graphics.FillRect(GetColor(EVColor::kFG), handle.GetPadded(-10), &mBlend);
  graphics.FillCircle(GetColor(EVColor::kFG), handle.MW(), handle.MH(), handle.W()/2., &mBlend);

  //graphics.DrawRect(GetColor(EVColor::kFR), mRECT.GetPadded(-5), &mBlend);
  graphics.FillCircle(GetColor(EVColor::kFR), handle.MW(), handle.MH(), (handle.W()/2.)-2, &mBlend);
}

IVKnobControl::IVKnobControl(IDelegate& dlg, IRECT bounds, int param,
                             const IVColorSpec& colorSpec,
                             float rMin, float rMax, float aMin, float aMax,
                             EDirection direction, double gearing)
: IKnobControlBase(dlg, bounds, param, direction, gearing)
, IVectorBase(colorSpec)
, mAngleMin(aMin)
, mAngleMax(aMax)
, mInnerRadius(rMin)
, mOuterRadius(rMax)
{
  if (mOuterRadius == 0.0f)
    mOuterRadius = 0.5f * (float) bounds.W();
}

void IVKnobControl::Draw(IGraphics& graphics)
{
  const float v = mAngleMin + ((float)mValue * (mAngleMax - mAngleMin));
  const float cx = mRECT.MW(), cy = mRECT.MH();
  const float radius = (mRECT.W() / 2.f) - 2.f;
  graphics.FillCircle(GetColor(EVColor::kFR), cx, cy, radius + 2, GetMouseIsOver() ? &BLEND_25 : &BLEND_10);
  graphics.DrawCircle(GetColor(EVColor::kBG), cx, cy, radius, &BLEND_50);
  graphics.FillArc(GetColor(EVColor::kBG), cx, cy, radius, mAngleMin, v, &BLEND_50);
  graphics.DrawRadialLine(GetColor(EVColor::kFG), cx, cy, v, mInnerRadius * radius, mOuterRadius * radius);
}

void IVSliderControl::Draw(IGraphics& graphics)
{
  graphics.FillRect(GetColor(kBG), mRECT);
  
  const float top = mTrack.B - (mValue * mTrack.H());
  IRECT innerRect = IRECT(mTrack.L, top, mTrack.R, mRECT.B);
  graphics.FillRect(GetColor(kFG), innerRect);
}

void IVSliderControl::OnResize()
{
  mTrack = mRECT.GetPadded(-10);
  SetDirty(false);
}


IVButtonControl::IVButtonControl(IDelegate& dlg, IRECT rect, int param,
                                 const char *txtOff, const char *txtOn)
  : IControl(dlg, rect, param),
    IVectorBase(&DEFAULT_BG_COLOR, &DEFAULT_TXT_COLOR, &DEFAULT_FR_COLOR, &DEFAULT_PR_COLOR)
{
  mText.mFGColor = GetColor(bTXT);
  SetTexts(txtOff, txtOn);
  mDblAsSingleClick = true;
};

const IColor IVButtonControl::DEFAULT_BG_COLOR = IColor(255, 200, 200, 200);
const IColor IVButtonControl::DEFAULT_FR_COLOR = IColor(255, 70, 70, 70);
const IColor IVButtonControl::DEFAULT_TXT_COLOR = DEFAULT_FR_COLOR;
const IColor IVButtonControl::DEFAULT_PR_COLOR = IColor(255, 240, 240, 240);

void IVButtonControl::Draw(IGraphics& graphics)
{
  auto btnRect = GetButtonRect();
  auto shadowColor = IColor(60, 0, 0, 0);

  if (mValue > 0.5)
  {
    graphics.FillRect(GetColor(bPR), btnRect);

    if (mDrawShadows && mEmboss)
      DrawInnerShadowForRect(btnRect, shadowColor, graphics);

    if (mTxtOn.GetLength())
    {
      auto textR = GetRectToAlignTextIn(btnRect, 1);
      graphics.DrawText(mText, mTxtOn.Get(), textR);
    }
  }
  else
  {
    if (mDrawShadows && !mEmboss)
      DrawOuterShadowForRect(btnRect, shadowColor, graphics);

    graphics.FillRect(GetColor(bBG), btnRect);

    if (mTxtOff.GetLength())
    {
      auto textR = GetRectToAlignTextIn(btnRect, 0);
      graphics.DrawText(mText, mTxtOff.Get(), textR);
    }
  }

  if(mDrawBorders)
    graphics.DrawRect(GetColor(bFR), btnRect);
}

IRECT IVButtonControl::GetRectToAlignTextIn(IRECT r, int state)
{
  // this rect is not precise, it serves as a horizontal level
  auto tr = r;
  tr.T += 0.5f * (tr.H() - mText.mSize * mTxtH[state]) - 1.0f; // -1 looks better with small text
  tr.B = tr.T + 0.1f;
  return tr;
}

IRECT IVButtonControl::GetButtonRect()
{
  auto br = mRECT;
  if (mDrawShadows && !mEmboss)
  {
    br.R -= mShadowOffset;
    br.B -= mShadowOffset;
  }
  return br;
}

void IVButtonControl::DrawInnerShadowForRect(IRECT r, IColor shadowColor, IGraphics& graphics)
{
  auto& o = mShadowOffset;
  auto slr = r;
  slr.R = slr.L + o;
  auto str = r;
  str.L += o;
  str.B = str.T + o;
  graphics.FillRect(shadowColor, slr);
  graphics.FillRect(shadowColor, str);
}

void IVButtonControl::OnMouseDown(float x, float y, const IMouseMod& mod)
{
<<<<<<< HEAD
  if (mValue > 0.5) mValue = 0.0;
  else mValue = 1.0;
  SetDirty();
=======
  auto r = mRECT.W() / mTargetRECT.W();
  auto dx = mRECT.L - mTargetRECT.L;
  mWKWidth *= r;
  for (int i = 0; i < NumKeys(); ++i)
  {
    auto kl = KeyLCoordPtr(i);
    auto d = *kl - mRECT.L;
    *kl = mRECT.L + d * r + dx;
  }
  
  mTargetRECT = mRECT;
  SetDirty(false);
>>>>>>> 1fccaba5
}

void IVButtonControl::SetTexts(const char *txtOff, const char *txtOn, bool fitToText, float pad)
{
  mTxtOff.Set(txtOff);
  mTxtOn.Set(txtOn);
  BasicTextMeasure(mTxtOff.Get(), mTxtH[0], mTxtW[0]);
  BasicTextMeasure(mTxtOn.Get(), mTxtH[1], mTxtW[1]);
  if (fitToText)
  {
    auto h = mTxtH[0];
    if (mTxtH[1] > h)
      h = mTxtH[1];
    auto w = mTxtW[0];
    if (mTxtW[1] > w)
      w = mTxtW[1];

    mRECT = mTargetRECT = GetRectToFitTextIn(mRECT, (float) mText.mSize, w, h, pad);
  }
  SetDirty(false);
}

IRECT IVButtonControl::GetRectToFitTextIn(IRECT r, float fontSize, float widthInSymbols, float numLines, float padding)
{
  IRECT textR = r;
  // first center empty rect in the middle of mRECT
  textR.L = textR.R = r.L + 0.5f * r.W();
  textR.T = textR.B = r.T + 0.5f * r.H();

  // then expand to fit text
  widthInSymbols *= 0.5f * 0.44f * fontSize; // 0.44 is approx average character w/h ratio
  numLines *= 0.5f * fontSize;
  textR.L -= widthInSymbols;
  textR.R += widthInSymbols;
  textR.T -= numLines;
  textR.B += numLines;

  if (!mEmboss && mDrawShadows)
  {
    textR.R += mShadowOffset;
    textR.B += mShadowOffset;
  }

  if (padding < 0.0) padding *= -1.0;
  textR = textR.GetPadded(padding);

  return textR;
}

void IVButtonControl::SetDrawShadows(bool draw, bool keepButtonRect)
{
  if (draw == mDrawShadows) return;

  if (keepButtonRect && !mEmboss)
  {
    auto d = mShadowOffset;
    if (!draw) d *= -1.0;
    mRECT.R += d;
    mRECT.B += d;
    mTargetRECT = mRECT;
  }

  mDrawShadows = draw;
  SetDirty(false);
}

void IVButtonControl::SetEmboss(bool emboss, bool keepButtonRect)
{
  if (emboss == mEmboss) return;

  if (keepButtonRect && mDrawShadows)
  {
    auto d = mShadowOffset;
    if (emboss) d *= -1.0;
    mRECT.R += d;
    mRECT.B += d;
    mTargetRECT = mRECT;
  }

  mEmboss = emboss;
  SetDirty(false);
}

void IVButtonControl::SetShadowOffset(float offset, bool keepButtonRect)
{
  if (offset == mShadowOffset) return;

  auto oldOff = mShadowOffset;

  if (offset < 0.0)
    mShadowOffset = 0.0;
  else
    mShadowOffset = offset;

  if (keepButtonRect && mDrawShadows && !mEmboss)
  {
    auto d = offset - oldOff;
    mRECT.R += d;
    mRECT.B += d;
    mTargetRECT = mRECT;
  }

  SetDirty(false);
}

#pragma mark - BITMAP CONTROLS

void IBSwitchControl::OnMouseDown(float x, float y, const IMouseMod& mod)
{
  if (mBitmap.N() > 1)
    mValue += 1.0 / (double)(mBitmap.N() - 1);
  else
    mValue += 1.0;
  
  if (mValue > 1.001)
    mValue = 0.0;
  
  SetDirty();
}

//IBSliderControl::IBSliderControl(IDelegate& dlg, float x, float y, int len, int paramIdx, IBitmap& bitmap, EDirection direction, bool onlyHandle)
//: IControl(dlg, IRECT(), paramIdx)
//, mLen(len), mHandleBitmap(bitmap), mDirection(direction), mOnlyHandle(onlyHandle)
//{
//  if (direction == kVertical)
//  {
//    mHandleHeadroom = mHandleBitmap.H();
//    mRECT = mTargetRECT = IRECT(x, y, x + mHandleBitmap.W(), y + len);
//  }
//  else
//  {
//    mHandleHeadroom = mHandleBitmap.W();
//    mRECT = mTargetRECT = IRECT(x, y, x + len, y + mHandleBitmap.H());
//  }
//}
//
//IRECT IBSliderControl::GetHandleRECT(double value) const
//{
//  if (value < 0.0)
//  {
//    value = mValue;
//  }
//  IRECT r(mRECT.L, mRECT.T, mRECT.L + mHandleBitmap.W(), mRECT.T + mHandleBitmap.H());
//  if (mDirection == kVertical)
//  {
//    int offs = int((1.0 - value) * (double) (mLen - mHandleHeadroom));
//    r.T += offs;
//    r.B += offs;
//  }
//  else
//  {
//    int offs = int(value * (double) (mLen - mHandleHeadroom));
//    r.L += offs;
//    r.R += offs;
//  }
//  return r;
//}
//
//void IBSliderControl::OnMouseDown(float x, float y, const IMouseMod& mod)
//{
//#ifdef PROTOOLS
//  if (mod.A)
//  {
//    if (mDefaultValue >= 0.0)
//    {
//      mValue = mDefaultValue;
//      SetDirty();
//      return;
//    }
//  }
//  else
//#endif
//    if (mod.R)
//    {
//      PromptUserInput();
//      return;
//    }
//
//  return SnapToMouse(x, y);
//}
//
//void IBSliderControl::OnMouseWheel(float x, float y, const IMouseMod& mod, float d)
//{
//#ifdef PROTOOLS
//  if (mod.C)
//    mValue += 0.001 * d;
//#else
//  if (mod.C || mod.S)
//    mValue += 0.001 * d;
//#endif
//  else
//    mValue += 0.01 * d;
//
//  SetDirty();
//}
//
//void IBSliderControl::SnapToMouse(float x, float y)
//{
//  if (mDirection == kVertical)
//    mValue = 1.0 - (double) (y - mRECT.T - mHandleHeadroom / 2) / (double) (mLen - mHandleHeadroom);
//  else
//    mValue = (double) (x - mRECT.L - mHandleHeadroom / 2) / (double) (mLen - mHandleHeadroom);
//
//  SetDirty();
//}
//
//void IBSliderControl::Draw(IGraphics& graphics)
//{
//  IRECT r = GetHandleRECT();
//  graphics.DrawBitmap(mHandleBitmap, r, 1, &mBlend);
//}
//
//bool IBSliderControl::IsHit(float x, float y) const
//{
//  if(mOnlyHandle)
//  {
//    IRECT r = GetHandleRECT();
//    return r.Contains(x, y);
//  }
//  else
//  {
//    return mTargetRECT.Contains(x, y);
//  }
//}
//
//void IBSliderControl::OnRescale()
//{
//  mHandleBitmap = GetUI()->GetScaledBitmap(mHandleBitmap);
//}
<<<<<<< HEAD
=======
//
//void IBSliderControl::OnResize()
//{
//  if (mDirection == kVertical)
//    mTrack = mTargetRECT = mRECT.GetVPadded(-mHandleBitmap.H());
//  else
//    mTrack = mTargetRECT = mRECT.GetHPadded(-mHandleBitmap.W());
//
//  SetDirty(false);
//}
//
>>>>>>> 1fccaba5
<|MERGE_RESOLUTION|>--- conflicted
+++ resolved
@@ -164,24 +164,9 @@
 
 void IVButtonControl::OnMouseDown(float x, float y, const IMouseMod& mod)
 {
-<<<<<<< HEAD
   if (mValue > 0.5) mValue = 0.0;
   else mValue = 1.0;
   SetDirty();
-=======
-  auto r = mRECT.W() / mTargetRECT.W();
-  auto dx = mRECT.L - mTargetRECT.L;
-  mWKWidth *= r;
-  for (int i = 0; i < NumKeys(); ++i)
-  {
-    auto kl = KeyLCoordPtr(i);
-    auto d = *kl - mRECT.L;
-    *kl = mRECT.L + d * r + dx;
-  }
-  
-  mTargetRECT = mRECT;
-  SetDirty(false);
->>>>>>> 1fccaba5
 }
 
 void IVButtonControl::SetTexts(const char *txtOff, const char *txtOn, bool fitToText, float pad)
@@ -411,17 +396,3 @@
 //{
 //  mHandleBitmap = GetUI()->GetScaledBitmap(mHandleBitmap);
 //}
-<<<<<<< HEAD
-=======
-//
-//void IBSliderControl::OnResize()
-//{
-//  if (mDirection == kVertical)
-//    mTrack = mTargetRECT = mRECT.GetVPadded(-mHandleBitmap.H());
-//  else
-//    mTrack = mTargetRECT = mRECT.GetHPadded(-mHandleBitmap.W());
-//
-//  SetDirty(false);
-//}
-//
->>>>>>> 1fccaba5
