#pragma once

/**
 * @file
 * @copydoc IGraphics
 */

#ifdef AAX_API
#include "IPlugAAX_view_interface.h"
#endif

#include "IGraphicsConstants.h"
#include "IGraphicsStructs.h"
#include "IGraphicsUtilites.h"
#include "IPopupMenu.h"
#include "IControl.h"

class IPlugBaseGraphics;
class IControl;
class IParam;

/**
 * \defgroup DrawClasses IGraphics::DrawClasses
 * \defgroup PlatformClasses IGraphics::PlatformClasses
*/

/**  The lowest level base class of an IGraphics context */
class IGraphics
#ifdef AAX_API
: public IPlugAAXView_Interface
#endif
{
public:
#pragma mark - IGraphics drawing API implementation
  virtual void PrepDraw() = 0;

  //These are NanoVG only, may be refactored
  virtual void BeginFrame() {};
  virtual void EndFrame() {};
  virtual void ViewInitialized(void* layer) {};
  //
  
  virtual void DrawBitmap(IBitmap& bitmap, const IRECT& dest, int srcX, int srcY, const IBlend* pBlend = 0) = 0;
  virtual void DrawRotatedBitmap(IBitmap& bitmap, int destCtrX, int destCtrY, double angle, int yOffsetZeroDeg = 0, const IBlend* pBlend = 0) = 0;
  virtual void DrawRotatedMask(IBitmap& base, IBitmap& mask, IBitmap& top, int x, int y, double angle, const IBlend* pBlend = 0) = 0;
  virtual void DrawPoint(const IColor& color, float x, float y, const IBlend* pBlend = 0, bool aa = false) = 0;
  virtual void ForcePixel(const IColor& color, int x, int y) = 0;
 
  virtual void DrawLine(const IColor& color, float x1, float y1, float x2, float y2, const IBlend* pBlend = 0, bool aa = false) = 0;
  virtual void DrawArc(const IColor& color, float cx, float cy, float r, float minAngle, float maxAngle, const IBlend* pBlend = 0, bool aa = false) = 0;
  virtual void DrawRect(const IColor& color, const IRECT& rect, const IBlend* pBlend = 0) = 0;
  virtual void DrawRoundRect(const IColor& color, const IRECT& rect, const IBlend* pBlend = 0, int cr = 5, bool aa = false) = 0;
  virtual void DrawCircle(const IColor& color, float cx, float cy, float r, const IBlend* pBlend = 0, bool aa = false) = 0;
  virtual void DrawTriangle(const IColor& color, int x1, int y1, int x2, int y2, int x3, int y3, const IBlend* pBlend = 0) = 0;
  
  virtual void FillIRect(const IColor& color, const IRECT& rect, const IBlend* pBlend = 0) = 0;
  virtual void FillRoundRect(const IColor& color, const IRECT& rect, const IBlend* pBlend = 0, int cr = 5, bool aa = false) = 0;
  virtual void FillCircle(const IColor& color, int cx, int cy, float r, const IBlend* pBlend = 0, bool aa = false) = 0;
  virtual void FillIConvexPolygon(const IColor& color, int* x, int* y, int npoints, const IBlend* pBlend = 0) = 0;
  virtual void FillTriangle(const IColor& color, int x1, int y1, int x2, int y2, int x3, int y3, const IBlend* pBlend = 0) = 0;

  virtual bool DrawIText(const IText& text, const char* str, IRECT& destRect, bool measure = false) = 0;
  virtual bool MeasureIText(const IText& text, const char* str, IRECT& destRect) = 0;

  virtual IColor GetPoint(int x, int y)  = 0;
  virtual void* GetData() = 0;
  virtual const char* GetDrawingAPIStr() = 0;
  
  inline virtual void ClipRegion(const IRECT& r) {}; // overridden in some IGraphics drawing classes to clip drawing
  inline virtual void ResetClipRegion() {}; // overridden in some IGraphics drawing classes to reset clip
  
#pragma mark - IGraphics drawing API implementation (bitmap handling)
  virtual IBitmap LoadIBitmap(const char* name, int nStates = 1, bool framesAreHoriztonal = false, double scale = 1.) = 0;
  virtual IBitmap ScaleIBitmap(const IBitmap& srcbitmap, const char* cacheName, double targetScale) = 0;
  virtual IBitmap CropIBitmap(const IBitmap& bitmap, const IRECT& rect, const char* name, double targetScale) = 0;
  virtual void RetainIBitmap(IBitmap& bitmap, const char* cacheName) = 0;
  virtual void ReleaseIBitmap(IBitmap& bitmap) = 0;
  IBitmap GetScaledBitmap(IBitmap& src);
  virtual void ReScale();
  
  // this is called by some drawing API classes to blit the bitmap onto the screen (IGraphicsLice)
  virtual void RenderAPIBitmap(void* pContext) {}

#pragma mark - IGraphics base implementation - drawing helpers
  /**
   Draws a bitmap into the graphics context
   
   @param bitmap - the bitmap to draw
   @param rect - where to draw the bitmap
   @param bmpState - the frame of the bitmap to draw
   @param pBlend - blend operation
   */
  void DrawBitmap(IBitmap& bitmap, const IRECT& rect, int bmpState = 1, const IBlend* pBlend = 0);
  
  
  /**
   Draws monospace bitmapped text. Useful for identical looking text on multiple platforms.
   @param bitmap - the bitmap containing glyphs to draw
   @param rect - where to draw the bitmap
   @param text - text properties (note - many of these are irrelevant for bitmapped text)
   @param pBlend - blend operation
   @param str - the string to draw
   @param vCenter - centre the text vertically
   @param multiline - should the text spill onto multiple lines
   @param charWidth how wide is a character in the bitmap
   @param charHeight how high is a character in the bitmap
   @param charOffset what is the offset between characters drawn
   */
  void DrawBitmapedText(IBitmap& bitmap, IRECT& rect, IText& text, IBlend* pBlend, const char* str, bool vCenter = true, bool multiline = false, int charWidth = 6, int charHeight = 12, int charOffset = 0);
  
<<<<<<< HEAD
  void DrawVerticalLine(const IColor& color, const IRECT& rect, float x);
  void DrawHorizontalLine(const IColor& color, const IRECT& rect, float y);
  void DrawVerticalLine(const IColor& color, int xi, int yLo, int yHi);
  void DrawHorizontalLine(const IColor& color, int yi, int xLo, int xHi);
  void DrawRadialLine(const IColor& color, float cx, float cy, float angle, float rMin, float rMax, bool aa = false);
  
#pragma mark - IGraphics platform implementation
  virtual void HideMouseCursor() {};
  virtual void ShowMouseCursor() {};
=======
#pragma mark - IGraphics API  impl drawing (pure virtual)
  virtual void DrawBitmap(IBitmap& bitmap, const IRECT& dest, int srcX, int srcY, const IBlend* pBlend = 0) = 0;
  virtual void DrawRotatedBitmap(IBitmap& bitmap, int destCtrX, int destCtrY, double angle, int yOffsetZeroDeg = 0, const IBlend* pBlend = 0) = 0;
  virtual void DrawRotatedMask(IBitmap& base, IBitmap& mask, IBitmap& top, int x, int y, double angle, const IBlend* pBlend = 0) = 0;
  virtual void DrawPoint(const IColor& color, float x, float y, const IBlend* pBlend = 0, bool aa = false) = 0;

  virtual void ForcePixel(const IColor& color, int x, int y) = 0;
 
  virtual void DrawLine(const IColor& color, float x1, float y1, float x2, float y2, const IBlend* pBlend = 0, bool aa = false) = 0;
  virtual void DrawTriangle(const IColor& color, int x1, int y1, int x2, int y2, int x3, int y3, const IBlend* pBlend = 0) = 0;
  virtual void DrawArc(const IColor& color, float cx, float cy, float r, float minAngle, float maxAngle, const IBlend* pBlend = 0, bool aa = false) = 0;
  virtual void DrawCircle(const IColor& color, float cx, float cy, float r, const IBlend* pBlend = 0, bool aa = false) = 0;
  virtual void DrawRoundRect(const IColor& color, const IRECT& rect, const IBlend* pBlend = 0, int cr = 5, bool aa = false) = 0;
  virtual void DrawDottedRect(const IColor& color, const IRECT& rect, const IBlend* pBlend = 0) = 0;

  virtual void FillRoundRect(const IColor& color, const IRECT& rect, const IBlend* pBlend = 0, int cr = 5, bool aa = false) = 0;
  virtual void FillIRect(const IColor& color, const IRECT& rect, const IBlend* pBlend = 0) = 0;
  virtual void FillCircle(const IColor& color, int cx, int cy, float r, const IBlend* pBlend = 0, bool aa = false) = 0;
  virtual void FillIConvexPolygon(const IColor& color, int* x, int* y, int npoints, const IBlend* pBlend = 0) = 0;
  virtual void FillTriangle(const IColor& color, int x1, int y1, int x2, int y2, int x3, int y3, const IBlend* pBlend = 0) = 0;

  virtual bool DrawIText(const IText& text, const char* str, IRECT& destRect, bool measure = false) = 0;
  virtual bool MeasureIText(const IText& text, const char* str, IRECT& destRect) = 0;

  virtual IColor GetPoint(int x, int y)  = 0;
  virtual void* GetData() = 0;
  
  virtual const char* GetDrawingAPIStr() = 0;

#pragma mark - IGraphics impl drawing helpers
  virtual void DrawRect(const IColor& color, const IRECT& rect, const IBlend* pBlend = 0);
  void DrawVerticalLine(const IColor& color, const IRECT& rect, float x, const IBlend* pBlend = 0);
  void DrawHorizontalLine(const IColor& color, const IRECT& rect, float y, const IBlend* pBlend = 0);
  void DrawVerticalLine(const IColor& color, int xi, int yLo, int yHi, const IBlend* pBlend = 0);
  void DrawHorizontalLine(const IColor& color, int yi, int xLo, int xHi, const IBlend* pBlend = 0);
  void DrawRadialLine(const IColor& color, float cx, float cy, float angle, float rMin, float rMax, bool aa = false, const IBlend* pBlend = 0);
  void DrawGrid(const IColor& color, const IRECT& rect, int gridSizeH = 10, int gridSizeV = 10, const IBlend* pBlend = 0);
  
#pragma mark - IGraphics impl
  void PromptUserInput(IControl* pControl, IParam* pParam, IRECT& textRect);
  void SetFromStringAfterPrompt(IControl* pControl, IParam* pParam, const char* txt);
  void SetStrictDrawing(bool strict);

>>>>>>> 7a020c91
  virtual void ForceEndUserEdit() = 0;
  virtual void Resize(int w, int h, double scale);
  virtual void* OpenWindow(void* pParentWnd) = 0;
  virtual void CloseWindow() = 0;
  virtual void* GetWindow() = 0;
  virtual bool GetTextFromClipboard(WDL_String& str) = 0;
  virtual void UpdateTooltips() = 0;
  virtual int ShowMessageBox(const char* str, const char* caption, int type) = 0;
  virtual IPopupMenu* CreateIPopupMenu(IPopupMenu& menu, IRECT& textRect) = 0;
  virtual void CreateTextEntry(IControl* pControl, const IText& text, const IRECT& textRect, const char* str = "", IParam* pParam = 0) = 0;
  virtual void PromptForFile(WDL_String& filename, WDL_String& path, EFileAction action = kFileOpen, const char* extensions = 0) = 0;
  virtual bool PromptForColor(IColor& color, const char* str = "") = 0;
  virtual bool OpenURL(const char* url, const char* msgWindowTitle = 0, const char* confirmMsg = 0, const char* errMsgOnFailure = 0) = 0;
  virtual const char* GetGUIAPI() { return ""; }
  virtual bool WindowIsOpen() { return GetWindow(); }
  virtual void HostPath(WDL_String& path) = 0;
  virtual void PluginPath(WDL_String& path) = 0;
  virtual void DesktopPath(WDL_String& path) = 0;
  virtual void AppSupportPath(WDL_String& path, bool isSystem = false) = 0;
  virtual void SandboxSafeAppSupportPath(WDL_String& path) = 0;
  virtual void VST3PresetsPath(WDL_String& path, bool isSystem = true) { path.Set(""); }
  virtual bool RevealPathInExplorerOrFinder(WDL_String& path, bool select = false) = 0;

  /** Used on Windows to set the HINSTANCE handle, which allows graphics APIs to load resources from the binary*/
  virtual void SetPlatformInstance(void* instance) {}
  virtual void* GetPlatformInstance() { return nullptr; }

  /** Used with IGraphicsLice (possibly others) in order to set the core graphics draw context on macOS and the GDI HDC draw context handle on Windows
   * On macOS, this is called by the platform IGraphics class IGraphicsMac, on Windows it is called by the drawing class e.g. IGraphicsLice.
  */
  virtual void SetPlatformContext(void* pContext) { mPlatformContext = pContext; }
  void* GetPlatformContext() { return mPlatformContext; }
  
  /** Try to ascertain the full path of a resource.
   */
  virtual bool OSFindResource(const char* name, const char* type, WDL_String& result) = 0;
  
#pragma mark - IGraphics base implementation
  IGraphics(IPlugBaseGraphics& plug, int w, int h, int fps = 0);
  virtual ~IGraphics();

  bool IsDirty(IRECT& rect);
  virtual void Draw(const IRECT& rect);
  
  void PromptUserInput(IControl* pControl, IParam* pParam, IRECT& textRect);
  void SetFromStringAfterPrompt(IControl* pControl, IParam* pParam, const char* txt);
  IPopupMenu* CreateIPopupMenu(IPopupMenu& menu, int x, int y) { IRECT tempRect = IRECT(x,y,x,y); return CreateIPopupMenu(menu, tempRect); }
  
  void SetStrictDrawing(bool strict);

  int Width() const { return mWidth; }
  int Height() const { return mHeight; }
  int WindowWidth() const { return mWidth * mScale; }
  int WindowHeight() const { return mHeight * mScale; }
  int FPS() const { return mFPS; }
  double Scale() const { return mScale; }
  double GetDisplayScale() const { return mDisplayScale; }
  void SetDisplayScale(double scale) { mDisplayScale = scale; }
  IPlugBaseGraphics& GetPlug() { return mPlug; }

  void AttachBackground(const char* name, double scale = 1.);
  void AttachPanelBackground(const IColor& color);
  void AttachKeyCatcher(IControl& control);
  int AttachControl(IControl* control);

  IControl* GetControl(int idx) { return mControls.Get(idx); }
  int GetNControls() const { return mControls.GetSize(); }
  void HideControl(int paramIdx, bool hide);
  void GrayOutControl(int paramIdx, bool gray);
  void ClampControl(int paramIdx, double lo, double hi, bool normalized);
  void SetAllControlsDirty();
  void SetControlFromPlug(int controlIdx, double normalizedValue);

  void SetParameterFromPlug(int paramIdx, double value, bool normalized);
  void SetParameterFromGUI(int paramIdx, double normalizedValue);

  void OnMouseDown(int x, int y, const IMouseMod& mod);
  void OnMouseUp(int x, int y, const IMouseMod& mod);
  void OnMouseDrag(int x, int y, const IMouseMod& mod);
  bool OnMouseDblClick(int x, int y, const IMouseMod& mod);
  void OnMouseWheel(int x, int y, const IMouseMod& mod, int d);
  bool OnKeyDown(int x, int y, int key);
  bool OnMouseOver(int x, int y, const IMouseMod& mod);
  void OnMouseOut();
  void OnDrop(const char* str, int x, int y);
  void OnGUIIdle();

  // AAX only
  int GetParamIdxForPTAutomation(int x, int y);
  int GetLastClickedParamForPTAutomation();
  void SetPTParameterHighlight(int paramIdx, bool isHighlighted, int color);
  
  // VST3 primarily
  void PopupHostContextMenuForParam(int controlIdx, int paramIdx, int x, int y);
  
  void HandleMouseOver(bool canHandle) { mHandleMouseOver = canHandle; }
  void ReleaseMouseCapture();

  void EnableTooltips(bool enable);
  
  void AssignParamNameToolTips();

  //debugging tools
  inline void ShowControlBounds(bool enable) { mShowControlBounds = enable; }
  inline void ShowAreaDrawn(bool enable) { mShowAreaDrawn = enable; }
<<<<<<< HEAD
=======
  void EnableLiveEdit(bool enable, const char* file = 0, int gridsize = 10);
  
  void OnGUIIdle();
  void OnDrop(const char* str, int x, int y);
  
  virtual void RetainIBitmap(IBitmap& bitmap, const char* cacheName) = 0;
  virtual void ReleaseIBitmap(IBitmap& bitmap) = 0;

  /** Try to ascertain the full path of a resource. */
  virtual bool OSFindResource(const char* name, const char* type, WDL_String& result) = 0;
>>>>>>> 7a020c91

  IRECT GetDrawRect() const { return mDrawRECT; }
 
  bool CanHandleMouseOver() const { return mHandleMouseOver; }
  inline int GetMouseOver() const { return mMouseOver; }
  inline int GetMouseX() const { return mMouseX; }
  inline int GetMouseY() const { return mMouseY; }
  inline bool TooltipsEnabled() const { return mEnableTooltips; }
  
protected:
  WDL_PtrList<IControl> mControls;
  IRECT mDrawRECT;
  void* mPlatformContext = nullptr;
  IPlugBaseGraphics& mPlug;
  
  bool mCursorHidden = false;
  int mHiddenMousePointX = -1;
  int mHiddenMousePointY = -1;
  double mScale = 1.; // scale deviation from plug-in width and height i.e .stretching the gui by dragging
  double mDisplayScale = 1.; // the scaling of the display that the ui is currently on e.g. 2. for retina
private:
  friend class IGraphicsLiveEdit;
  
  int GetMouseControlIdx(int x, int y, bool mo = false);

  int mWidth, mHeight, mFPS;
  int mIdleTicks = 0;
  int mMouseCapture = -1;
  int mMouseOver = -1;
  int mMouseX = 0;
  int mMouseY = 0;
  int mLastClickedParam = kNoParameter;
  bool mHandleMouseOver = false;
  bool mStrict = true;
  bool mEnableTooltips;
  bool mShowControlBounds = false;
  bool mShowAreaDrawn = false;
  IControl* mKeyCatcher = nullptr;
  
#ifndef NDEBUG
  IControl* mLiveEdit = nullptr;
#endif
};<|MERGE_RESOLUTION|>--- conflicted
+++ resolved
@@ -52,7 +52,8 @@
   virtual void DrawRoundRect(const IColor& color, const IRECT& rect, const IBlend* pBlend = 0, int cr = 5, bool aa = false) = 0;
   virtual void DrawCircle(const IColor& color, float cx, float cy, float r, const IBlend* pBlend = 0, bool aa = false) = 0;
   virtual void DrawTriangle(const IColor& color, int x1, int y1, int x2, int y2, int x3, int y3, const IBlend* pBlend = 0) = 0;
-  
+  virtual void DrawDottedRect(const IColor& color, const IRECT& rect, const IBlend* pBlend = 0) = 0;
+
   virtual void FillIRect(const IColor& color, const IRECT& rect, const IBlend* pBlend = 0) = 0;
   virtual void FillRoundRect(const IColor& color, const IRECT& rect, const IBlend* pBlend = 0, int cr = 5, bool aa = false) = 0;
   virtual void FillCircle(const IColor& color, int cx, int cy, float r, const IBlend* pBlend = 0, bool aa = false) = 0;
@@ -108,61 +109,16 @@
    */
   void DrawBitmapedText(IBitmap& bitmap, IRECT& rect, IText& text, IBlend* pBlend, const char* str, bool vCenter = true, bool multiline = false, int charWidth = 6, int charHeight = 12, int charOffset = 0);
   
-<<<<<<< HEAD
-  void DrawVerticalLine(const IColor& color, const IRECT& rect, float x);
-  void DrawHorizontalLine(const IColor& color, const IRECT& rect, float y);
-  void DrawVerticalLine(const IColor& color, int xi, int yLo, int yHi);
-  void DrawHorizontalLine(const IColor& color, int yi, int xLo, int xHi);
-  void DrawRadialLine(const IColor& color, float cx, float cy, float angle, float rMin, float rMax, bool aa = false);
-  
-#pragma mark - IGraphics platform implementation
-  virtual void HideMouseCursor() {};
-  virtual void ShowMouseCursor() {};
-=======
-#pragma mark - IGraphics API  impl drawing (pure virtual)
-  virtual void DrawBitmap(IBitmap& bitmap, const IRECT& dest, int srcX, int srcY, const IBlend* pBlend = 0) = 0;
-  virtual void DrawRotatedBitmap(IBitmap& bitmap, int destCtrX, int destCtrY, double angle, int yOffsetZeroDeg = 0, const IBlend* pBlend = 0) = 0;
-  virtual void DrawRotatedMask(IBitmap& base, IBitmap& mask, IBitmap& top, int x, int y, double angle, const IBlend* pBlend = 0) = 0;
-  virtual void DrawPoint(const IColor& color, float x, float y, const IBlend* pBlend = 0, bool aa = false) = 0;
-
-  virtual void ForcePixel(const IColor& color, int x, int y) = 0;
- 
-  virtual void DrawLine(const IColor& color, float x1, float y1, float x2, float y2, const IBlend* pBlend = 0, bool aa = false) = 0;
-  virtual void DrawTriangle(const IColor& color, int x1, int y1, int x2, int y2, int x3, int y3, const IBlend* pBlend = 0) = 0;
-  virtual void DrawArc(const IColor& color, float cx, float cy, float r, float minAngle, float maxAngle, const IBlend* pBlend = 0, bool aa = false) = 0;
-  virtual void DrawCircle(const IColor& color, float cx, float cy, float r, const IBlend* pBlend = 0, bool aa = false) = 0;
-  virtual void DrawRoundRect(const IColor& color, const IRECT& rect, const IBlend* pBlend = 0, int cr = 5, bool aa = false) = 0;
-  virtual void DrawDottedRect(const IColor& color, const IRECT& rect, const IBlend* pBlend = 0) = 0;
-
-  virtual void FillRoundRect(const IColor& color, const IRECT& rect, const IBlend* pBlend = 0, int cr = 5, bool aa = false) = 0;
-  virtual void FillIRect(const IColor& color, const IRECT& rect, const IBlend* pBlend = 0) = 0;
-  virtual void FillCircle(const IColor& color, int cx, int cy, float r, const IBlend* pBlend = 0, bool aa = false) = 0;
-  virtual void FillIConvexPolygon(const IColor& color, int* x, int* y, int npoints, const IBlend* pBlend = 0) = 0;
-  virtual void FillTriangle(const IColor& color, int x1, int y1, int x2, int y2, int x3, int y3, const IBlend* pBlend = 0) = 0;
-
-  virtual bool DrawIText(const IText& text, const char* str, IRECT& destRect, bool measure = false) = 0;
-  virtual bool MeasureIText(const IText& text, const char* str, IRECT& destRect) = 0;
-
-  virtual IColor GetPoint(int x, int y)  = 0;
-  virtual void* GetData() = 0;
-  
-  virtual const char* GetDrawingAPIStr() = 0;
-
-#pragma mark - IGraphics impl drawing helpers
-  virtual void DrawRect(const IColor& color, const IRECT& rect, const IBlend* pBlend = 0);
   void DrawVerticalLine(const IColor& color, const IRECT& rect, float x, const IBlend* pBlend = 0);
   void DrawHorizontalLine(const IColor& color, const IRECT& rect, float y, const IBlend* pBlend = 0);
   void DrawVerticalLine(const IColor& color, int xi, int yLo, int yHi, const IBlend* pBlend = 0);
   void DrawHorizontalLine(const IColor& color, int yi, int xLo, int xHi, const IBlend* pBlend = 0);
   void DrawRadialLine(const IColor& color, float cx, float cy, float angle, float rMin, float rMax, bool aa = false, const IBlend* pBlend = 0);
-  void DrawGrid(const IColor& color, const IRECT& rect, int gridSizeH = 10, int gridSizeV = 10, const IBlend* pBlend = 0);
-  
-#pragma mark - IGraphics impl
-  void PromptUserInput(IControl* pControl, IParam* pParam, IRECT& textRect);
-  void SetFromStringAfterPrompt(IControl* pControl, IParam* pParam, const char* txt);
-  void SetStrictDrawing(bool strict);
-
->>>>>>> 7a020c91
+  void DrawGrid(const IColor& color, const IRECT& rect, int gridSizeH, int gridSizeV, const IBlend* pBlend);
+  
+#pragma mark - IGraphics platform implementation
+  virtual void HideMouseCursor() {};
+  virtual void ShowMouseCursor() {};
   virtual void ForceEndUserEdit() = 0;
   virtual void Resize(int w, int h, double scale);
   virtual void* OpenWindow(void* pParentWnd) = 0;
@@ -268,19 +224,7 @@
   //debugging tools
   inline void ShowControlBounds(bool enable) { mShowControlBounds = enable; }
   inline void ShowAreaDrawn(bool enable) { mShowAreaDrawn = enable; }
-<<<<<<< HEAD
-=======
   void EnableLiveEdit(bool enable, const char* file = 0, int gridsize = 10);
-  
-  void OnGUIIdle();
-  void OnDrop(const char* str, int x, int y);
-  
-  virtual void RetainIBitmap(IBitmap& bitmap, const char* cacheName) = 0;
-  virtual void ReleaseIBitmap(IBitmap& bitmap) = 0;
-
-  /** Try to ascertain the full path of a resource. */
-  virtual bool OSFindResource(const char* name, const char* type, WDL_String& result) = 0;
->>>>>>> 7a020c91
 
   IRECT GetDrawRect() const { return mDrawRECT; }
  
