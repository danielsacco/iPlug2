--- conflicted
+++ resolved
@@ -180,9 +180,6 @@
    * @param pBlend Optional blend method, see IBlend documentation
    * @param thickness Optional line thickness */
   virtual void DrawCircle(const IColor& color, float cx, float cy, float r, const IBlend* pBlend = 0, float thickness = 1.f) = 0;
-<<<<<<< HEAD
-
-=======
   
   /** Draw an ellipse within a rectangular region of the graphics context
    * @param color The color to draw the shape with
@@ -191,7 +188,6 @@
    * @param thickness Optional line thickness */
   virtual void DrawEllipse(const IColor& color, const IRECT& bounds, const IBlend* pBlend = 0, float thickness = 1.f) {};
   
->>>>>>> 24e8fbb6
   /** Draw a convex polygon to the graphics to the graphics context
    * @param color The color to draw the shape with
    * @param x Pointer to the first element in an array of X coordinates for the vertices of the polygon
