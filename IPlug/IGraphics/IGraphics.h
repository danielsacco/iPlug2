#pragma once

/**
 * @file
 * @copydoc IGraphics
 */

#ifndef NO_IGRAPHICS
#if defined(IGRAPHICS_AGG) + defined(IGRAPHICS_CAIRO) + defined(IGRAPHICS_NANOVG) + defined(IGRAPHICS_LICE) + defined(IGRAPHICS_WEB) != 1
#error Either NO_IGRAPHICS or one and only one choice of graphics library must be defined!
#endif
#endif

#ifdef IGRAPHICS_FREETYPE
#include "ft2build.h"
#include FT_FREETYPE_H
#endif

#ifdef AAX_API
#include "IPlugAAX_view_interface.h"
#endif

#include "IGraphicsConstants.h"
#include "IGraphicsStructs.h"
#include "IGraphicsUtilites.h"
#include "IPopupMenu.h"

#ifdef OS_MAC
#ifdef FillRect
#undef FillRect
#endif

#ifdef DrawText
#undef DrawText
#endif
#endif

class IDelegate;
class IControl;
class IPopupMenuControlBase;
class IParam;

/**
 * \defgroup DrawClasses IGraphics::DrawClasses
 * \defgroup PlatformClasses IGraphics::PlatformClasses
*/

/**  The lowest level base class of an IGraphics context */
class IGraphics
#ifdef AAX_API
: public IPlugAAXView_Interface
#endif
{

public:
#pragma mark - IGraphics drawing API implementation
  //These are NanoVG only, may be refactored
  virtual void BeginFrame() {};
  virtual void EndFrame() {};
  virtual void ViewInitialized(void* pLayer) {};
  //

  /** Called by the platform IGraphics class when UI created and when moving to a new screen with different DPI, implementations in draw class must call the base implementation
   * @param scale An integer specifying the scale of the display, typically 2 on a macOS retina screen */
  virtual void SetDisplayScale(int scale) { mDisplayScale = (float) scale; OnDisplayScale(); };
#ifndef OS_WEB
  /** Draw an SVG image to the graphics context
   * @param svg The SVG image to the graphics context
   * @param bounds The rectangular region to draw the image in
   * @param pBlend Optional blend method, see IBlend documentation */
  virtual void DrawSVG(ISVG& svg, const IRECT& bounds, const IBlend* pBlend = 0) = 0;

  /** Draw an SVG image to the graphics context with rotation
   * @param svg The SVG image to draw to the graphics context
   * @param destCentreX The X coordinate in the graphics context of the centre point at which to rotate the image around. \todo check this
   * @param destCentreY The Y coordinate in the graphics context of the centre point at which to rotate the image around. \todo check this
   * @param width \todo
   * @param height \todo
   * @param angle The angle to rotate the bitmap mask at in degrees clockwise
   * @param pBlend Optional blend method, see IBlend documentation */
  virtual void DrawRotatedSVG(ISVG& svg, float destCentreX, float destCentreY, float width, float height, double angle, const IBlend* pBlend = 0) = 0;
#endif
  /** Draw a bitmap (raster) image to the graphics context
   * @param bitmap The bitmap image to draw to the graphics context
   * @param bounds The rectangular region to draw the image in
   * @param srcX The X coordinate in the source image to draw from \todo
   * @param srcY The Y coordinate in the source image to draw from \todo
   * @param pBlend Optional blend method, see IBlend documentation */
  virtual void DrawBitmap(IBitmap& bitmap, const IRECT& bounds, int srcX, int srcY, const IBlend* pBlend = 0) = 0;

  /** Draw a bitmap (raster) image to the graphics context with rotation
   * @param bitmap The bitmap image to draw to the graphics context
   * @param destCentreX The X coordinate in the graphics context of the centre point at which to rotate the image around. \todo check this
   * @param destCentreY The Y coordinate in the graphics context of the centre point at which to rotate the image around. \todo check this
   * @param angle The angle of rotation in degrees
   * @param yOffsetZeroDeg \todo
   * @param pBlend Optional blend method, see IBlend documentation */
  virtual void DrawRotatedBitmap(IBitmap& bitmap, int destCentreX, int destCentreY, double angle, int yOffsetZeroDeg = 0, const IBlend* pBlend = 0) = 0;

  /** Draw a rotated, masked bitmap to the graphics context
   * @param base The base bitmap image to draw to the graphics context \todo explain base
   * @param mask The mask bitmap image to draw to the graphics context \todo explain mask
   * @param top The bitmap image to draw to the graphics context \todo explain top
   * @param x The X coordinate in the graphics context at which to draw
   * @param y The Y coordinate in the graphics context at which to draw
   * @param angle The angle to rotate the bitmap mask at in degrees clockwise
   * @param pBlend Optional blend method, see IBlend documentation */
  virtual void DrawRotatedMask(IBitmap& base, IBitmap& mask, IBitmap& top, int x, int y, double angle, const IBlend* pBlend = 0) = 0;

  /** Fill a rectangle corresponding to a pixel on a 1:! screen with a color
   * @param color The color to fill the point with
   * @param x The X coordinate in the graphics context at which to draw
   * @param y The Y coordinate in the graphics context at which to draw
   * @param pBlend Optional blend method, see IBlend documentation */
  virtual void DrawPoint(const IColor& color, float x, float y, const IBlend* pBlend = 0) = 0;

  /** Draw a line to the graphics context
   * @param color The color to draw the shape with
   * @param x1 The X coordinate in the graphics context of the start of the line
   * @param y1 The Y coordinate in the graphics context of the start of the line
   * @param x2 The X coordinate in the graphics context of the end of the line
   * @param y2 The Y coordinate in the graphics context of the end of the line
   * @param pBlend Optional blend method, see IBlend documentation
   * @param thickness Optional line thickness */
  virtual void DrawLine(const IColor& color, float x1, float y1, float x2, float y2, const IBlend* pBlend = 0, float thickness = 1.f) = 0;

  /** Draw a dotted line to the graphics context
   * @param color The color to draw the shape with
   * @param x1 The X coordinate in the graphics context of the start of the line
   * @param y1 The Y coordinate in the graphics context of the start of the line
   * @param x2 The X coordinate in the graphics context of the end of the line
   * @param y2 The Y coordinate in the graphics context of the end of the line
   * @param pBlend Optional blend method, see IBlend documentation
   * @param thickness Optional line thickness */
  virtual void DrawDottedLine(const IColor& color, float x1, float y1, float x2, float y2, const IBlend* pBlend = 0, float thickness = 1.f) = 0;
  
  /** Draw a triangle to the graphics context
   * @param color The color to draw the shape with
   * @param x1 The X coordinate in the graphics context of the first vertex
   * @param y1 The Y coordinate in the graphics context of the first vertex
   * @param x2 The X coordinate in the graphics context of the second vertex
   * @param y2 The Y coordinate in the graphics context of the second vertex
   * @param x3 The X coordinate in the graphics context of the third vertex
   * @param y3 The Y coordinate in the graphics context of the third vertex
   * @param pBlend Optional blend method, see IBlend documentation
   * @param thickness Optional line thickness */
  virtual void DrawTriangle(const IColor& color, float x1, float y1, float x2, float y2, float x3, float y3, const IBlend* pBlend = 0, float thickness = 1.f) = 0;

  /** Draw a rectangle to the graphics context
   * @param bounds The rectangular area in which to draw the shape
   * @param color The color to draw the shape to draw the shape with
   * @param pBlend Optional blend method, see IBlend documentation
   * @param thickness Optional line thickness */
  virtual void DrawRect(const IColor& color, const IRECT& bounds, const IBlend* pBlend = 0, float thickness = 1.f) = 0;

  /** Draw a rounded rectangle to the graphics context
   * @param color The color to draw the shape with
   * @param bounds The rectangular region to draw the shape in
   * @param cornerRadius The corner radius in pixels
   * @param pBlend Optional blend method, see IBlend documentation
   * @param thickness Optional line thickness */
  virtual void DrawRoundRect(const IColor& color, const IRECT& bounds, float cornerRadius = 5.f, const IBlend* pBlend = 0, float thickness = 1.f) = 0;

  /** Draw a rounded rectangle to the graphics context with individual corner roundness
   * @param color The color to draw the shape with
   * @param bounds The rectangular region to draw the shape in
   * @param cRTL The top left corner radius in pixels
   * @param cRTR The top right corner radius in pixels
   * @param cRBR The bottom right corner radius in pixels
   * @param cRBL The bottom left corner radius in pixels
   * @param pBlend Optional blend method, see IBlend documentation
   * @param thickness Optional line thickness */
  virtual void DrawRoundRect(const IColor& color, const IRECT& bounds, float cRTL, float cRTR, float cRBR, float cRBL, const IBlend* pBlend = 0, float thickness = 1.f) {} ;
  
  /** Draw an arc to the graphics context
   * @param color The color to draw the shape with
   * @param cx The X coordinate in the graphics context of the centre of the circle on which the arc lies
   * @param cy The Y coordinate in the graphics context of the centre of the circle on which the arc lies
   * @param r The radius of the circle on which the arc lies
   * @param aMin the start angle  of the arc at in degrees clockwise where 0 is up
   * @param aMax the end angle  of the arc at in degrees clockwise where 0 is up
   * @param pBlend Optional blend method, see IBlend documentation
   * @param thickness Optional line thickness */
  virtual void DrawArc(const IColor& color, float cx, float cy, float r, float aMin, float aMax, const IBlend* pBlend = 0, float thickness = 1.f) = 0;

  /** Draw a circle to the graphics context
   * @param color The color to draw the shape with
   * @param cx The X coordinate in the graphics context of the centre of the circle
   * @param cy The Y coordinate in the graphics context of the centre of the circle
   * @param r The radius of the circle
   * @param pBlend Optional blend method, see IBlend documentation
   * @param thickness Optional line thickness */
  virtual void DrawCircle(const IColor& color, float cx, float cy, float r, const IBlend* pBlend = 0, float thickness = 1.f) = 0;
  
  /** Draw an ellipse within a rectangular region of the graphics context
   * @param color The color to draw the shape with
   * @param bounds The rectangular region to draw the shape in
   * @param pBlend Optional blend method, see IBlend documentation
   * @param thickness Optional line thickness */
  virtual void DrawEllipse(const IColor& color, const IRECT& bounds, const IBlend* pBlend = 0, float thickness = 1.f) {};
  
  /** Draw an ellipse around a central point given two radii and an angle of orientation
   * @param color The color to draw the shape with
   * @param x The X coordinate in the graphics context of the centre of the ellipse
   * @param y The Y coordinate in the graphics context of the centre of the ellipse
   * @param r1 The radius of the ellipse along the line found by rotating the x-axis by the angle
   * @param r2 The radius of the ellipse along the line found by rotating the y-axis by the angle
   * @param angle The angle rotates the radii r1 and r2 clockwise in degrees to adjust the orientation
   * @param pBlend Optional blend method, see IBlend documentation
   * @param thickness Optional line thickness */
  virtual void DrawEllipse(const IColor& color, float x, float y, float r1, float r2, float angle = 0.0, const IBlend* pBlend = 0, float thickness = 1.f) {};

  /** Draw a convex polygon to the graphics to the graphics context
   * @param color The color to draw the shape with
   * @param x Pointer to the first element in an array of X coordinates for the vertices of the polygon
   * @param y Pointer to the first element in an array of Y coordinates for the vertices of the polygon
   * @param nPoints The number of points in the coordinate arrays
   * @param pBlend Optional blend method, see IBlend documentation
   * @param thickness Optional line thickness */
  virtual void DrawConvexPolygon(const IColor& color, float* x, float* y, int nPoints, const IBlend* pBlend = 0, float thickness = 1.f) = 0;

  /** Draw a dotted rectangle to the graphics context
   * @param color The color to draw the shape with
   * @param bounds The rectangular region to draw the shape in
   * @param pBlend Optional blend method, see IBlend documentation
   * @param thickness Optional line thickness */
  virtual void DrawDottedRect(const IColor& color, const IRECT& bounds, const IBlend* pBlend = 0, float thickness = 1.f) = 0;

  /** Fill a triangle in the graphics context with a color
   * @param color The color to fill the shape with
   * @param x1 The X coordinate in the graphics context of the first vertex
   * @param y1 The Y coordinate in the graphics context of the first vertex
   * @param x2 The X coordinate in the graphics context of the second vertex
   * @param y2 The Y coordinate in the graphics context of the second vertex
   * @param x3 The X coordinate in the graphics context of the third vertex
   * @param y3 The Y coordinate in the graphics context of the third vertex
   * @param pBlend Optional blend method, see IBlend documentation */
  virtual void FillTriangle(const IColor& color, float x1, float y1, float x2, float y2, float x3, float y3, const IBlend* pBlend = 0) = 0;

  /** Fill a rectangular region of the graphics context with a color
   * @param color The color to fill the shape with
   * @param bounds The rectangular region to fill the shape in
   * @param pBlend Optional blend method, see IBlend documentation */
  virtual void FillRect(const IColor& color, const IRECT& bounds, const IBlend* pBlend = 0) = 0;

  /** Fill a rounded rectangle in the graphics context with a color
   * @param color The color to fill the shape with
   * @param bounds The rectangular region to fill the shape in
   * @param cornerRadius The corner radius in pixels
   * @param pBlend Optional blend method, see IBlend documentation */
  virtual void FillRoundRect(const IColor& color, const IRECT& bounds, float cornerRadius = 5.f, const IBlend* pBlend = 0) = 0;

  /** Fill a rounded rectangle in the graphics context with a color
   * @param color The color to fill the shape with
   * @param bounds The rectangular region to fill the shape in
   * @param cRTL The top left corner radius in pixels
   * @param cRTR The top right corner radius in pixels
   * @param cRBR The bottom right corner radius in pixels
   * @param cRBL The bottom left corner radius in pixels
   * @param pBlend Optional blend method, see IBlend documentation */
  virtual void FillRoundRect(const IColor& color, const IRECT& bounds, float cRTL, float cRTR, float cRBR, float cRBL, const IBlend* pBlend = 0) {} ;
  
  /** Fill a circle in the graphics context with a color
   * @param color The color to fill the shape with
   * @param cx The X coordinate in the graphics context of the centre of the circle
   * @param cy The Y coordinate in the graphics context of the centre of the circle
   * @param r The radius of the circle
   * @param pBlend Optional blend method, see IBlend documentation */
  virtual void FillCircle(const IColor& color, float cx, float cy, float r, const IBlend* pBlend = 0) = 0;

  /** Fill an ellipse within a rectangular region of the graphics context
   * @param color The color to fill the shape with
   * @param bounds The rectangular region to fill the shape in
   * @param pBlend Optional blend method, see IBlend documentation */
  virtual void FillEllipse(const IColor& color, const IRECT& bounds, const IBlend* pBlend = 0) {};
  
  /** Fill an ellipse in the graphics context
   * @param color The color to draw the shape with
   * @param x The X coordinate in the graphics context of the centre of the ellipse
   * @param y The Y coordinate in the graphics context of the centre of the ellipse
   * @param r1 The radius of the ellipse along the line found by rotating the x-axis by the angle
   * @param r2 The radius of the ellipse along the line found by rotating the y-axis by the angle
   * @param angle The angle rotates the radii r1 and r2 clockwise in degrees to adjust the orientation
   * @param pBlend Optional blend method, see IBlend documentation */
  virtual void FillEllipse(const IColor& color, float x, float y, float r1, float r2, float angle = 0.0, const IBlend* pBlend = 0) {};
  
  /** Fill an arc segment in the graphics context with a color
   * @param color The color to fill the shape with
   * @param cx The X coordinate in the graphics context of the centre of the circle on which the arc lies
   * @param cy The Y coordinate in the graphics context of the centre of the circle on which the arc lies
   * @param r The radius of the circle on which the arc lies
   * @param aMin the start angle  of the arc at in degrees clockwise where 0 is up
   * @param aMax the end angle  of the arc at in degrees clockwise where 0 is up
   * @param pBlend Optional blend method, see IBlend documentation */
  virtual void FillArc(const IColor& color, float cx, float cy, float r, float aMin, float aMax, const IBlend* pBlend = 0) = 0;

  /** Fill a convex polygon in the graphics context with a color
   * @param color The color to fill the shape with
   * @param x Pointer to the first element in an array of X coordinates for the vertices of the polygon
   * @param y Pointer to the first element in an array of Y coordinates for the vertices of the polygon
   * @param nPoints The number of points in the coordinate arrays
   * @param pBlend Optional blend method, see IBlend documentation */
  virtual void FillConvexPolygon(const IColor& color, float* x, float* y, int nPoints, const IBlend* pBlend = 0) = 0;

  /** Draw some text to the graphics context (or measure some text)
   * @param text An IText struct containing font and text properties and layout info
   * @param str The text string to draw in the graphics context
   * @param bounds Either should contain the rectangular region in the graphics where you would like to draw the text (when measure = false)
   * or if measure == true, after calling the method this IRECT will be updated with the rectangular region the text will occupy
   * @param measure Pass true if you wish to measure the rectangular region this text will occupy, rather than draw
   * @return true on valid input data \todo check this */
  virtual bool DrawText(const IText& text, const char* str, IRECT& bounds, bool measure = false) = 0;

  /** Measure the rectangular region that some text will occupy
   * @param text An IText struct containing font and text properties and layout info
   * @param str The text string to draw in the graphics context
   * @param bounds after calling the method this IRECT will be updated with the rectangular region the text will occupy
   * @return true on valid input data \todo check this */
  virtual bool MeasureText(const IText& text, const char* str, IRECT& bounds) = 0;

  /** Get the color of a point in the graphics context. On a 1:1 screen this corresponds to a pixel. \todo check this
   * @param x The X coordinate in the graphics context of the pixel
   * @param y The Y coordinate in the graphics context of the pixel
   * @return An IColor specifiying the color of the pixel at x,y */
  virtual IColor GetPoint(int x, int y)  = 0;

  /** Gets a void pointer to IGraphics Draw Class context data (e.g raw framebuffer).
   * See draw class implementation headers (e.g. IGraphicsLice.h) for what you can cast the void pointer to */
   virtual void* GetData() = 0;

  /** @return A CString representing the Drawing API in use e.g. "LICE" */
  virtual const char* GetDrawingAPIStr() = 0;

#pragma mark - IGraphics drawing API implementation (bitmap handling)
  virtual IBitmap ScaleBitmap(const IBitmap& srcbitmap, const char* cacheName, int targetScale);
  virtual void RetainBitmap(const IBitmap& bitmap, const char* cacheName);
  virtual void ReleaseBitmap(const IBitmap& bitmap);
  IBitmap GetScaledBitmap(IBitmap& src);

  /** This method is called when display on which the UI resides changes scale, i.e. if the window is dragged from a high DPI screen to a low DPI screen or vice versa */
  virtual void OnDisplayScale();

  /** Called by some drawing API classes to finally blit the draw bitmap onto the screen */
  virtual void RenderDrawBitmap() {}

#pragma mark - IGraphics base implementation - drawing helpers

  /** Draws a bitmap into the graphics context. NOTE: this helper method handles multi-frame bitmaps, indexable via frame
   * @param bitmap - the bitmap to draw
   * @param bounds - where to draw the bitmap
   * @param frame - the frame index of the bitmap to draw (when bitmap is multi-frame)
   * @param pBlend - blend operation */
  void DrawBitmap(IBitmap& bitmap, const IRECT& bounds, int frame = 1, const IBlend* pBlend = 0);

  /** Draws mono spaced bitmap text. Useful for identical looking text on multiple platforms.
   * @param bitmap the bitmap containing glyphs to draw
   * @param bounds where to draw the bitmap
   * @param text text properties (note - many of these are irrelevant for bitmapped text)
   * @param pBlend blend operation
   * @param str the string to draw
   * @param vCenter centre the text vertically
   * @param multiline should the text spill onto multiple lines
   * @param charWidth how wide is a character in the bitmap
   * @param charHeight how high is a character in the bitmap
   * @param charOffset what is the offset between characters drawn */
  void DrawBitmapedText(IBitmap& bitmap, IRECT& bounds, IText& text, IBlend* pBlend, const char* str, bool vCenter = true, bool multiline = false, int charWidth = 6, int charHeight = 12, int charOffset = 0);

  /** Draw a vertical line, within a rectangular region of the graphics context
   * @param color The color to draw the line with
   * @param bounds The rectangular region to draw the line in
   * @param x \todo
   * @param pBlend Optional blend method, see IBlend documentation
   * @param thickness Optional line thickness */
  void DrawVerticalLine(const IColor& color, const IRECT& bounds, float x, const IBlend* pBlend = 0, float thickness = 1.f);

  /** Draw a horizontal line, within a rectangular region of the graphics context
   * @param color The color to draw the line with
   * @param bounds The rectangular region to draw the line in
   * @param y \todo
   * @param pBlend Optional blend method, see IBlend documentation
   * @param thickness Optional line thickness */
  void DrawHorizontalLine(const IColor& color, const IRECT& bounds, float y, const IBlend* pBlend = 0, float thickness = 1.f);

  /** \todo
   * @param color The color to draw the line with
   * @param xi \todo
   * @param yLo \todo
   * @param yHi \todo
   * @param pBlend Optional blend method, see IBlend documentation*/
  void DrawVerticalLine(const IColor& color, float xi, float yLo, float yHi, const IBlend* pBlend = 0, float thickness = 1.f);

  /** \todo
   * @param color The color to draw the line with
   * @param xi \todo
   * @param yLo \todo
   * @param yHi \todo
   * @param pBlend Optional blend method, see IBlend documentation*/
  void DrawHorizontalLine(const IColor& color, float yi, float xLo, float xHi, const IBlend* pBlend = 0, float thickness = 1.f);

  /** Draw a radial line to the graphics context, useful for pointers on dials
   * @param color The color to draw the line with
   * @param cx centre point x coordinate
   * @param cy centre point y coordinate
   * @param angle The angle to draw at in degrees clockwise where 0 is up
   * @param rMin minima of the radial line (distance from cx,cy)
   * @param rMax maxima of the radial line (distance from cx,cy)
   * @param pBlend Optional blend method, see IBlend documentation
   * @param thickness Optional line thickness */
  void DrawRadialLine(const IColor& color, float cx, float cy, float angle, float rMin, float rMax, const IBlend* pBlend = 0, float thickness = 1.f);

  /** Draw a grid to the graphics context
   * @param color The color to draw the grid lines with
   * @param bounds The rectangular region to fill the grid in
   * @param gridSizeH The width of the grid cells
   * @param gridSizeV The height of the grid cells
   * @param pBlend Optional blend method, see IBlend documentation
   * @param thickness Optional line thickness */
  void DrawGrid(const IColor& color, const IRECT& bounds, int gridSizeH, int gridSizeV, const IBlend* pBlend = 0, float thickness = 1.f);

#pragma mark - IGraphics drawing API Path support

  virtual bool HasPathSupport() const { return false; }

  virtual void PathClear() {}
  virtual void PathStart() {}
  virtual void PathClose() {}

  void PathLine(float x1, float y1, float x2, float y2)
  {
    PathMoveTo(x1, y1);
    PathLineTo(x2, y2);
  }

  void PathRadialLine(float cx, float cy, float angle, float rMin, float rMax);

  virtual void PathTriangle(float x1, float y1, float x2, float y2, float x3, float y3) {}
  virtual void PathRect(const IRECT& bounds) {}
  virtual void PathRoundRect(const IRECT& bounds, float ctl, float ctr, float cbl, float cbr) {}
  virtual void PathRoundRect(const IRECT& bounds, float cr = 5.f) {}
  virtual void PathArc(float cx, float cy, float r, float aMin, float aMax) {}
  virtual void PathCircle(float cx, float cy, float r) {}
  virtual void PathEllipse(float x, float y, float r1, float r2, float angle = 0.0) {}
  virtual void PathEllipse(const IRECT& bounds) {}
  virtual void PathConvexPolygon(float* x, float* y, int nPoints) {}

  virtual void PathMoveTo(float x, float y) {}
  virtual void PathLineTo(float x, float y) {}
  virtual void PathCurveTo(float x1, float y1, float x2, float y2, float x3, float y3) {}

  virtual void PathStroke(const IPattern& pattern, float thickness, const IStrokeOptions& options = IStrokeOptions(), const IBlend* pBlend = 0) {}
  virtual void PathFill(const IPattern& pattern, const IFillOptions& options = IFillOptions(), const IBlend* pBlend = 0) {}

  virtual void DrawDropShadow(const IRECT& bounds, float cr = 5.f, float ydrop = 2.f, float pad = 10.f) {};

private:
    
  /** This is overridden in some IGraphics drawing classes to clip drawing to a rectangular region
   * @param bounds The rectangular region to clip  */
  inline virtual void ClipRegion(const IRECT& bounds) {};
    
  /** This is overridden in some IGraphics drawing classes so you can reset clipping after drawing a shape */
  inline virtual void ResetClipRegion() {};

public:
    
#pragma mark - IGraphics platform implementation
  /** Call to hide the mouse cursor */ 
  virtual void HideMouseCursor(bool hide = true, bool returnToStartPosition = true) {};

  /** Force move the mouse cursor to a specific position in the graphics context
   * @param x New X position in pixels
   * @param y New Y position in pixels */
  virtual void MoveMouseCursor(float x, float y) = 0;

  /** Call to force end text entry (will cancel any half input text \todo check) */
  virtual void ForceEndUserEdit() = 0;

  /** \todo detailled description of how this works
   * @param w New width in pixels
   * @param h New height in pixels
   * @param scale New scale ratio */
  virtual void Resize(int w, int h, float scale);

  /** Open a new platform view for this graphics context
   * @param pParentWnd void pointer to parent platform window or view handle (if applicable) \todo check
   * @return void pointer to newly created IGraphics platform view */
  virtual void* OpenWindow(void* pParentWnd) = 0;

  /** Close the platform view for this graphics context */
  virtual void CloseWindow() = 0;

  /** Get a pointer to the platform view for this graphics context
   * return void pointer to platform window or view handle */
  virtual void* GetWindow() = 0;

  /** @return /true if the platform window/view is open */
  virtual bool WindowIsOpen() { return GetWindow(); }

  /** Get text from the clipboard
   * @param str A WDL_String that will be filled with the text that is currently on the clipboard
   * @return /c true on success */
  virtual bool GetTextFromClipboard(WDL_String& str) = 0;

  /** Call this if you modify control tool tips at runtime. \todo explain */
  virtual void UpdateTooltips() = 0;

  /** Pop up a modal platform message box dialog. NOTE: this method will block the main thread
   * @param str The text message to display in the dialogue
   * @param caption The title of the message box window \todo check
   * @param type An integer describing the button options available either MB_OK, MB_YESNO, MB_CANCEL \todo explain better
   * @return \todo check */
  virtual int ShowMessageBox(const char* str, const char* caption, int type) = 0;

  /** Create a platform text entry box
   * @param control The control that the text entry belongs to. If this control is linked to a parameter, the text entry will be configured with initial text matching the parameter value
   * @param text An IText struct to set the formatting of the text entry box
   * @param bounds The rectangular region in the graphics context that the text entry will occupy.
   * @param str A CString to specify the default text to display when the text entry box is opened (unless the control specified by the first argument is linked to a parameter) */
  virtual void CreateTextEntry(IControl& control, const IText& text, const IRECT& bounds, const char* str = "") = 0;

  /** Create a platform file prompt dialog to choose a file/directory path for opening/saving a file/directory. NOTE: this method will block the main thread
   * @param filename Non const WDL_String reference specifying the file name. Set this prior to calling the method for save dialogs, to provide a default file name. For load dialogs, on successful selection of a file this will get set to the file’s name.
   * @param path WDL_String reference where the path will be put on success or empty string on failure/user cancelled
   * @param action Determines whether this is an open dialog or a save dialog
   * @param extensions A comma separated CString list of file extensions to filter in the dialog (e.g. “.wav, .aif” \todo check */
  virtual void PromptForFile(WDL_String& filename, WDL_String& path, EFileAction action = kFileOpen, const char* extensions = 0) = 0;

  /** Create a platform file prompt dialog to choose a directory path for opening/saving a directory. NOTE: this method will block the main thread
   * @param dir Non const WDL_String reference specifying the directory path. Set this prior to calling the method for save dialogs, to provide a default path. For load dialogs, on successful selection of a directory this will get set to the full path. */
  virtual void PromptForDirectory(WDL_String& dir) = 0;

  /** Create a platform color chooser dialog. NOTE: this method will block the main thread
   * @param color When a color is chosen the IColor referenced will be updated with the new color
   * @param str The text to display in the dialog box e.g. "Please choose a color..."
   * @return /true if prompt completed successfully */
  virtual bool PromptForColor(IColor& color, const char* str = "") = 0;

  /** Open a URL in the platform’s default browser
   * @param url CString specifying the URL to open
   * @param msgWindowTitle \todo ?
   * @param confirmMsg \todo ?
   * @param errMsgOnFailure \todo ?
   * @return /true on success */
  virtual bool OpenURL(const char* url, const char* msgWindowTitle = 0, const char* confirmMsg = 0, const char* errMsgOnFailure = 0) = 0;

  /** @return A CString representing the Platform API in use e.g. "macOS" */
  virtual const char* GetPlatformAPIStr() { return ""; }

  /** @param path WDL_String reference where the path will be put on success or empty string on failure */
  virtual void HostPath(WDL_String& path) = 0;

  /** @param path WDL_String reference where the path will be put on success or empty string on failure */
  virtual void PluginPath(WDL_String& path) = 0;

  /** @param path WDL_String reference where the path will be put on success or empty string on failure */
  virtual void DesktopPath(WDL_String& path) = 0;

  /** @param path WDL_String reference where the path will be put on success or empty string on failure */
  virtual void UserHomePath(WDL_String& path) = 0;

  /** @param path WDL_String reference where the path will be put on success or empty string on failure
   * @param isSystem Set \c true if you want to obtain the system-wide path, otherwise the path will be in the user's home folder */
  virtual void AppSupportPath(WDL_String& path, bool isSystem = false) = 0;

  /** @param path WDL_String reference where the path will be put on success or empty string on failure */
  virtual void SandboxSafeAppSupportPath(WDL_String& path) = 0;

  /** @param path WDL_String reference where the path will be put on success or empty string on failure
   * @param mfrName CString to specify the manfucturer name, which will be the top level folder for .vstpreset files for this manufacturer's product
   * @param pluginName CString to specify the plug-in name, which will be the sub folder (beneath mfrName) in which the .vstpreset files are located
   * @param isSystem Set \c true if you want to obtain the system-wide path, otherwise the path will be in the user's home folder */
  virtual void VST3PresetsPath(WDL_String& path, const char* mfrName, const char* pluginName, bool isSystem = true) { path.Set(""); }

  /** @param path WDL_String reference where the path will be put on success or empty string on failure
   * @param select et \c true if you want to select the item in Explorer/Finder
   * @return \c true on success (if the path was valid) */
  virtual bool RevealPathInExplorerOrFinder(WDL_String& path, bool select = false) = 0;

  /** Used on Windows to set the HINSTANCE handle, which allows graphics APIs to load resources from the binary. \todo doesn’t this do something on Mac too?
   * @param pInstance void pointer to the platform instance */
  virtual void SetPlatformInstance(void* pInstance) {}

  /** Get a void pointer that can be cast back to HINSTANCE \todo what about Mac? */
  virtual void* GetPlatformInstance() { return nullptr; }

  /** Set the platform draw context
   Used with IGraphicsLice (possibly others) in order to set the CoreGraphics CGContextRef context on macOS and the GDI HDC draw context handle on Windows. On macOS, this is called by the platform IGraphics class IGraphicsMac, on Windows it is called by the drawing class e.g. IGraphicsLice.
   * @param pContext void pointer to CGContextRef or HDC */
  virtual void SetPlatformContext(void* pContext) { mPlatformContext = pContext; }

  /** Get the platform draw context
   * @return void pointer to an HDC or CGContext */
  void* GetPlatformContext() { return mPlatformContext; }

  /** Find the full, absolute path of a resource based on it's filename (e.g. “background.png”) and type (e.g. “PNG”)
   * On macOS resources are usually included inside the bundle resources folder. In that case you provide a filename and this method will return the absolute path to the resource. In some cases you may want to provide an absolute path to a file in a shared resources folder here (for example if you want to reduce the disk footprint of multiple bundles, such as when you have multiple plug-in formats installed).
   * On Windows resources are usually baked into the binary via the resource compiler. In this case the filename argument is the resource id. The .rc file must include these ids, otherwise you may hit a runtime assertion. It is also possible to pass in an absolute path in order to share resources between binaries.
   * Behind the scenes this method will make sure resources are loaded statically in memory.
   * @param filename The resource filename including extension. If no resource is found the method will then check filename as if it is an absolute path.
   * @param type \todo
   * @param result WDL_String which will contain the full path of the resource of success
   * @return \c true on success */
  virtual bool OSFindResource(const char* filename, const char* type, WDL_String& result) = 0;

#pragma mark - IGraphics base implementation
  IGraphics(IDelegate& dlg, int w, int h, int fps = 0);
  virtual ~IGraphics();

  /** Called repeatedly at frame rate by the platform class to check what the graphics context says is dirty
   * @param bounds The rectangular region which will be added to to mark what is dirty in the context
   * @return /c true if a control is dirty */
  bool IsDirty(IRECT& bounds);

  /** Called by the platform class when an area needs to be redrawn
   * @param bounds The rectangular region to draw */
  virtual void Draw(const IRECT& bounds);

  /** This method is called after interacting with a control, so that any other controls linked to the same parameter index, will also be set dirty, and have their values updated.
   * @param pCaller The control that triggered the parameter change. */
  void UpdatePeers(IControl* pCaller);

  /** Prompt for user input either using a text entry or pop up menu
   * @param control Reference to the control which the prompt relates to
   * @param bounds Rectangular region of the graphics context that the prompt (e.g. text entry box) should occupy */
  void PromptUserInput(IControl& control, const IRECT& bounds);

  /** Called by the platform class after returning from a prompt (typically a text entry) in order to update a control with a new value
   * @param control Reference to the control which the call relates to
   * @param str The new value as a CString */
  void SetControlValueFromStringAfterPrompt(IControl& control, const char* str);

  /** Shows a platform pop up/contextual menu in relation to a rectangular region of the graphics context
   * @param menu Reference to an IPopupMenu class populated with the items for the platform menu
   * @param bounds The platform menu will popup at the bottom left hand corner of this rectangular region
   * @param pCaller A pointed to the IControl creating this pop-up menu. If it exists IControl::OnPopupMenuSelection() will be called on successful selection
   * @return Pointer to an IPopupMenu that represents the menu that user finally clicked on (might not be the same as menu if they clicked a submenu) */
  virtual IPopupMenu* CreatePopupMenu(IPopupMenu& menu, const IRECT& bounds, IControl* pCaller = nullptr) = 0;

  /** Shows a platform pop up/contextual menu at point in the graphics context
   * @param x The X coordinate in the graphics context at which to pop up the menu
   * @param y The Y coordinate in the graphics context at which to pop up the menu
   * @param pCaller A pointed to the IControl creating this pop-up menu. If it exists IControl::OnPopupMenuSelection() will be called on successful selection
   * @return Pointer to an IPopupMenu that represents the menu that user finally clicked on (might not be the same as menu if they clicked a submenu) */
  IPopupMenu* CreatePopupMenu(IPopupMenu& menu, float x, float y, IControl* pCaller = nullptr) { const IRECT bounds = IRECT(x,y,x,y); return CreatePopupMenu(menu, bounds, pCaller); }

  /** Enables strict drawing mode. \todo explain strict drawing
   * @param strict Set /true to enable strict drawing mode */
  void SetStrictDrawing(bool strict);

  /** Gets the width of the graphics context
   * @return A whole number representing the width of the graphics context in pixels on a 1:1 screen */
  int Width() const { return mWidth; }

  /** Gets the height of the graphics context
   * @return A whole number representing the height of the graphics context in pixels on a 1:1 screen */
  int Height() const { return mHeight; }

  /** Gets the width of the graphics context including scaling \todo better explanation
   * @return A whole number representing the width of the graphics context with scaling in pixels on a 1:1 screen */
  int WindowWidth() const { return int((float) mWidth * mScale); }

  /** Gets the height of the graphics context including scaling \todo better explanation
   * @return A whole number representing the height of the graphics context with scaling in pixels on a 1:1 screen */
  int WindowHeight() const { return int((float) mHeight * mScale); }

  /** Gets the drawing frame rate
   * @return A whole number representing the desired frame rate at which the graphics context is redrawn. NOTE: the actual frame rate might be different */
  int FPS() const { return mFPS; }

  /** Gets the graphics context scaling factor.
   * @return The scaling applied to the graphics context */
  float GetScale() const { return mScale; }

  /** Gets the display scaling factor
    * @return The scale factor of the display on which this graphics context is currently located */
  float GetDisplayScale() const { return mDisplayScale; }

  /** Gets a Reference to the delegate class that handles communication to and from this graphics context.
    * @return Reference to the delegate */
  IDelegate& GetDelegate() { return mDelegate; }

  /** Attach an IBitmapControl as the lowest IControl in the control stack to be the background for the graphics context
   * @param filename CString filename resource id for the bitmap image \todo check this */
  void AttachBackground(const char* filename);

  /** Attach an IPanelControl as the lowest IControl in the control stack to fill the background with a solid color
   * @param color The color to fill the panel with */
  void AttachPanelBackground(const IColor& color);

  /** Attach a designated “Key Catcher” IControl.
   * The key catcher is a special IControl that is not part of the main control stack and is not drawn in the graphics context. If you need to handle key presses globally you can create a custom IControl and override OnKeyDown(). Attach your control to the graphics context using this method. An igraphics context can only have a single key catcher control
   @param pControl control description
  */
  void AttachKeyCatcher(IControl* pControl);

  /**
   TODO:

   @param pControl control description
   */
  void AttachPopupMenuControl(IPopupMenuControlBase* pControl);
  
  /** Attach an IControl to the graphics context and add it to the top of the control stack. The control is owned by the graphics context and will be deleted when the context is deleted.
   * @param pControl A pointer to an IControl to attach.
   * @return The index of the control (and the number of controls in the stack) */
  int AttachControl(IControl* pControl);

  /** @param idx The index of the control to get
   * @return A pointer to the IControl object at idx */
  IControl* GetControl(int idx) { return mControls.Get(idx); }

  /** @return The number of controls that have been added to this graphics context */
  int NControls() const { return mControls.GetSize(); }

  /** @param paramIdx <#paramIdx>
   * @param hide <#hide> */
  void HideControl(int paramIdx, bool hide);

  /** @param paramIdx <#paramIdx>
   * @param gray <#gray>
  */
  void GrayOutControl(int paramIdx, bool gray);

  /** @param paramIdx <#paramIdx>
   * @param lo <#lo>
   * @param hi <#hi>
   * @param normalized <#normalized>*/
  void ClampControl(int paramIdx, double lo, double hi, bool normalized);

  /***/
  void SetAllControlsDirty();

  /** @param x The X coordinate in the graphics context at which the mouse event occurred
   * @param y The Y coordinate in the graphics context at which the mouse event occurred
   * @param mod IMouseMod struct contain information about the modifiers held */
  void OnMouseDown(float x, float y, const IMouseMod& mod);

  /** @param x The X coordinate in the graphics context at which the mouse event occurred
   * @param y The Y coordinate in the graphics context at which the mouse event occurred
   * @param mod IMouseMod struct contain information about the modifiers held */
  void OnMouseUp(float x, float y, const IMouseMod& mod);

  /** @param x The X coordinate in the graphics context at which the mouse event occurred
   * @param y The Y coordinate in the graphics context at which the mouse event occurred
   * @param dX Delta X value \todo explain
   * @param dY Delta Y value \todo explain
   * @param mod IMouseMod struct contain information about the modifiers held */
  void OnMouseDrag(float x, float y, float dX, float dY, const IMouseMod& mod);

  /** @param x The X coordinate in the graphics context at which the mouse event occurred
   * @param y The Y coordinate in the graphics context at which the mouse event occurred
   * @param mod IMouseMod struct contain information about the modifiers held
   * @return <#return value> */
  bool OnMouseDblClick(float x, float y, const IMouseMod& mod);

  /** @param x The X coordinate in the graphics context at which the mouse event occurred
   * @param y The Y coordinate in the graphics context at which the mouse event occurred
   * @param mod IMouseMod struct contain information about the modifiers held
   * @param delta Delta value \todo explain */
  void OnMouseWheel(float x, float y, const IMouseMod& mod, float delta);

  /** @param x The X coordinate in the graphics context of the mouse cursor at the time of the key press
   * @param y The Y coordinate in the graphics context of the mouse cursor at the time of the key press
   * @param key An integer represent the key pressed, see EIPlugKeyCodes
   * @return \c true if handled \todo check this */
  bool OnKeyDown(float x, float y, int key);

  /** @param x The X coordinate in the graphics context at which to draw
   * @param y The Y coordinate in the graphics context at which to draw
   * @param mod IMouseMod struct contain information about the modifiers held
   * @return \c true if handled \todo check this */
  bool OnMouseOver(float x, float y, const IMouseMod& mod);

  /** */
  void OnMouseOut();

  /** @param str A CString with the absolute path of the dropped item
   * @param x The X coordinate in the graphics context where the drag and drop occurred
   * @param y The Y coordinate in the graphics context where the drag and drop occurred */
  void OnDrop(const char* str, float x, float y);

  /** */
  void OnGUIIdle();

  /** @param enable Set \c true if you want to handle mouse over messages. Note: this may increase the amount CPU usage if you redraw on mouse overs etc */
  void HandleMouseOver(bool canHandle) { mHandleMouseOver = canHandle; }

  /** Used to tell the graphics context to stop tracking mouse interaction with a control \todo internal only? */
  void ReleaseMouseCapture();

  /** @param enable Set \c true to enable tool tips when the user mouses over a control */
  void EnableTooltips(bool enable);

  /** Call this method in order to create tool tips for every IControl that show the associated parameter's name */
  void AssignParamNameToolTips();

  /** @param enable Set \c true if you wish to draw the rectangular region of the graphics context occupied by each IControl in mControls  */
  inline void ShowControlBounds(bool enable) { mShowControlBounds = enable; }

  /** @param enable Set \c true if you wish to show the rectangular region that is drawn on each frame, in order to debug redraw problems */
  inline void ShowAreaDrawn(bool enable) { mShowAreaDrawn = enable; }

  /** Live edit mode allows you to relocate controls at runtime in debug builds and save the locations to a predefined file (e.g. main plugin .cpp file) \todo we need a separate page for liveedit info
   * @param enable Set \c true if you wish to enable live editing mode
   * @param file The absolute path of the file which contains the layout info (correctly tagged) for live editing
   * @param gridsize The size of the layout grid in pixels */
  void EnableLiveEdit(bool enable, const char* file = 0, int gridsize = 10);

  /** Return the rectangular region of the graphics context marked for drawing
   * @return An IRECT that corresponds to the rectangular region currently marked for drawing */
  IRECT GetDrawRect() const { return mDrawRECT; }

  /** Returns an IRECT that represents the entire UI bounds
   * This is useful for programatically arranging UI elements by slicing up the IRECT using the various IRECT methods
   * @return An IRECT that corresponds to the entire UI area, with, L = 0, T = 0, R = Width() and B  = Height() */
  IRECT GetBounds() const { return IRECT(0.f, 0.f, (float) Width(), (float) Height()); }

  /** @return \c true if the context can handle mouse overs */
  bool CanHandleMouseOver() const { return mHandleMouseOver; }

  /** @return An integer representing the control index in IGraphics::mControls which the mouse is over, or -1 if it is not */
  inline int GetMouseOver() const { return mMouseOver; }

  /** Get the x, y position in the graphics context of the last mouse down message. Does not get cleared on mouse up etc.
   * @param x Where the X position will be stored
   * @param float&y Where the Y position will be stored */
  void GetMouseDownPoint(float& x, float&y) const { x = mMouseDownX; y = mMouseDownY; }
  
  IPopupMenu& GetPromptMenu() { return mPromptPopupMenu; }
  
  /** @return \c true if tool tips are enabled */
  inline bool TooltipsEnabled() const { return mEnableTooltips; }
  
  void StyleAllVectorControls(bool drawFrame, bool drawShadow, bool emboss, float roundness, float frameThickness, float shadowOffset, const IVColorSpec& spec = DEFAULT_SPEC);

  /**  Set by the platform class if the mouse input is coming from a tablet/stylus
   * @param tablet, \c true means input is from a tablet */
  void SetTabletInput(bool tablet) { mTabletInput = tablet; }
  
#pragma mark - Plug-in API Specific

  /** [AAX only] This can be called by the ProTools API class (e.g. IPlugAAX) in order to ascertain the parameter linked to the control under the mouse.
   * The purpose is to facillitate ProTool's special contextual menus (for configuring parameter automation)
   * @param x The X coordinate in the graphics context to check
   * @param y The Y coordinate in the graphics contextto check
   * @return An integer representing the parameter index that was found (or -1 if not found) */
  int GetParamIdxForPTAutomation(float x, float y);

  /** [AAX only]
   * @return An integer representing the last clicked parameter index (or -1 if none) */
  int GetLastClickedParamForPTAutomation();

  /** [AAX only] \todo
   * @param paramIdx The index of the parameter to highlight
   * @param isHighlighted /c true if the parameter should be highlighted
   * @param color An integer corresponding to AAX_EParameterHighlight \todo check Enum name */
  void SetPTParameterHighlight(int paramIdx, bool isHighlighted, int color);

  /** [VST3 primarily]
   * @param controlIdx <#controlIdx>
   * @param x The X coordinate in the graphics context at which to popup the context menu
   * @param y The Y coordinate in the graphics context at which to popup the context menu */
  void PopupHostContextMenuForParam(int controlIdx, int paramIdx, float x, float y);

#pragma mark - Resource Loading
  /** Load a bitmap image from disk
   * @param filename CString file name
   * @param nStates The number of states/frames in a multi-frame stacked bitmap
   * @param framesAreHorizontal Set \c true if the frames in a bitmap are stacked horizontally
   * @return An IBitmap representing the image */
  virtual IBitmap LoadBitmap(const char* fileName, int nStates = 1, bool framesAreHorizontal = false);

  #ifndef OS_WEB
  /** Load an SVG from disk
   * @param filename A CString absolute path to the SVG on disk
   * @return An ISVG representing the image */
  virtual ISVG LoadSVG(const char* fileName);
  #endif
  /** @param name The name of the font to load */
<<<<<<< HEAD
  virtual void LoadFont(const char* fileName);
=======
  virtual void LoadFont(const char* fileName) {};

  /** Load a resource from disk (C++ 14 only)
   * @param filename CString file name
   * @param nStates The number of states/frames if the resource is a multi-frame stacked bitmap
   * @param framesAreHorizontal Set \c true if the frames in a bitmap are stacked horizontally
   * @return An IXXX representing the resource */
#ifdef IPLUG_CPP14
  auto LoadResource(const char* fileName, int nStates = 1, bool framesAreHorizontal = false);
#endif
>>>>>>> 6e755870
  
protected:
  virtual APIBitmap* LoadAPIBitmap(const WDL_String& resourcePath, int scale) = 0;
  //virtual void* CreateAPIBitmap(int w, int h) = 0;
  virtual APIBitmap* ScaleAPIBitmap(const APIBitmap* pBitmap, int scale) = 0;

  inline void SearchNextScale(int& sourceScale, int targetScale);
  bool SearchImageResource(const char* name, const char* type, WDL_String& result, int targetScale, int& sourceScale);
  APIBitmap* SearchBitmapInCache(const char* name, int targetScale, int& sourceScale);

protected:
  IDelegate& mDelegate;
  WDL_PtrList<IControl> mControls;
  IRECT mDrawRECT;
  void* mPlatformContext = nullptr;
  bool mCursorHidden = false;
  bool mTabletInput = false;
  float mCursorX = -1.f;
  float mCursorY = -1.f;
  IPopupMenuControlBase* mPopupControl = nullptr;
  IPopupMenu mPromptPopupMenu;

private:
  int GetMouseControlIdx(float x, float y, bool mo = false);

  int mWidth;
  int mHeight;
  int mFPS;
  float mDisplayScale = 1.f; // the scaling of the display that the ui is currently on e.g. 2 for retina
  float mScale = 1.f; // scale deviation from dlg-in width and height i.e .stretching the gui by dragging
  int mIdleTicks = 0;
  int mMouseCapture = -1;
  int mMouseOver = -1;
  float mMouseDownX = -1.f;
  float mMouseDownY = -1.f;
  int mLastClickedParam = kNoParameter;
  bool mHandleMouseOver = false;
  bool mStrict = true;
  bool mEnableTooltips = false;
  bool mShowControlBounds = false;
  bool mShowAreaDrawn = false;
  IControl* mKeyCatcher = nullptr;

#if !defined(NDEBUG) && defined(APP_API)
  IControl* mLiveEdit = nullptr;
#endif

#ifdef IGRAPHICS_FREETYPE
protected:
  FT_Library mFTLibrary = nullptr;
  FT_Face mFTFace = nullptr;
#endif

  friend class IGraphicsLiveEdit;
};
<|MERGE_RESOLUTION|>--- conflicted
+++ resolved
@@ -864,7 +864,7 @@
 
 #pragma mark - Resource Loading
   /** Load a bitmap image from disk
-   * @param filename CString file name
+   * @param fileName CString file name
    * @param nStates The number of states/frames in a multi-frame stacked bitmap
    * @param framesAreHorizontal Set \c true if the frames in a bitmap are stacked horizontally
    * @return An IBitmap representing the image */
@@ -872,25 +872,12 @@
 
   #ifndef OS_WEB
   /** Load an SVG from disk
-   * @param filename A CString absolute path to the SVG on disk
+   * @param fileName A CString absolute path to the SVG on disk
    * @return An ISVG representing the image */
   virtual ISVG LoadSVG(const char* fileName);
   #endif
-  /** @param name The name of the font to load */
-<<<<<<< HEAD
-  virtual void LoadFont(const char* fileName);
-=======
+  /** @param fileName The name of the font to load */
   virtual void LoadFont(const char* fileName) {};
-
-  /** Load a resource from disk (C++ 14 only)
-   * @param filename CString file name
-   * @param nStates The number of states/frames if the resource is a multi-frame stacked bitmap
-   * @param framesAreHorizontal Set \c true if the frames in a bitmap are stacked horizontally
-   * @return An IXXX representing the resource */
-#ifdef IPLUG_CPP14
-  auto LoadResource(const char* fileName, int nStates = 1, bool framesAreHorizontal = false);
-#endif
->>>>>>> 6e755870
   
 protected:
   virtual APIBitmap* LoadAPIBitmap(const WDL_String& resourcePath, int scale) = 0;
