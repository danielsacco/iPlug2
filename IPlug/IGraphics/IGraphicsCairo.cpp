--- conflicted
+++ resolved
@@ -253,16 +253,6 @@
 
 void IGraphicsCairo::DrawPoint(const IColor& color, float x, float y, const IBlend* pBlend)
 {
-<<<<<<< HEAD
-  SetCairoSourceRGBA(color, pBlend);
-=======
-  if (!aa)
-  {
-    x = std::floor(x);
-    y = std::floor(y);
-  }
-  
->>>>>>> 67d95690
   cairo_move_to(mContext, x + 0.5, y + 0.5);
   cairo_line_to(mContext, x + 1.5, y + 1.5);
   Stroke(color, pBlend);
@@ -332,11 +322,7 @@
   Stroke(color, pBlend);
 }
 
-<<<<<<< HEAD
-void IGraphicsCairo::DrawRoundRect(const IColor& color, const IRECT& rect, const IBlend* pBlend, int corner)
-=======
-void IGraphicsCairo::DrawRoundRect(const IColor& color, const IRECT& rect, const IBlend* pBlend, float corner, bool aa)
->>>>>>> 67d95690
+void IGraphicsCairo::DrawRoundRect(const IColor& color, const IRECT& rect, const IBlend* pBlend, float corner)
 {
   CairoDrawRoundRect(rect, corner);
   Stroke(color, pBlend);
@@ -350,11 +336,7 @@
   cairo_set_dash(mContext, nullptr, 0, 0.0);
 }
 
-<<<<<<< HEAD
-void IGraphicsCairo::FillRoundRect(const IColor& color, const IRECT& rect, const IBlend* pBlend, int corner)
-=======
-void IGraphicsCairo::FillRoundRect(const IColor& color, const IRECT& rect, const IBlend* pBlend, float corner, bool aa)
->>>>>>> 67d95690
+void IGraphicsCairo::FillRoundRect(const IColor& color, const IRECT& rect, float corner, const IBlend* pBlend)
 {
   CairoDrawRoundRect(rect, corner);
   Fill(color, pBlend);
@@ -366,11 +348,7 @@
   Fill(color, pBlend);
 }
 
-<<<<<<< HEAD
-void IGraphicsCairo::FillCircle(const IColor& color, int cx, int cy, float r, const IBlend* pBlend)
-=======
-void IGraphicsCairo::FillCircle(const IColor& color, float cx, float cy, float r, const IBlend* pBlend, bool aa)
->>>>>>> 67d95690
+void IGraphicsCairo::FillCircle(const IColor& color, float cx, float cy, float r, const IBlend* pBlend)
 {
   CairoDrawCircle(cx, cy, r);
   Fill(color, pBlend);
