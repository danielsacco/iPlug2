--- conflicted
+++ resolved
@@ -507,11 +507,6 @@
 {
   float L, T, R, B;
 
-<<<<<<< HEAD
-  IRECT() { L = T = R = B = 0.f; }
-  IRECT(float l, float t, float r, float b) : L(l), R(r), T(t), B(b) {}
-
-=======
   IRECT()
   {
     L = T = R = B = 0.f;
@@ -521,7 +516,6 @@
   : L(l), R(r), T(t), B(b)
   {}
   
->>>>>>> bc372965
   IRECT(float x, float y, IBitmap& bitmap)
   {
     L = x;
@@ -868,12 +862,7 @@
 public:
 
   // djb2 hash function (hash * 33 + c) - see http://www.cse.yorku.ca/~oz/hash.html
-<<<<<<< HEAD
-
-  uint32_t hash(const char* str)
-=======
   uint32_t Hash(const char* str)
->>>>>>> bc372965
   {
     uint32_t hash = 5381;
     int c;
@@ -900,15 +889,9 @@
   {
     WDL_String cacheName(str);
     cacheName.AppendFormatted((int) strlen(str) + 6, "-%.1fx", scale);
-<<<<<<< HEAD
-
-    uint32_t hashID = hash(cacheName.Get());
-
-=======
     
     uint32_t hashID = Hash(cacheName.Get());
     
->>>>>>> bc372965
     int i, n = mDatas.GetSize();
     for (i = 0; i < n; ++i)
     {
@@ -927,13 +910,8 @@
 
     WDL_String cacheName(str);
     cacheName.AppendFormatted((int) strlen(str) + 6, "-%.1fx", scale);
-<<<<<<< HEAD
-
-    key->hashID = hash(cacheName.Get());
-=======
     
     key->hashID = Hash(cacheName.Get());
->>>>>>> bc372965
     key->data = data;
     key->scale = scale;
     key->name.Set(str);
