#include "IGraphics.h"
#ifdef VST3_API
#include "IPlugVST3.h"
#include "pluginterfaces/base/ustring.h"
#endif

#ifndef NDEBUG
#include "IGraphicsLiveEdit.h"
#endif

IGraphics::IGraphics(IPlugBaseGraphics& plug, int w, int h, int fps)
: mPlug(plug)
, mWidth(w)
, mHeight(h)
{
  mFPS = (fps > 0 ? fps : DEFAULT_FPS);
}

IGraphics::~IGraphics()
{
  if (mKeyCatcher)
    DELETE_NULL(mKeyCatcher);
  
#ifndef NDEBUG
  if (mLiveEdit)
    DELETE_NULL(mLiveEdit);
#endif
  
  mControls.Empty(true);
}

void IGraphics::Resize(int w, int h, double scale)
{
  ReleaseMouseCapture();

  //  PrepDraw();

  double oldScale = mScale;
  mScale = scale;
    
  if (oldScale != scale)
      ReScale();
    
  for (int i = 0; i < mPlug.NParams(); ++i)
    SetParameterFromPlug(i, mPlug.GetParam(i)->GetNormalized(), true);
    
  mPlug.ResizeGraphics(w, h, scale);
}

void IGraphics::SetFromStringAfterPrompt(IControl* pControl, IParam* pParam, const char* txt)
{
  if (pParam)
  {
    double v;

    IParam::EParamType type = pParam->Type();

    if ( type == IParam::kTypeEnum || type == IParam::kTypeBool)
    {
      int vi = 0;
      pParam->MapDisplayText(txt, &vi);
      v = (double)vi;
    }
    else
    {
      v = atof(txt);
      if (pParam->GetDisplayIsNegated()) v = -v;
    }

    pControl->SetValueFromUserInput(pParam->GetNormalized(v));
  }
}

void IGraphics::AttachBackground(const char* name, double scale)
{
  IBitmap bg = LoadIBitmap(name, 1, false, scale);
  mControls.Insert(0, new IBitmapControl(mPlug, 0, 0, -1, bg, IBlend::kBlendClobber));
}

void IGraphics::AttachPanelBackground(const IColor& color)
{
  IControl* pBG = new IPanelControl(mPlug, IRECT(0, 0, mWidth, mHeight), color);
  mControls.Insert(0, pBG);
}

int IGraphics::AttachControl(IControl* pControl)
{
  mControls.Add(pControl);
  return mControls.GetSize() - 1;
}

void IGraphics::AttachKeyCatcher(IControl& control)
{
  mKeyCatcher = &control;
}

void IGraphics::HideControl(int paramIdx, bool hide)
{
  int i, n = mControls.GetSize();
  IControl** ppControl = mControls.GetList();
  for (i = 0; i < n; ++i, ++ppControl)
  {
    IControl* pControl = *ppControl;
    if (pControl->ParamIdx() == paramIdx)
    {
      pControl->Hide(hide);
    }
    // Could be more than one, don't break until we check them all.
  }
}

void IGraphics::GrayOutControl(int paramIdx, bool gray)
{
  int i, n = mControls.GetSize();
  IControl** ppControl = mControls.GetList();
  for (i = 0; i < n; ++i, ++ppControl)
  {
    IControl* pControl = *ppControl;
    if (pControl->ParamIdx() == paramIdx)
    {
      pControl->GrayOut(gray);
    }
    // Could be more than one, don't break until we check them all.
  }
}

void IGraphics::ClampControl(int paramIdx, double lo, double hi, bool normalized)
{
  if (!normalized)
  {
    IParam* pParam = mPlug.GetParam(paramIdx);
    lo = pParam->GetNormalized(lo);
    hi = pParam->GetNormalized(hi);
  }
  int i, n = mControls.GetSize();
  IControl** ppControl = mControls.GetList();
  for (i = 0; i < n; ++i, ++ppControl)
  {
    IControl* pControl = *ppControl;
    if (pControl->ParamIdx() == paramIdx)
    {
      pControl->Clamp(lo, hi);
    }
    // Could be more than one, don't break until we check them all.
  }
}

void IGraphics::SetParameterFromPlug(int paramIdx, double value, bool normalized)
{
  if (!normalized)
  {
    IParam* pParam = mPlug.GetParam(paramIdx);
    value = pParam->GetNormalized(value);
  }
  int i, n = mControls.GetSize();
  IControl** ppControl = mControls.GetList();
  for (i = 0; i < n; ++i, ++ppControl)
  {
    IControl* pControl = *ppControl;
    if (pControl->ParamIdx() == paramIdx)
    {
      pControl->SetValueFromPlug(value);
      // Could be more than one, don't break until we check them all.
    }
    
    // now look for any auxilliary parameters
    int auxParamIdx = pControl->AuxParamIdx(paramIdx);
    
    if (auxParamIdx > -1) // there are aux params
    {
      pControl->SetAuxParamValueFromPlug(auxParamIdx, value);
    }
  }
}

void IGraphics::SetControlFromPlug(int controlIdx, double normalizedValue)
{
  if (controlIdx >= 0 && controlIdx < mControls.GetSize())
  {
    mControls.Get(controlIdx)->SetValueFromPlug(normalizedValue);
  }
}

void IGraphics::SetAllControlsDirty()
{
  int i, n = mControls.GetSize();
  IControl** ppControl = mControls.GetList();
  for (i = 0; i < n; ++i, ++ppControl)
  {
    IControl* pControl = *ppControl;
    pControl->SetDirty(false);
  }
}

void IGraphics::AssignParamNameToolTips()
{
  int i, n = mControls.GetSize();
  IControl** ppControl = mControls.GetList();
  for (i = 0; i < n; ++i, ++ppControl)
  {
    IControl* pControl = *ppControl;
    if (pControl->ParamIdx() > -1)
    {
      pControl->SetTooltip(pControl->GetParam()->GetNameForHost());
    }
  }
}

void IGraphics::SetParameterFromGUI(int paramIdx, double normalizedValue)
{
  int i, n = mControls.GetSize();
  IControl** ppControl = mControls.GetList();
  for (i = 0; i < n; ++i, ++ppControl) {
    IControl* pControl = *ppControl;
    if (pControl->ParamIdx() == paramIdx) {
      pControl->SetValueFromUserInput(normalizedValue);
      // Could be more than one, don't break until we check them all.
    }
  }
}

void IGraphics::PromptUserInput(IControl* pControl, IParam* pParam, IRECT& textRect)
{
  if (!pControl || !pParam) return;

  IParam::EParamType type = pParam->Type();
  int n = pParam->GetNDisplayTexts();
  char currentText[MAX_PARAM_LEN];

  if ( type == IParam::kTypeEnum || (type == IParam::kTypeBool && n))
  {
    pParam->GetDisplayForHost(currentText);
    IPopupMenu menu;

    // Fill the menu
    for (int i = 0; i < n; ++i)
    {
      const char* str = pParam->GetDisplayText(i);
      // TODO: what if two parameters have the same text?
      if (!strcmp(str, currentText)) // strings are equal
        menu.AddItem( new IPopupMenuItem(str, IPopupMenuItem::kChecked), -1 );
      else // not equal
        menu.AddItem( new IPopupMenuItem(str), -1 );
    }

    if(CreateIPopupMenu(menu, textRect))
    {
      pControl->SetValueFromUserInput(pParam->GetNormalized( (double) menu.GetChosenItemIdx() ));
    }
  }
  // TODO: what if there are Int/Double Params with a display text e.g. -96db = "mute"
  else // type == IParam::kTypeInt || type == IParam::kTypeDouble
  {
    pParam->GetDisplayForHostNoDisplayText(currentText);
    CreateTextEntry(pControl, pControl->GetText(), textRect, currentText, pParam);
  }

}

void IGraphics::DrawBitmap(IBitmap& bitmap, const IRECT& rect, int bmpState, const IBlend* pBlend)
{
  int srcX = 0;
  int srcY = 0;

  if (bitmap.N > 1 && bmpState > 1)
  {
    if (bitmap.mFramesAreHorizontal)
    {
      srcX = int(0.5 + (double) bitmap.W * (double) (bmpState - 1) / (double) bitmap.N);
    }
    else
    {
      srcY = int(0.5 + (double) bitmap.H * (double) (bmpState - 1) / (double) bitmap.N);
    }
  }
  return DrawBitmap(bitmap, rect, srcX, srcY, pBlend);
}

void IGraphics::DrawBitmapedText(IBitmap& bitmap, IRECT& rect, IText& text, IBlend* pBlend, const char* str, bool vCenter, bool multiline, int charWidth, int charHeight, int charOffset)
{
  if (CSTR_NOT_EMPTY(str))
  {
    int stringLength = (int) strlen(str);
    
    int basicYOffset, basicXOffset;
    
    if (vCenter)
      basicYOffset = rect.T + ((rect.H() - charHeight) / 2);
    else
      basicYOffset = rect.T;
    
    if (text.mAlign == IText::kAlignCenter)
      basicXOffset = rect.L + ((rect.W() - (stringLength * charWidth)) / 2);
    else if (text.mAlign == IText::kAlignNear)
      basicXOffset = rect.L;
    else if (text.mAlign == IText::kAlignFar)
      basicXOffset = rect.R - (stringLength * charWidth);
    
    int widthAsOneLine = charWidth * stringLength;
    
    int nLines;
    int stridx = 0;
    
    int nCharsThatFitIntoLine;
    
    if(multiline)
    {
      if (widthAsOneLine > rect.W())
      {
        nCharsThatFitIntoLine = rect.W() / charWidth;
        nLines = (widthAsOneLine / rect.W()) + 1;
      }
      else // line is shorter than width of rect
      {
        nCharsThatFitIntoLine = stringLength;
        nLines = 1;
      }
    }
    else
    {
      nCharsThatFitIntoLine = rect.W() / charWidth;
      nLines = 1;
    }
    
    for(int line=0; line<nLines; line++)
    {
      int yOffset = basicYOffset + line * charHeight;
      
      for(int linepos=0; linepos<nCharsThatFitIntoLine; linepos++)
      {
        if (str[stridx] == '\0') return;
        
        int frameOffset = (int) str[stridx++] - 31; // calculate which frame to look up
        
        int xOffset = (linepos * (charWidth + charOffset)) + basicXOffset;    // calculate xOffset for character we're drawing
        IRECT charRect = IRECT(xOffset, yOffset, xOffset + charWidth, yOffset + charHeight);
        DrawBitmap(bitmap, charRect, frameOffset, pBlend);
      }
    }
  }
}

<<<<<<< HEAD
void IGraphics::DrawVerticalLine(const IColor& color, const IRECT& rect, float x)
=======
void IGraphics::DrawRect(const IColor& color, const IRECT& rect, const IBlend* pBlend)
{
  DrawHorizontalLine(color, rect.T, rect.L, rect.R, pBlend);
  DrawHorizontalLine(color, rect.B, rect.L, rect.R, pBlend);
  DrawVerticalLine(color, rect.L, rect.T, rect.B, pBlend);
  DrawVerticalLine(color, rect.R, rect.T, rect.B, pBlend);
}

void IGraphics::DrawVerticalLine(const IColor& color, const IRECT& rect, float x, const IBlend* pBlend)
>>>>>>> 7a020c91
{
  x = BOUNDED(x, 0.0f, 1.0f);
  int xi = rect.L + int(x * (float) (rect.R - rect.L));
  return DrawVerticalLine(color, xi, rect.T, rect.B, pBlend);
}

void IGraphics::DrawHorizontalLine(const IColor& color, const IRECT& rect, float y, const IBlend* pBlend)
{
  y = BOUNDED(y, 0.0f, 1.0f);
  int yi = rect.B - int(y * (float) (rect.B - rect.T));
  return DrawHorizontalLine(color, yi, rect.L, rect.R, pBlend);
}

void IGraphics::DrawVerticalLine(const IColor& color, int xi, int yLo, int yHi, const IBlend* pBlend)
{
  DrawLine(color, xi, yLo, xi, yHi, pBlend);
}

void IGraphics::DrawHorizontalLine(const IColor& color, int yi, int xLo, int xHi, const IBlend* pBlend)
{
  DrawLine(color, xLo, yi, xHi, yi, pBlend);
}

void IGraphics::DrawRadialLine(const IColor& color, float cx, float cy, float angle, float rMin, float rMax, bool aa, const IBlend* pBlend)
{
  float sinV = sinf(angle);
  float cosV = cosf(angle);
  float xLo = (cx + rMin * sinV);
  float xHi = (cx + rMax * sinV);
  float yLo = (cy - rMin * cosV);
  float yHi = (cy - rMax * cosV);
  return DrawLine(color, xLo, yLo, xHi, yHi, pBlend, aa);
}

void IGraphics::DrawGrid(const IColor& color, const IRECT& rect, int gridSizeH, int gridSizeV, const IBlend* pBlend)
{
  // Vertical Lines grid
  if (gridSizeH > 1)
  {
    for (int x = 0; x < rect.W(); x += gridSizeH)
    {
      DrawVerticalLine(color, rect, (float)x/(float) rect.W(), pBlend);
    }
  }
    // Horizontal Lines grid
  if (gridSizeV > 1)
  {
    for (int y = 0; y < rect.H(); y += gridSizeV)
    {
      DrawHorizontalLine(color, rect, (float)y/(float) rect.H(), pBlend);
    }
  }
}

bool IGraphics::IsDirty(IRECT& rect)
{
#ifndef NDEBUG
  if (mShowControlBounds)
  {
    rect = mDrawRECT;
    return true;
  }
#endif
  
  bool dirty = false;
  int i, n = mControls.GetSize();
  IControl** ppControl = mControls.GetList();
  for (i = 0; i < n; ++i, ++ppControl)
  {
    IControl* pControl = *ppControl;
    if (pControl->IsDirty())
    {
      rect = rect.Union(pControl->GetRECT());
      dirty = true;
    }
  }

#ifdef USE_IDLE_CALLS
  if (dirty)
  {
    mIdleTicks = 0;
  }
  else if (++mIdleTicks > IDLE_TICKS)
  {
    OnGUIIdle();
    mIdleTicks = 0;
  }
#endif

  return dirty;
}

// The OS is announcing what needs to be redrawn,
// which may be a larger area than what is strictly dirty.
void IGraphics::Draw(const IRECT& rect)
{
  int n = mControls.GetSize();
  
  if (!n)
    return;

  if (mStrict)
  {
    mDrawRECT = rect;
    IControl** ppControl = mControls.GetList();
    for (auto i = 0; i < n; ++i, ++ppControl)
    {
      IControl* pControl = *ppControl;
      if (!(pControl->IsHidden()) && rect.Intersects(pControl->GetRECT()))
      {
        ClipRegion(mDrawRECT);
        pControl->Draw(*this);
        
#ifdef AAX_API
        pControl->DrawPTHighlight(*this);
#endif
        
        ResetClipRegion();
      }
      pControl->SetClean();
    }
  }
  else
  {
    IControl* pBG = mControls.Get(0);
    if (pBG->IsDirty()) // Special case when everything needs to be drawn.
    {
      mDrawRECT = pBG->GetRECT();
      for (int j = 0; j < n; ++j)
      {
        IControl* pControl2 = mControls.Get(j);
        if (!j || !(pControl2->IsHidden()))
        {
          ClipRegion(pControl2->GetRECT());
          pControl2->Draw(*this);
          
#ifdef AAX_API
          pControl2->DrawPTHighlight(*this);
#endif
          
          pControl2->SetClean();
          ResetClipRegion();
        }
      }
    }
    else
    {
      for (auto i = 1; i < n; ++i)   // loop through all controls starting from one (not bg)
      {
        IControl* pControl = mControls.Get(i); // assign control i to pControl
        if (pControl->IsDirty())   // if pControl is dirty
        {
          mDrawRECT = pControl->GetRECT(); // put the rect in the mDrawRect member variable
          for (auto j = 0; j < n; ++j)   // loop through all controls
          {
            IControl* pControl2 = mControls.Get(j); // assign control j to pControl2

            // if control1 == control2 OR control2 is not hidden AND control2's rect intersects mDrawRect
            if (!pControl2->IsHidden() && (i == j || pControl2->GetRECT().Intersects(mDrawRECT)))
            {
              ClipRegion(mDrawRECT);
              pControl2->Draw(*this);
              
#ifdef AAX_API
              pControl2->DrawPTHighlight(*this);
#endif
              ResetClipRegion();
            }
          }
          pControl->SetClean();
        }
      }
    }
  }

#ifndef NDEBUG
  // some helpers for debugging
  if(mShowAreaDrawn)
  {
    static IColor c;
    c.Randomise(50);
    FillIRect(c, rect);
  }
  
  if(mShowControlBounds)
  {
    for (int j = 1; j < mControls.GetSize(); j++)
    {
      IControl* pControl = mControls.Get(j);
      DrawRect(CONTROL_BOUNDS_COLOR, pControl->GetRECT());
    }
  }
  
  if(mLiveEdit)
    mLiveEdit->Draw(*this);
  
//  WDL_String str;
//  str.SetFormatted(32, "x: %i, y: %i", mMouseX, mMouseY);
  IText txt(20, CONTROL_BOUNDS_COLOR);
  txt.mAlign = IText::kAlignNear;
  IRECT r;
//  DrawIText(txt, str.Get(), r);
  MeasureIText(txt, GetDrawingAPIStr(), r);
  FillIRect(COLOR_BLACK, r);
  DrawIText(txt, GetDrawingAPIStr(), r);

#endif

  if (!GetPlatformContext())
    return;
        
  //TODO: this is silly, adapt api
  RenderAPIBitmap(GetPlatformContext());
}

void IGraphics::SetStrictDrawing(bool strict)
{
  mStrict = strict;
  SetAllControlsDirty();
}

void IGraphics::OnMouseDown(int x, int y, const IMouseMod& mod)
{
#ifndef NDEBUG
  if(mLiveEdit)
  {
    mLiveEdit->OnMouseDown(x, y, mod);
    return;
  }
#endif
  
  ReleaseMouseCapture();
  int c = GetMouseControlIdx(x, y);
  if (c >= 0)
  {
    mMouseCapture = c;
    mMouseX = x;
    mMouseY = y;

    IControl* pControl = mControls.Get(c);
    int paramIdx = pControl->ParamIdx();
    
    #ifdef AAX_API
    if (mAAXViewContainer && paramIdx >= 0)
    {
      uint32_t mods = GetAAXModifiersFromIMouseMod(mod);
      #ifdef OS_WIN
      // required to get start/windows and alt keys
      uint32_t aaxViewMods = 0;
      mAAXViewContainer->GetModifiers(&aaxViewMods);
      mods |= aaxViewMods;
      #endif
      WDL_String paramID;
      paramID.SetFormatted(32, "%i", paramIdx+1);

      if (mAAXViewContainer->HandleParameterMouseDown(paramID.Get(), mods) == AAX_SUCCESS)
      {
        return; // event handled by PT
      }
    }
    #endif
    
    #ifndef IGRAPHICS_NO_CONTEXT_MENU
    if (mod.R && paramIdx >= 0)
    {
      ReleaseMouseCapture();
      PopupHostContextMenuForParam(c, paramIdx, x, y);
      return;
    }
    #endif
    
    if (paramIdx >= 0)
    {
      mPlug.BeginInformHostOfParamChange(paramIdx);
    }
        
    pControl->OnMouseDown(x, y, mod);
  }
}

void IGraphics::OnMouseUp(int x, int y, const IMouseMod& mod)
{
#ifndef NDEBUG
  if(mLiveEdit)
  {
    mLiveEdit->OnMouseUp(x, y, mod);
    return;
  }
#endif
  int c = GetMouseControlIdx(x, y);
  ReleaseMouseCapture();
  if (c >= 0)
  {
    IControl* pControl = mControls.Get(c);
    pControl->OnMouseUp(x, y, mod);
    pControl = mControls.Get(c); // needed if the mouse message caused a resize/rebuild
    int paramIdx = pControl->ParamIdx();
    if (paramIdx >= 0)
    {
      mPlug.EndInformHostOfParamChange(paramIdx);
    }
  }
}

bool IGraphics::OnMouseOver(int x, int y, const IMouseMod& mod)
{
#ifndef NDEBUG
  if(mLiveEdit)
  {
    mLiveEdit->OnMouseOver(x, y, mod);
    return true;
  }
#endif
  
  if (mHandleMouseOver)
  {
    int c = GetMouseControlIdx(x, y, true);
    if (c >= 0)
    {
      mMouseX = x;
      mMouseY = y;
      mControls.Get(c)->OnMouseOver(x, y, mod);
      if (mMouseOver >= 0 && mMouseOver != c)
      {
        mControls.Get(mMouseOver)->OnMouseOut();
      }
      mMouseOver = c;
    }
  }
  return mHandleMouseOver;
}

void IGraphics::OnMouseOut()
{
  int i, n = mControls.GetSize();
  IControl** ppControl = mControls.GetList();
  for (i = 0; i < n; ++i, ++ppControl)
  {
    IControl* pControl = *ppControl;
    pControl->OnMouseOut();
  }
  mMouseOver = -1;
}

void IGraphics::OnMouseDrag(int x, int y, const IMouseMod& mod)
{
#ifndef NDEBUG
  if(mLiveEdit)
  {
    mLiveEdit->OnMouseDrag(x, y, 0, 0, mod);
    return;
  }
#endif
  
  int c = mMouseCapture;
  if (c >= 0)
  {
    int dX = x - mMouseX;
    int dY = y - mMouseY;
    if (dX != 0 || dY != 0)
    {
      mMouseX = x;
      mMouseY = y;
      mControls.Get(c)->OnMouseDrag(x, y, dX, dY, mod);
    }
  }
}

bool IGraphics::OnMouseDblClick(int x, int y, const IMouseMod& mod)
{
  ReleaseMouseCapture();
  bool newCapture = false;
  int c = GetMouseControlIdx(x, y);
  if (c >= 0)
  {
    IControl* pControl = mControls.Get(c);
    if (pControl->MouseDblAsSingleClick())
    {
      mMouseCapture = c;
      mMouseX = x;
      mMouseY = y;
      pControl->OnMouseDown(x, y, mod);
      newCapture = true;
    }
    else
    {
      pControl->OnMouseDblClick(x, y, mod);
    }
  }
  return newCapture;
}

void IGraphics::OnMouseWheel(int x, int y, const IMouseMod& mod, int d)
{
  int c = GetMouseControlIdx(x, y);
  if (c >= 0)
  {
    mControls.Get(c)->OnMouseWheel(x, y, mod, d);
  }
}

void IGraphics::ReleaseMouseCapture()
{
  mMouseCapture = mMouseX = mMouseY = -1;
}

bool IGraphics::OnKeyDown(int x, int y, int key)
{
  int c = GetMouseControlIdx(x, y);
  if (c > 0)
    return mControls.Get(c)->OnKeyDown(x, y, key);
  else if (mKeyCatcher)
    return mKeyCatcher->OnKeyDown(x, y, key);
  else
    return false;
}

int IGraphics::GetMouseControlIdx(int x, int y, bool mo)
{
  if (mMouseCapture >= 0)
  {
    return mMouseCapture;
  }

  bool allow; // this is so that mouseovers can still be called when a control is greyed out

  // The BG is a control and will catch everything, so assume the programmer
  // attached the controls from back to front, and return the frontmost match.
  int i = mControls.GetSize() - 1;
  IControl** ppControl = mControls.GetList() + i;
  for (/* */; i >= 0; --i, --ppControl)
  {
    IControl* pControl = *ppControl;

    if (mo)
    {
      if (pControl->GetMOWhenGrayed())
        allow = true;
      else
        allow = !pControl->IsGrayed();
    }
    else
    {
      allow = !pControl->IsGrayed();
    }

    if (!pControl->IsHidden() && allow && pControl->IsHit(x, y))
    {
      return i;
    }
  }
  return -1;
}

int IGraphics::GetParamIdxForPTAutomation(int x, int y)
{
  int ctrl = GetMouseControlIdx(x, y, false);
  int idx = -1;

  if(ctrl)
    idx = mControls.Get(ctrl)->ParamIdx();

  mLastClickedParam = idx;

  return idx;
}

int IGraphics::GetLastClickedParamForPTAutomation()
{
  const int idx = mLastClickedParam;

  mLastClickedParam = kNoParameter;

  return idx;
}

void IGraphics::SetPTParameterHighlight(int param, bool isHighlighted, int color)
{
  int i, n = mControls.GetSize();
  IControl** ppControl = mControls.GetList();
  for (i = 0; i < n; ++i, ++ppControl)
  {
    IControl* pControl = *ppControl;
    
    if (pControl->ParamIdx() == param)
    {
      pControl->SetPTParameterHighlight(isHighlighted, color);
    }
  }
}

void IGraphics::PopupHostContextMenuForParam(int controlIdx, int paramIdx, int x, int y)
{
  IPopupMenu contextMenu;
  IControl* pControl = GetControl(controlIdx);
  
  if(pControl)
  {
    pControl->CreateContextMenu(contextMenu);
    
#ifdef VST3_API
    
    IPlugVST3* pVST3 = dynamic_cast<IPlugVST3*>(&mPlug);
    
    if (!pVST3->GetComponentHandler() || !pVST3->GetView())
      return;
    
    Steinberg::FUnknownPtr<Steinberg::Vst::IComponentHandler3>handler(pVST3->GetComponentHandler() );
    
    if (handler == 0)
      return;
    
    Steinberg::Vst::ParamID p = paramIdx;
    
    Steinberg::Vst::IContextMenu* menu = handler->createContextMenu(pVST3->GetView(), &p);
    
    if (menu)
    {
      Steinberg::Vst::IContextMenu::Item item = {0};
      
      for (int i = 0; i < contextMenu.GetNItems(); i++)
      {
        Steinberg::UString128 (contextMenu.GetItemText(i)).copyTo (item.name, 128);
        item.tag = i;
        
        if (!contextMenu.GetItem(i)->GetEnabled())
          item.flags = Steinberg::Vst::IContextMenu::Item::kIsDisabled;
        else
          item.flags = 0;
        
        menu->addItem(item, GetControl(controlIdx));
      }
      
      menu->popup((Steinberg::UCoord) x,(Steinberg::UCoord) y);
      menu->release();
    }
    
    
#else
    CreateIPopupMenu(contextMenu, x, y);
    pControl->OnContextSelection(contextMenu.GetChosenItemIdx());
#endif
  }
  return;
}

void IGraphics::OnGUIIdle()
{
  int i, n = mControls.GetSize();
  IControl** ppControl = mControls.GetList();
  for (i = 0; i < n; ++i, ++ppControl)
  {
    IControl* pControl = *ppControl;
    pControl->OnGUIIdle();
  }
}

void IGraphics::ReScale()
{
  int i, n = mControls.GetSize();
  IControl** ppControl = mControls.GetList();
  for (i = 0; i < n; ++i, ++ppControl)
  {
    IControl* pControl = *ppControl;
    pControl->OnRescale();
  }
  
  SetAllControlsDirty();
}

IBitmap IGraphics::GetScaledBitmap(IBitmap& src)
{
  return LoadIBitmap(src.mResourceName.Get(), src.N, src.mFramesAreHorizontal, src.mSourceScale);
}

void IGraphics::OnDrop(const char* str, int x, int y)
{
  int i = GetMouseControlIdx(x, y);
  IControl* pControl = GetControl(i);
  if (pControl != nullptr)
    pControl->OnDrop(str);
}

<<<<<<< HEAD
void IGraphics::EnableTooltips(bool enable)
{
  mEnableTooltips = enable;
  if (enable)
    mHandleMouseOver = enable;
=======
void IGraphics::EnableLiveEdit(bool enable, const char* file, int gridsize)
{
#ifndef NDEBUG
  if(enable)
    mLiveEdit = new IGraphicsLiveEdit(GetPlug(), file, gridsize);
  else {
    if(mLiveEdit)
      DELETE_NULL(mLiveEdit);
  }
#endif
>>>>>>> 7a020c91
}<|MERGE_RESOLUTION|>--- conflicted
+++ resolved
@@ -340,19 +340,7 @@
   }
 }
 
-<<<<<<< HEAD
-void IGraphics::DrawVerticalLine(const IColor& color, const IRECT& rect, float x)
-=======
-void IGraphics::DrawRect(const IColor& color, const IRECT& rect, const IBlend* pBlend)
-{
-  DrawHorizontalLine(color, rect.T, rect.L, rect.R, pBlend);
-  DrawHorizontalLine(color, rect.B, rect.L, rect.R, pBlend);
-  DrawVerticalLine(color, rect.L, rect.T, rect.B, pBlend);
-  DrawVerticalLine(color, rect.R, rect.T, rect.B, pBlend);
-}
-
 void IGraphics::DrawVerticalLine(const IColor& color, const IRECT& rect, float x, const IBlend* pBlend)
->>>>>>> 7a020c91
 {
   x = BOUNDED(x, 0.0f, 1.0f);
   int xi = rect.L + int(x * (float) (rect.R - rect.L));
@@ -936,13 +924,13 @@
     pControl->OnDrop(str);
 }
 
-<<<<<<< HEAD
 void IGraphics::EnableTooltips(bool enable)
 {
   mEnableTooltips = enable;
   if (enable)
     mHandleMouseOver = enable;
-=======
+}
+
 void IGraphics::EnableLiveEdit(bool enable, const char* file, int gridsize)
 {
 #ifndef NDEBUG
@@ -953,5 +941,4 @@
       DELETE_NULL(mLiveEdit);
   }
 #endif
->>>>>>> 7a020c91
 }