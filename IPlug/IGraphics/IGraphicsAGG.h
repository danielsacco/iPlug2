--- conflicted
+++ resolved
@@ -183,11 +183,7 @@
   }
 
   void PathTransformTranslate(float x, float y) override { mTransform = agg::trans_affine_translation(x, y) * mTransform; }
-<<<<<<< HEAD
-  void PathTransformScale(float scaleX, float scaleY) override { mTransform = agg::trans_affine_scaling(scaleX) * mTransform; } // TODO: scaleY?
-=======
   void PathTransformScale(float scaleX, float scaleY) override { mTransform = agg::trans_affine_scaling(scaleX, scaleY) * mTransform; }
->>>>>>> ca9cc86c
   void PathTransformRotate(float angle) override { mTransform = agg::trans_affine_rotation(DegToRad(angle)) * mTransform; }
 
   bool DrawText(const IText& text, const char* str, IRECT& bounds, bool measure = false) override;
