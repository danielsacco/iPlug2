--- conflicted
+++ resolved
@@ -467,20 +467,8 @@
   HDC dc = (HDC) pContext;
 
   if (Scale() == 1.0)
-<<<<<<< HEAD
-  {
- 	BitBlt(dc, 0, 0, Width(), Height(), mDrawBitmap->getDC(), 0, 0, SRCCOPY);
-  }
-  else
-  {
-	StretchBlt(dc, 0, 0, WindowWidth(), WindowHeight(), mDrawBitmap->getDC(), 0, 0, Width(), Height(), SRCCOPY);
-  }
-=======
     BitBlt(dc, 0, 0, Width(), Height(), (HDC) pContext, 0, 0, SRCCOPY); 
   else
     StretchBlt(dc, 0, 0, WindowWidth(), WindowHeight(), (HDC) pContext, 0, 0, Width(), Height(), SRCCOPY);
-    
-  EndPaint(hWnd, &ps);
->>>>>>> 5dc7f331
 #endif
 }