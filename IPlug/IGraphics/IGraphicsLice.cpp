--- conflicted
+++ resolved
@@ -1,7 +1,6 @@
 #include <cmath>
 
 #include "IGraphicsLice.h"
-#include "LiceNanoSVG.h"
 
 extern int GetSystemVersion();
 
@@ -68,7 +67,7 @@
 void IGraphicsLice::DrawSVG(ISVG& svg, const IRECT& dest, const IBlend* pBlend)
 {
   //TODO:
-  LiceNanoSVGRender::RenderNanoSVG(mDrawBitmap, svg.mImage);
+//  LiceNanoSVGRender::RenderNanoSVG(mDrawBitmap, svg.mImage);
 }
 
 void IGraphicsLice::DrawRotatedSVG(ISVG& svg, float destCtrX, float destCtrY, float width, float height, double angle, const IBlend* pBlend)
@@ -115,14 +114,9 @@
   LICE_IBitmap* pMask = (LICE_IBitmap*) mask.GetRawBitmap();
   LICE_IBitmap* pTop = (LICE_IBitmap*) top.GetRawBitmap();
   
-<<<<<<< HEAD
-  int W = base.W;
-  int H = base.H;
-=======
   double dA = angle * PI / 180.0;
   int W = base.W();
   int H = base.H();
->>>>>>> bedd68e0
   float xOffs = (W % 2 ? -0.5f : 0.0f);
   
   if (!mTmpBitmap)
@@ -471,26 +465,16 @@
   const char *path = resourcePath.Get();
     
   bool ispng = strstr(path, "png") != nullptr;
-<<<<<<< HEAD
-#ifdef OS_MAC
-  if (ispng) return LICE_LoadPNG(path);
-=======
-#ifdef OS_OSX
+#ifdef OS_MAC
   if (ispng) return new LICEBitmap(LICE_LoadPNG(path), scale);
->>>>>>> bedd68e0
 #else //OS_WIN
   if (ispng) return new LICEBitmap(LICE_LoadPNGFromResource((HINSTANCE) GetPlatformInstance(), path, 0), scale);
 #endif
 
 #ifdef IPLUG_JPEG_SUPPORT
   bool isjpg = (strstr(path, "jpg") != nullptr) && (strstr(path, "jpeg") != nullptr);
-<<<<<<< HEAD
-#ifdef OS_MAC
-  if (isjpg) return LICE_LoadJPG(path);
-=======
-#ifdef OS_OSX
+#ifdef OS_MAC
   if (isjpg) return new LICEBitmap(LICE_LoadJPG(path), scale);
->>>>>>> bedd68e0
 #else //OS_WIN
   if (isjpg) return new LICEBitmap(LICE_LoadJPGFromResource((HINSTANCE)GetPlatformInstance(), path, 0), scale);
 #endif
