--- conflicted
+++ resolved
@@ -280,11 +280,7 @@
     PathStateSave();
     PathRect(bounds);
     GetContext().call<void>("clip");
-<<<<<<< HEAD
-    PathStart();
-=======
     PathClear();
->>>>>>> a65bf835
     SetWebSourcePattern(text.mFGColor);
     context.call<void>("fillText", textString, x, y);
     PathStateRestore();
