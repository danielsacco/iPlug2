--- conflicted
+++ resolved
@@ -216,22 +216,6 @@
   srcMtx *= agg::trans_affine_translation(-dest.L, -dest.T);
   srcMtx *= agg::trans_affine_translation(srcX, srcY);
   srcMtx *= agg::trans_affine_scaling(bitmap.GetScale());
-<<<<<<< HEAD
-  imgSourceType imgSrc(imgPixfSrc);
-  InterpolatorType interpolator(srcMtx);
-  SpanAllocatorType spanAllocator;
-  SpanGeneratorType spanGenerator(imgSrc, interpolator);
-  BitmapRenderType renderer(mRasterizer.GetBase(), spanAllocator, spanGenerator);
-  agg::rounded_rect rect(dest.L, dest.T, dest.R, dest.B, 0);
-  agg::conv_transform<agg::rounded_rect> tr(rect, dstMtx);
-  
-  mRasterizer.SetPath(tr);
-  mRasterizer.Rasterize(renderer, AGGBlendMode(pBlend));
-  /*
-  IRECT bounds = dest;
-  bounds.Scale(GetDisplayScale());
-=======
->>>>>>> 805b8c1f
   
   if (bounds.IsPixelAligned() && checkTransform(srcMtx))
   {
