#include <cmath>

#include "IControl.h"
#include "IPlugParameter.h"

void DefaultAnimationFunc(IControl* pCaller)
{
  auto progress = pCaller->GetAnimationProgress();
  
  if(progress > 1.)
  {
    pCaller->EndAnimation();
    return;
  }
  
  pCaller->Animate(progress);
};

void DefaultClickActionFunc(IControl* pCaller)
{
  pCaller->SetAnimation(DefaultAnimationFunc, DEFAULT_ANIMATION_DURATION);
};

IControl::IControl(IDelegate& dlg, IRECT bounds, int paramIdx, IActionFunction actionFunc)
: mDelegate(dlg)
, mRECT(bounds)
, mTargetRECT(bounds)
, mParamIdx(paramIdx)
, mActionFunc(actionFunc)
{
}

IControl::IControl(IDelegate& dlg, IRECT bounds, IActionFunction actionFunc)
: mDelegate(dlg)
, mRECT(bounds)
, mTargetRECT(bounds)
, mParamIdx(kNoParameter)
, mActionFunc(actionFunc)
{
}

void IControl::SetValueFromDelegate(double value)
{
  if (mDefaultValue < 0.0)
  {
    mDefaultValue = mValue = value;
  }

  if (mValue != value)
  {
    mValue = value;
    SetDirty(false);
    Redraw();
  }
}

void IControl::SetValueFromUserInput(double value)
{
  if (mValue != value)
  {
    mValue = value;
    SetDirty();
    Redraw();
  }
}

void IControl::SetDirty(bool triggerAction)
{
  mValue = Clip(mValue, mClampLo, mClampHi);
  mDirty = true;
<<<<<<< HEAD
  
  if (triggerAction)
  {
    if(mParamIdx > kNoParameter)
    {
      mDelegate.SetParameterValueFromUI(mParamIdx, mValue);
      GetUI()->UpdatePeers(this);
  //    const IParam* pParam = mDelegate.GetParamFromUI(mParamIdx);

  //    if (mValDisplayControl)
  //    {
  //      WDL_String display;
  //      pParam->GetDisplayForHost(display);
  //      ((ITextControl*)mValDisplayControl)->SetTextFromDelegate(display.Get());
  //    }
  //
  //    if (mNameDisplayControl)
  //    {
  //      ((ITextControl*)mNameDisplayControl)->SetTextFromDelegate((char*) pParam->GetNameForHost());
  //    }
    }
    
    if (mActionFunc != nullptr)
      mActionFunc(this);
=======

  if (pushParamToDelegate && mParamIdx >= 0)
  {
    mDelegate.SetParameterValueFromUI(mParamIdx, mValue);
    GetUI()->UpdatePeers(this);

    const IParam* pParam = mDelegate.GetParamObjectFromUI(mParamIdx);

    if (mValDisplayControl)
    {
      WDL_String display;
      pParam->GetDisplayForHost(display);
      ((ITextControl*)mValDisplayControl)->SetTextFromDelegate(display.Get()); //TODO NOT DELEGATE
    }

    if (mNameDisplayControl)
    {
      ((ITextControl*)mNameDisplayControl)->SetTextFromDelegate((char*) pParam->GetNameForHost()); //TODO NOT DELEGATE
    }
>>>>>>> cee404b1
  }
}

void IControl::SetClean()
{
  mDirty = mRedraw;
  mRedraw = false;
}

void IControl::Hide(bool hide)
{
  mHide = hide;
  mRedraw = true;
  SetDirty(false);
}

void IControl::GrayOut(bool gray)
{
  mGrayed = gray;
  SetDirty(false);
}

void IControl::OnMouseDown(float x, float y, const IMouseMod& mod)
{
  #ifdef PROTOOLS
  if (mod.A && mDefaultValue >= 0.0)
  {
    mValue = mDefaultValue;
    SetDirty();
  }
  #endif

  if (mod.R)
		PromptUserInput();
}

void IControl::OnMouseDblClick(float x, float y, const IMouseMod& mod)
{
  #ifdef PROTOOLS
  PromptUserInput();
  #else
  if (mDefaultValue >= 0.0)
  {
    mValue = mDefaultValue;
    SetDirty();
  }
  #endif
}

void IControl::PromptUserInput()
{
  if (mParamIdx >= 0 && !mDisablePrompt)
  {
    if (GetParam()->NDisplayTexts()) // popup menu
    {
      GetUI()->PromptUserInput(*this, mRECT);
    }
    else // text entry
    {
      float cX = mRECT.MW();
      float cY = mRECT.MH();
      float halfW = float(PARAM_EDIT_W)/2.f;
      float halfH = float(PARAM_EDIT_H)/2.f;

      IRECT txtRECT = IRECT(cX - halfW, cY - halfH, cX + halfW,cY + halfH);
      GetUI()->PromptUserInput(*this, txtRECT);
    }

    Redraw();
  }
}

void IControl::PromptUserInput(IRECT& bounds)
{
  if (mParamIdx >= 0 && !mDisablePrompt)
  {
    GetUI()->PromptUserInput(*this, bounds);
    Redraw();
  }
}

IControl::AuxParam* IControl::GetAuxParam(int idx)
{
  assert(idx > -1 && idx < mAuxParams.GetSize());
  return mAuxParams.Get() + idx;
}

int IControl::GetAuxParamIdx(int paramIdx)
{
  for (int i=0;i<NAuxParams();i++)
  {
    if(GetAuxParam(i)->mParamIdx == paramIdx)
      return i;
  }

  return -1;
}

void IControl::AddAuxParam(int paramIdx)
{
  mAuxParams.Add(AuxParam(paramIdx));
}

void IControl::SetAuxParamValueFromDelegate(int auxParam, double value)
{
  AuxParam* pAuxParam = GetAuxParam(auxParam);

  if (pAuxParam->mValue != value)
  {
    pAuxParam->mValue = value;
    SetDirty(false);
    Redraw();
  }
}

void IControl::SetAllAuxParamsFromGUI()
{
  for (int i=0;i<mAuxParams.GetSize();i++)
  {
    AuxParam* pAuxParam = GetAuxParam(i);
    mDelegate.SetParameterValueFromUI(pAuxParam->mParamIdx, pAuxParam->mValue);
  }
}

void IControl::SetPTParameterHighlight(bool isHighlighted, int color)
{
  switch (color)
  {
    case 0: //AAX_eHighlightColor_Red
      mPTHighlightColor = COLOR_RED;
      break;
    case 1: //AAX_eHighlightColor_Blue
      mPTHighlightColor = COLOR_BLUE;
      break;
    case 2: //AAX_eHighlightColor_Green
      mPTHighlightColor = COLOR_GREEN;
      break;
    case 3: //AAX_eHighlightColor_Yellow
      mPTHighlightColor = COLOR_YELLOW;
      break;
    default:
      break;
  }

  mPTisHighlighted = isHighlighted;
  SetDirty(false);
}

void IControl::DrawPTHighlight(IGraphics& g)
{
  if (mPTisHighlighted)
  {
    g.FillCircle(mPTHighlightColor, mRECT.R-5, mRECT.T+5, 2);
  }
}

const IParam* IControl::GetParam()
{
  if(mParamIdx >= 0)
    return mDelegate.GetParamObjectFromUI(mParamIdx);
  else
    return nullptr;
}

void IControl::SnapToMouse(float x, float y, EDirection direction, IRECT& bounds)
{
  bounds.Constrain(x, y);

  float val;

  if(direction == kVertical)
    val = 1.f - (y-bounds.T) / bounds.H();
  else
    val = 1.f - (x-bounds.B) / bounds.W();

  mValue = round( val / 0.001 ) * 0.001;

  SetDirty(); // will send parameter value to delegate
}

void IControl::GetJSON(WDL_String& json, int idx) const
{
  json.AppendFormatted(8192, "{");
  json.AppendFormatted(8192, "\"id\":%i, ", idx);
//  json.AppendFormatted(8192, "\"class\":\"%s\", ", typeid(*this).name());
//  json.AppendFormatted(8192, "\"min\":%f, ", GetMin());
//  json.AppendFormatted(8192, "\"max\":%f, ", GetMax());
//  json.AppendFormatted(8192, "\"default\":%f, ", GetDefault());
  json.AppendFormatted(8192, "}");
}

void IBitmapControl::Draw(IGraphics& g)
{
  int i = 1;
  if (mBitmap.N() > 1)
  {
    i = 1 + int(0.5 + mValue * (double) (mBitmap.N() - 1));
    i = Clip(i, 1, mBitmap.N());
  }

  g.DrawBitmap(mBitmap, mRECT, i, &mBlend);
}

void IBitmapControl::OnRescale()
{
  mBitmap = GetUI()->GetScaledBitmap(mBitmap);
}

void ITextControl::SetTextFromDelegate(const char* str)
{
  if (strcmp(mStr.Get(), str))
  {
    SetDirty(false);
    mStr.Set(str);
  }
}

void ITextControl::Draw(IGraphics& g)
{
  char* cStr = mStr.Get();
  if (CStringHasContents(cStr))
  {
    g.DrawText(mText, cStr, mRECT);
  }
}

ICaptionControl::ICaptionControl(IDelegate& dlg, IRECT bounds, int paramIdx, const IText& text, bool showParamLabel)
: ITextControl(dlg, bounds, text)
, mShowParamLabel(showParamLabel)
{
  assert(paramIdx > kNoParameter);

  mParamIdx = paramIdx;
  mDblAsSingleClick = true;
  mDisablePrompt = false;
}

void ICaptionControl::OnMouseDown(float x, float y, const IMouseMod& mod)
{
  if (mod.L || mod.R)
  {
    PromptUserInput(mRECT);
  }
}

void ICaptionControl::Draw(IGraphics& g)
{
  const IParam* pParam = GetParam();

  if(pParam)
  {
    pParam->GetDisplayForHost(mStr);

    if (mShowParamLabel)
    {
      mStr.Append(" ");
      mStr.Append(pParam->GetLabelForHost());
    }
  }
<<<<<<< HEAD
  
  return ITextControl::Draw(g);
=======

  return ITextControl::Draw(graphics);
>>>>>>> cee404b1
}

ISwitchControlBase::ISwitchControlBase(IDelegate& dlg, IRECT bounds, int paramIdx, std::function<void(IControl*)> actionFunc,
  int numStates)
  : IControl(dlg, bounds, paramIdx, actionFunc)
{
  if (paramIdx > kNoParameter)
    mNumStates = (int) GetParam()->GetRange() + 1;
  else
    mNumStates = numStates;

  assert(mNumStates > 1);
}

void ISwitchControlBase::OnMouseDown(float x, float y, const IMouseMod& mod)
{  
  if (mNumStates == 2)
    mValue = !mValue;
  else
  {
    const float step = 1.f / float(mNumStates) - 1.f;
    mValue += step;
    mValue = fmod(1., mValue);
  }

  SetDirty();
}

void IKnobControlBase::OnMouseDrag(float x, float y, float dX, float dY, const IMouseMod& mod)
{
  double gearing = mGearing;

#ifdef PROTOOLS
#ifdef OS_WIN
  if (mod.C) gearing *= 10.0;
#else
  if (mod.R) gearing *= 10.0;
#endif
#else
  if (mod.C || mod.S) gearing *= 10.0;
#endif

  if (mDirection == kVertical)
  {
    mValue += (double)dY / (double)(mRECT.T - mRECT.B) / gearing;
  }
  else
  {
    mValue += (double)dX / (double)(mRECT.R - mRECT.L) / gearing;
  }

  SetDirty();
}

void IKnobControlBase::OnMouseWheel(float x, float y, const IMouseMod& mod, float d)
{
#ifdef PROTOOLS
  if (mod.C)
  {
    mValue += 0.001 * d;
  }
#else
  if (mod.C || mod.S)
  {
    mValue += 0.001 * d;
  }
#endif
  else
  {
    mValue += 0.01 * d;
  }

  SetDirty();
}

IDirBrowseControlBase::~IDirBrowseControlBase()
{
  mFiles.Empty(true);
  mPaths.Empty(true);
  mPathLabels.Empty(true);
}

int IDirBrowseControlBase::NItems()
{
  return mFiles.GetSize();
}

void IDirBrowseControlBase::AddPath(const char * path, const char * label)
{
  mPaths.Add(new WDL_String(path));
  mPathLabels.Add(new WDL_String(label));
}

void IDirBrowseControlBase::SetUpMenu()
{
  mFiles.Empty(true);
  mMainMenu.Clear();
  mSelectedIndex = -1;

  int idx = 0;

  if (mPaths.GetSize() == 1)
  {
    ScanDirectory(mPaths.Get(0)->Get(), mMainMenu);
  }
  else
  {
    for (int p = 0; p<mPaths.GetSize(); p++)
    {
      IPopupMenu* pNewMenu = new IPopupMenu();
      mMainMenu.AddItem(mPathLabels.Get(p)->Get(), idx++, pNewMenu);
      ScanDirectory(mPaths.Get(p)->Get(), *pNewMenu);
    }
  }
}

void IDirBrowseControlBase::GetSelecteItemPath(WDL_String& path)
{
  if (mSelectedMenu != nullptr) {
    path.Append(mPaths.Get(0)->Get()); //TODO: what about multiple paths
    path.Append(mSelectedMenu->GetItem(mSelectedIndex)->GetText());
    path.Append(mExtension.Get());
  }
  else
    path.Set("");
}

void IDirBrowseControlBase::ScanDirectory(const char* path, IPopupMenu& menuToAddTo)
{
  WDL_DirScan d;
  IPopupMenu& parentDirMenu = menuToAddTo;

  if (!d.First(path))
  {
    do
    {
      const char* f = d.GetCurrentFN();
      if (f && f[0] != '.')
      {
        if (d.GetCurrentIsDirectory())
        {
          WDL_String subdir;
          d.GetCurrentFullFN(&subdir);
          IPopupMenu* pNewMenu = new IPopupMenu();
          parentDirMenu.AddItem(d.GetCurrentFN(), pNewMenu);
          ScanDirectory(subdir.Get(), *pNewMenu);
        }
        else
        {
          const char* a = strstr(f, mExtension.Get());
          if (a && a > f && strlen(a) == strlen(mExtension.Get()))
          {
            WDL_String menuEntry = WDL_String(f, (int) (a - f));
            parentDirMenu.AddItem(new IPopupMenu::Item(menuEntry.Get(), IPopupMenu::Item::kNoFlags, mFiles.GetSize()));
            WDL_String* pFullPath = new WDL_String("");
            d.GetCurrentFullFN(pFullPath);
            mFiles.Add(pFullPath);
          }
        }
      }
    } while (!d.Next());

    menuToAddTo = parentDirMenu;
  }
}<|MERGE_RESOLUTION|>--- conflicted
+++ resolved
@@ -68,7 +68,6 @@
 {
   mValue = Clip(mValue, mClampLo, mClampHi);
   mDirty = true;
-<<<<<<< HEAD
   
   if (triggerAction)
   {
@@ -93,27 +92,6 @@
     
     if (mActionFunc != nullptr)
       mActionFunc(this);
-=======
-
-  if (pushParamToDelegate && mParamIdx >= 0)
-  {
-    mDelegate.SetParameterValueFromUI(mParamIdx, mValue);
-    GetUI()->UpdatePeers(this);
-
-    const IParam* pParam = mDelegate.GetParamObjectFromUI(mParamIdx);
-
-    if (mValDisplayControl)
-    {
-      WDL_String display;
-      pParam->GetDisplayForHost(display);
-      ((ITextControl*)mValDisplayControl)->SetTextFromDelegate(display.Get()); //TODO NOT DELEGATE
-    }
-
-    if (mNameDisplayControl)
-    {
-      ((ITextControl*)mNameDisplayControl)->SetTextFromDelegate((char*) pParam->GetNameForHost()); //TODO NOT DELEGATE
-    }
->>>>>>> cee404b1
   }
 }
 
@@ -373,13 +351,8 @@
       mStr.Append(pParam->GetLabelForHost());
     }
   }
-<<<<<<< HEAD
-  
-  return ITextControl::Draw(g);
-=======
 
   return ITextControl::Draw(graphics);
->>>>>>> cee404b1
 }
 
 ISwitchControlBase::ISwitchControlBase(IDelegate& dlg, IRECT bounds, int paramIdx, std::function<void(IControl*)> actionFunc,
