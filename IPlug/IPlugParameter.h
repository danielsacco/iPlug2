--- conflicted
+++ resolved
@@ -43,21 +43,12 @@
   // Linear shape structs
   struct ShapeLinear : public Shape
   {
-<<<<<<< HEAD
       Shape* clone() const override { return new ShapeLinear(); };
       IParam::EDisplayType GetDisplayType() const override { return kDisplayLinear; }
       double NormalizedToValue(double value, const IParam& param) const override;
       double ValueToNormalized(double value, const IParam& param) const override;
     
       double mShape;
-=======
-    Shape* clone() const override { return new ShapeLinear(); };
-    IParam::EDisplayType GetDisplayType() const override { return kDisplayLinear; }
-    double NormalizedToValue(double value, const IParam& param) const override;
-    double ValueToNormalized(double value, const IParam& param) const override;
-  
-    double mShape;
->>>>>>> b0d20bef
   };
   
   // Non-linear shape structs
