/*
 ==============================================================================

 This file is part of the iPlug 2 library. Copyright (C) the iPlug 2 developers.

 See LICENSE.txt for  more info.

 ==============================================================================
*/

#include <cmath>

#include "IGraphicsLice.h"
#include "ITextEntryControl.h"

#include "lice_combine.h"

extern int GetSystemVersion();

struct LICEFontInfo
{
  WDL_String mFontName;
  bool mBold;
  bool mItalic;
  bool mUnderline;
  double mEMRatio;
};

#ifdef OS_MAC
class MacRegisteredFont
{
public:
  MacRegisteredFont(CTFontDescriptorRef descriptor)
  {
    CTFontRef ctFont = CTFontCreateWithFontDescriptor(descriptor, 0.f, NULL);
    mCGFont = CTFontCopyGraphicsFont(ctFont, NULL);
    CTFontManagerRegisterGraphicsFont(mCGFont, NULL);
    CFRelease(ctFont);
  }
  
  ~MacRegisteredFont()
  {
    CTFontManagerUnregisterGraphicsFont(mCGFont, NULL);
    CGFontRelease(mCGFont);
  }

private:
  CGFontRef mCGFont;
};

static StaticStorage<MacRegisteredFont> sMacRegistedFontCache;
#endif

static StaticStorage<LICE_IFont> sFontCache;
static StaticStorage<LICEFontInfo> sLICEFontInfoCache;

// Utilities for pre-multiplied blits (LICE assumes sources are not pre-multiplied)
inline void PreMulCompositeSourceOver(LICE_pixel_chan* out, LICE_pixel_chan* in)
{
  unsigned int alphaCmp = 256 - in[LICE_PIXEL_A];
  
  unsigned int A = in[LICE_PIXEL_A] + ((out[LICE_PIXEL_A] * alphaCmp) >> 8);
  unsigned int R = in[LICE_PIXEL_R] + ((out[LICE_PIXEL_R] * alphaCmp) >> 8);
  unsigned int G = in[LICE_PIXEL_G] + ((out[LICE_PIXEL_G] * alphaCmp) >> 8);
  unsigned int B = in[LICE_PIXEL_B] + ((out[LICE_PIXEL_B] * alphaCmp) >> 8);
  
  _LICE_MakePixelClamp(out, R, G, B, A);
}

inline void PreMulCompositeAdd(LICE_pixel_chan* out, LICE_pixel_chan* in)
{
  unsigned int alpha = in[LICE_PIXEL_A];
  
  unsigned int A = out[LICE_PIXEL_A] + (255 * in[LICE_PIXEL_A] / alpha);
  unsigned int R = out[LICE_PIXEL_R] + (255 * in[LICE_PIXEL_R] / alpha);
  unsigned int G = out[LICE_PIXEL_G] + (255 * in[LICE_PIXEL_G] / alpha);
  unsigned int B = out[LICE_PIXEL_B] + (255 * in[LICE_PIXEL_B] / alpha);
  
  _LICE_MakePixelClamp(out, R, G, B, A);
}

void PreMulBlit(LICE_IBitmap *dest, LICE_IBitmap *src, int dstx, int dsty, int srcx, int srcy, int srcw, int srch, float alpha, int mode)
{
  srcx = dstx < 0 ? srcx - dstx : srcx;
  srcy = dsty < 0 ? srcy - dsty : srcy;
  dstx = std::max(dstx, 0);
  dsty = std::max(dsty, 0);
  srcw = std::min(srcw, dest->getWidth() - dstx);
  srch = std::min(srch, dest->getHeight() - dsty);
  
  int inStride = src->getRowSpan() * 4;
  int outStride = dest->getRowSpan() * 4;
  
  LICE_pixel_chan* in = ((LICE_pixel_chan*) src->getBits()) + (srcy * inStride) + (srcx * 4);
  LICE_pixel_chan* out = ((LICE_pixel_chan*) dest->getBits()) + (dsty * outStride) + (dstx * 4);
  
  if ((mode & LICE_BLIT_MODE_MASK) == LICE_BLIT_MODE_ADD)
  {
    for (int i = 0; i < srch; i++, in += inStride, out += outStride)
    {
      for (int j = 0; j < srcw; j++)
        PreMulCompositeAdd(out + j * 4, in + j * 4);
    }
  }
  else
  {
    for (int i = 0; i < srch; i++, in += inStride, out += outStride)
    {
      for (int j = 0; j < srcw; j++)
        PreMulCompositeSourceOver(out + j * 4, in + j * 4);
    }
  }
}

#pragma mark -

IGraphicsLice::IGraphicsLice(IGEditorDelegate& dlg, int w, int h, int fps, float scale)
: IGraphics(dlg, w, h, fps, scale)
{
  DBGMSG("IGraphics Lice @ %i FPS\n", fps);
  StaticStorage<LICE_IFont>::Accessor fontStorage(sFontCache);
  StaticStorage<LICEFontInfo>::Accessor fontInfoStorage(sLICEFontInfoCache);
  fontStorage.Retain();
  fontInfoStorage.Retain();
#ifdef OS_MAC
  StaticStorage<MacRegisteredFont>::Accessor registeredFontStorage(sMacRegistedFontCache);
  registeredFontStorage.Retain();
#endif
}

IGraphicsLice::~IGraphicsLice() 
{
  StaticStorage<LICE_IFont>::Accessor fontStorage(sFontCache);
  StaticStorage<LICEFontInfo>::Accessor fontInfoStorage(sLICEFontInfoCache);
  fontStorage.Release();
  fontInfoStorage.Release();
#ifdef OS_MAC
  StaticStorage<MacRegisteredFont>::Accessor registeredFontStorage(sMacRegistedFontCache);
  registeredFontStorage.Release();
    
  if (mColorSpace)
  {
    CFRelease(mColorSpace);
    mColorSpace = nullptr;
  }
#endif
}

void IGraphicsLice::DrawResize()
{
  if(!mDrawBitmap)
    mDrawBitmap = std::make_unique<LICE_SysBitmap>(Width() * GetScreenScale(), Height() * GetScreenScale());
  else
    mDrawBitmap->resize(Width() * GetScreenScale(), Height() * GetScreenScale());

#ifdef OS_WIN
  if (GetDrawScale() == 1.0)
  {
    mScaleBitmap = nullptr;
  }
  else
  {
    if (!mScaleBitmap)
      mScaleBitmap = std::make_unique<LICE_SysBitmap>(WindowWidth() * GetScreenScale(), WindowHeight() * GetScreenScale());
    else
      mScaleBitmap->resize(WindowWidth() * GetScreenScale(), WindowHeight() * GetScreenScale());
  }
#endif

  mRenderBitmap = mDrawBitmap.get();
}

void IGraphicsLice::DrawSVG(const ISVG& svg, const IRECT& bounds, const IBlend* pBlend)
{
  DrawText(DEFAULT_TEXT, "UNSUPPORTED", bounds);
}

void IGraphicsLice::DrawRotatedSVG(const ISVG& svg, float destCtrX, float destCtrY, float width, float height, double angle, const IBlend* pBlend)
{
  IRECT r = IRECT(destCtrX - (width/2.), destCtrY - (height/2.), destCtrX + width, destCtrY + height);
  DrawText(DEFAULT_TEXT, "UNSUPPORTED", r);
}

void IGraphicsLice::DrawBitmap(const IBitmap& bitmap, const IRECT& bounds, int srcX, int srcY, const IBlend* pBlend)
{
  bool preMultiplied = static_cast<LICEBitmap*>(bitmap.GetAPIBitmap())->IsPreMultiplied();
  const int ds = GetScreenScale();
  
  IRECT sr = TransformRECT(bounds);
  IRECT r = sr.Intersect(mDrawRECT.GetScaled(ds));
  
  srcX = (srcX * ds) + r.L - sr.L;
  srcY = (srcY * ds) + r.T - sr.T;
  
  if (preMultiplied)
    PreMulBlit(mRenderBitmap, bitmap.GetAPIBitmap()->GetBitmap(), r.L, r.T, srcX, srcY, r.W(), r.H(), BlendWeight(pBlend), LiceBlendMode(pBlend));
  else
    LICE_Blit(mRenderBitmap, bitmap.GetAPIBitmap()->GetBitmap(), r.L, r.T, srcX, srcY, r.W(), r.H(), BlendWeight(pBlend), LiceBlendMode(pBlend));
}

void IGraphicsLice::DrawRotatedBitmap(const IBitmap& bitmap, float destCtrX, float destCtrY, double angle, int yOffsetZeroDeg, const IBlend* pBlend)
{
  const int ds = GetScreenScale();
  LICE_IBitmap* pLB = bitmap.GetAPIBitmap()->GetBitmap();
  
  int W = bitmap.W() * ds;
  int H = bitmap.H() * ds;
  int destX = TransformX(destCtrX) - W / 2;
  int destY = TransformY(destCtrY) - H / 2;
  
  LICE_RotatedBlit(mRenderBitmap, pLB, destX, destY, W, H, 0.0f, 0.0f, (float) W, (float) H, (float) DegToRad(angle), false, BlendWeight(pBlend), LiceBlendMode(pBlend) | LICE_BLIT_FILTER_BILINEAR, 0.0f, (float) yOffsetZeroDeg);
}

void IGraphicsLice::DrawFittedBitmap(const IBitmap& bitmap, const IRECT& bounds, const IBlend* pBlend)
{
  NeedsClipping();
  // TODO - clipping
  IRECT r = TransformRECT(bounds);
  LICE_IBitmap* pSrc = bitmap.GetAPIBitmap()->GetBitmap();
  LICE_ScaledBlit(mRenderBitmap, pSrc, r.L, r.T, r.W(), r.H(), 0.0f, 0.0f, (float) pSrc->getWidth(), (float) pSrc->getHeight(), BlendWeight(pBlend), LiceBlendMode(pBlend) | LICE_BLIT_FILTER_BILINEAR);
}

void IGraphicsLice::DrawPoint(const IColor& color, float x, float y, const IBlend* pBlend)
{
  NeedsClipping();
  
  LICE_PutPixel(mRenderBitmap, int(TransformX(x) + 0.5f), int(TransformY(y) + 0.5f), LiceColor(color), BlendWeight(pBlend), LiceBlendMode(pBlend));
}

void IGraphicsLice::DrawLine(const IColor& color, float x1, float y1, float x2, float y2, const IBlend* pBlend, float thickness)
{
  //TODO: review floating point input support

  if (!(mClipRECT.Contains(x1, y1) && mClipRECT.Contains(x2, y2)))
    NeedsClipping();
  
  LICE_FLine(mRenderBitmap, TransformX(x1), TransformY(y1), TransformX(x2), TransformY(y2), LiceColor(color), BlendWeight(pBlend), LiceBlendMode(pBlend), true);
}

void IGraphicsLice::DrawDottedLine(const IColor& color, float x1, float y1, float x2, float y2, const IBlend* pBlend, float thickness, float dashLen)
{
  //TODO: review floating point input support
  if (!(mClipRECT.Contains(x1, y1) && mClipRECT.Contains(x2, y2)))
    NeedsClipping();
      
  const int dash = 2 * GetScreenScale();
  
  LICE_DashedLine(mRenderBitmap, TransformX(x1), TransformY(y1), TransformX(x2), TransformY(y2), dash, dash, LiceColor(color), BlendWeight(pBlend), LiceBlendMode(pBlend), true);
}

void IGraphicsLice::DrawTriangle(const IColor& color, float x1, float y1, float x2, float y2, float x3, float y3, const IBlend* pBlend, float thickness)
{
  if (!OpacityCheck(color, pBlend))
  {
    OpacityLayer(&IGraphicsLice::DrawTriangle, pBlend, color, x1, x1, x2, y2, x3, y3, nullptr, thickness);
    return;
  }
    
  DrawLine(color, x1, y1, x2, y2, pBlend, 1.0);
  DrawLine(color, x2, y2, x3, y3, pBlend, 1.0);
  DrawLine(color, x3, y3, x1, y1, pBlend, 1.0);
}

void IGraphicsLice::DrawRect(const IColor& color, const IRECT& bounds, const IBlend* pBlend, float thickness)
{
  if (!OpacityCheck(color, pBlend))
  {
    OpacityLayer(&IGraphicsLice::DrawRect, pBlend, color, bounds, nullptr, thickness);
    return;
  }
    
  DrawLine(color, bounds.L, bounds.T, bounds.R, bounds.T, pBlend, thickness);
  DrawLine(color, bounds.L, bounds.B, bounds.R, bounds.B, pBlend, thickness);
  DrawLine(color, bounds.L, bounds.T, bounds.L, bounds.B, pBlend, thickness);
  DrawLine(color, bounds.R, bounds.T, bounds.R, bounds.B, pBlend, thickness);
}

//TODO: review floating point input support
void IGraphicsLice::DrawRoundRect(const IColor& color, const IRECT& bounds, float cr, const IBlend* pBlend, float)
{
  if (!mClipRECT.Contains(bounds))
    NeedsClipping();

  IRECT r = TransformRECT(bounds);

  LICE_RoundRect(mRenderBitmap, r.L, r.T, r.W(), r.H(), cr * GetScreenScale(), LiceColor(color), BlendWeight(pBlend), LiceBlendMode(pBlend), true);
}

void IGraphicsLice::DrawConvexPolygon(const IColor& color, float* x, float* y, int npoints, const IBlend* pBlend, float thickness)
{
  NeedsClipping();

  if (!OpacityCheck(color, pBlend))
  {
    OpacityLayer(&IGraphicsLice::DrawConvexPolygon, pBlend, color, x, y, npoints, nullptr, thickness);
    return;
  }

  for (int i = 0; i < npoints - 1; i++)
    DrawLine(color, x[i], y[i], x[i+1], y[i+1], pBlend, 1.0);
  
  DrawLine(color, x[npoints - 1], y[npoints - 1], x[0], y[0], pBlend, 1.0);
}

//TODO: review floating point input support
void IGraphicsLice::DrawArc(const IColor& color, float cx, float cy, float r, float aMin, float aMax, const IBlend* pBlend, float thickness)
{
  NeedsClipping();
  LICE_Arc(mRenderBitmap, TransformX(cx), TransformY(cy), r * GetScreenScale(), DegToRad(aMin), DegToRad(aMax), LiceColor(color), BlendWeight(pBlend), LiceBlendMode(pBlend), true);
}

//TODO: review floating point input support
void IGraphicsLice::DrawCircle(const IColor& color, float cx, float cy, float r, const IBlend* pBlend, float)
{
  NeedsClipping();
  LICE_Circle(mRenderBitmap, TransformX(cx), TransformY(cy), r * GetScreenScale(), LiceColor(color), BlendWeight(pBlend), LiceBlendMode(pBlend), true);
}

void IGraphicsLice::DrawDottedRect(const IColor& color, const IRECT& bounds, const IBlend* pBlend, float thickness, float dashLen)
{
  if (!OpacityCheck(color, pBlend))
  {
    OpacityLayer(&IGraphicsLice::DrawDottedRect, pBlend, color, bounds, nullptr, thickness, dashLen);
    return;
  }
  
  DrawDottedLine(color, bounds.L, bounds.T, bounds.R, bounds.T, pBlend, thickness, dashLen);
  DrawDottedLine(color, bounds.L, bounds.B, bounds.R, bounds.B, pBlend, thickness, dashLen);
  DrawDottedLine(color, bounds.L, bounds.T, bounds.L, bounds.B, pBlend, thickness, dashLen);
  DrawDottedLine(color, bounds.R, bounds.T, bounds.R, bounds.B, pBlend, thickness, dashLen);
}

//TODO: review floating point input support
void IGraphicsLice::FillTriangle(const IColor& color, float x1, float y1, float x2, float y2, float x3, float y3, const IBlend* pBlend)
{
  if (!(mClipRECT.Contains(x1, y1) && mClipRECT.Contains(x2, y2) && mClipRECT.Contains(x3, y3)))
    NeedsClipping();

  LICE_FillTriangle(mRenderBitmap, TransformX(x1), TransformY(y1), TransformX(x2), TransformY(y2), TransformX(x3), TransformY(y3), LiceColor(color), BlendWeight(pBlend), LiceBlendMode(pBlend));
}

//TODO: review floating point input support
void IGraphicsLice::FillRect(const IColor& color, const IRECT& bounds, const IBlend* pBlend)
{
  IRECT r = TransformRECT(bounds).Intersect(mDrawRECT.GetScaled(GetScreenScale()));

  LICE_FillRect(mRenderBitmap, r.L, r.T, r.W(), r.H(), LiceColor(color), BlendWeight(pBlend), LiceBlendMode(pBlend));
}

//TODO: review floating point input support
void IGraphicsLice::FillRoundRect(const IColor& color, const IRECT& bounds, float cr, const IBlend* pBlend)
{
  if (!mClipRECT.Contains(bounds))
    NeedsClipping();
  
  if (!OpacityCheck(color, pBlend))
  {
    void (IGraphicsLice::*method)(const IColor&, const IRECT&, float, const IBlend*) = &IGraphicsLice::FillRoundRect;
    OpacityLayer(method, pBlend, color, bounds, cr, nullptr);
    return;
  }

  IRECT r = TransformRECT(bounds);

  float x1 = r.L;
  float y1 = r.T;
  float h = r.H();
  float w = r.W();
  
  cr *= GetScreenScale();
  cr = std::abs(cr);
  cr = std::min(cr, r.W() / 2.f);
  cr = std::min(cr, r.H() / 2.f);
  
  int mode = LiceBlendMode(pBlend);
  float weight = BlendWeight(pBlend);
  LICE_pixel lcolor = LiceColor(color);
  
  LICE_FillRect(mRenderBitmap, x1+cr, y1, w-2.f*cr, h, lcolor, weight, mode);
  LICE_FillRect(mRenderBitmap, x1, y1+cr, cr, h-2.f*cr,lcolor, weight, mode);
  LICE_FillRect(mRenderBitmap, x1+w-cr, y1+cr, cr, h-2*cr, lcolor, weight, mode);
  
  LICE_FillCircle(mRenderBitmap, x1+cr, y1+cr, cr, lcolor, weight, mode, true);
  LICE_FillCircle(mRenderBitmap, x1+w-cr, y1+h-cr, cr, lcolor, weight, mode, true);
  LICE_FillCircle(mRenderBitmap, x1+w-cr, y1+cr, cr, lcolor, weight, mode, true);
  LICE_FillCircle(mRenderBitmap, x1+cr, y1+h-cr, cr, lcolor, weight, mode, true);
}

//TODO: review floating point input support
void IGraphicsLice::FillConvexPolygon(const IColor& color, float* x, float* y, int npoints, const IBlend* pBlend)
{
  NeedsClipping();

  WDL_TypedBuf<int> largeArray;
  int xarray[512];
  int yarray[512];
  int* xpoints = xarray;
  int* ypoints = yarray;

  if (npoints > 512)
  {
    if (!largeArray.ResizeOK(npoints * 2))
      return;
      
    xpoints = largeArray.Get();
    ypoints = xpoints + npoints;
  }

  for (int i = 0; i < npoints; i++)
  {
    xpoints[i] = TransformX(x[i]);
    ypoints[i] = TransformY(y[i]);
  }
    
  LICE_FillConvexPolygon(mRenderBitmap, xpoints, ypoints, npoints, LiceColor(color), BlendWeight(pBlend), LiceBlendMode(pBlend));
}

//TODO: review floating point input support
void IGraphicsLice::FillCircle(const IColor& color, float cx, float cy, float r, const IBlend* pBlend)
{
  NeedsClipping();
  LICE_FillCircle(mRenderBitmap, TransformX(cx), TransformY(cy), r * GetScreenScale(), LiceColor(color), BlendWeight(pBlend), LiceBlendMode(pBlend), true);
}

void IGraphicsLice::FillArc(const IColor& color, float cx, float cy, float r, float aMin, float aMax,  const IBlend* pBlend)
{
  NeedsClipping();

  if (aMax < aMin)
    std::swap(aMin, aMax);
  
  if (aMax >= aMin + 360.f)
  {
    FillCircle(color, cx, cy, r, pBlend);
    return;
  }
  
  float xarray[181];
  float yarray[181];
  
  if (aMax > aMin + 180.f)
  {
    if (!OpacityCheck(color, pBlend))
    {
      OpacityLayer(&IGraphicsLice::FillArc, pBlend, color, cx, cy, r, aMin, aMax, nullptr);
      return;
    }
    
    FillArc(color, cx, cy, r, aMin + 178.f, aMax, pBlend);
    aMax = aMin + 180.f;
  }
  
  aMin = DegToRad(aMin-90.f);
  aMax = DegToRad(aMax-90.f);

  int arcpoints = 180.0 * std::min(1., (aMax - aMin) / PI);
  double arcincrement = (aMax - aMin) / arcpoints;
  for(int i = 0; i < arcpoints; i++)
  {
    xarray[i] = cx + cosf(i * arcincrement + aMin) * r;
    yarray[i] = cy + sinf(i * arcincrement + aMin) * r;
  }
    
  xarray[arcpoints] = cx;
  yarray[arcpoints] = cy;

  FillConvexPolygon(color, xarray, yarray, arcpoints + 1, pBlend);
}

IColor IGraphicsLice::GetPoint(int x, int y)
{
  const int ds = GetScreenScale();
  LICE_pixel pix = LICE_GetPixel(mDrawBitmap.get(), x * ds, y * ds);
  return IColor(LICE_GETA(pix), LICE_GETR(pix), LICE_GETG(pix), LICE_GETB(pix));
}

#if defined OS_WIN
#define DrawText DrawTextA
#endif

void IGraphicsLice::PrepareAndMeasureText(const IText& text, const char* str, IRECT& r, LICE_IFont*& pFont) const
{
  pFont = CacheFont(text);
  RECT R = {0, 0, 0, 0};
  UINT fmt = DT_NOCLIP | DT_TOP | DT_LEFT | LICE_DT_USEFGALPHA;
  
  pFont->DrawText(mRenderBitmap, str, -1, &R, fmt | DT_CALCRECT);
  
  const float textWidth = R.right / static_cast<float>(GetScreenScale());
  const float textHeight = R.bottom / static_cast<float>(GetScreenScale());
  float x = 0.f;
  float y = 0.f;

  switch (text.mAlign)
  {
    case IText::kAlignNear:     x = r.L;                          break;
    case IText::kAlignCenter:   x = r.MW() - (textWidth / 2.f);   break;
    case IText::kAlignFar:      x = r.R - textWidth;              break;
  }
  
  switch (text.mVAlign)
  {
    case IText::kVAlignTop:      y = r.T;                           break;
    case IText::kVAlignMiddle:   y = r.MH() - (textHeight / 2.f);   break;
    case IText::kVAlignBottom:   y = r.B - textHeight;              break;
  }
  
  r = IRECT(x, y, x + textWidth, y + textHeight);
}

void IGraphicsLice::DoMeasureText(const IText& text, const char* str, IRECT& bounds) const
{
  IRECT r = bounds;
  LICE_IFont* pFont;
  PrepareAndMeasureText(text, str, bounds, pFont);
  DoMeasureTextRotation(text, r, bounds);
}

void IGraphicsLice::DoDrawText(const IText& text, const char* str, const IRECT& bounds, const IBlend* pBlend)
{
  IRECT measured = bounds;
  LICE_IFont* pFont;
  UINT fmt = DT_NOCLIP | DT_TOP | DT_LEFT | LICE_DT_USEFGALPHA;
  
  NeedsClipping();
  PrepareAndMeasureText(text, str, measured, pFont);
  
  if (text.mOrientation)
  {
    float pad = std::max(measured.W(), measured.H()) * 0.5;
    IRECT layerRect(measured.GetPadded(pad));
    StartLayer(layerRect);
  }

  IRECT r0(measured);
  r0.Translate(-mDrawOffsetX, -mDrawOffsetY);
  r0.Scale(GetScreenScale());
  IRECT r1 = r0.GetPixelAligned();
  RECT R{ (LONG) r1.L, (LONG) r1.T, (LONG) r1.R, (LONG) r1.B };
  
  pFont->SetTextColor(LiceColor(text.mFGColor, pBlend));
  pFont->DrawText(mRenderBitmap, str, -1, &R, fmt);
  
  if (text.mOrientation)
  {
    ILayerPtr layer = EndLayer();
    LICE_IBitmap* pLICEBitmap = layer->GetAPIBitmap()->GetBitmap();
    int mode = LICE_BLIT_MODE_COPY | LICE_BLIT_USE_ALPHA | LICE_BLIT_FILTER_BILINEAR;
  
    DoMeasureTextRotation(text, bounds, measured);
    
    float radians = DegToRad(text.mOrientation);
    
    IRECT r2 = measured;
    r2.Translate(-mDrawOffsetX, -mDrawOffsetY);
    r2.Scale(GetScreenScale());
    
    int size = std::max(pLICEBitmap->getWidth(), pLICEBitmap->getHeight());
    const float c = std::cos(radians);
    const float s = std::sin(radians);
    const float mx = r0.MW() - (size / 2.f);
    const float my = r0.MH() - (size / 2.f);
    const float x1 = r2.L + (size / 2.f) + c * mx - s * my;
    const float y1 = r2.T + (size / 2.f) + s * mx + c * my;
    const int x = r2.L + std::round(r2.MW() - x1);
    const int y = r2.T + std::round(r2.MH() - y1);
    LICE_RotatedBlit(mRenderBitmap, pLICEBitmap, x, y, size, size, 0.f, -0.f, size, size, radians, true, 1.f, mode);
  }
}

#ifdef DrawText
#undef DrawText
#endif

bool OpacityCheck(const IBlend* pBlend)
{
  return BlendWeight(pBlend) >= 1.f;
}

template<typename T, typename... Args>
void IGraphicsLice::OpacityLayer(T method, const IBlend* pBlend, const IColor& color, Args... args)
{
  IColor drawColor(color);
  IBlend blend = pBlend ? *pBlend : IBlend();
  blend.mWeight *= (color.A / 255.0);
  drawColor.A = 255;
  ILayer* currentLayer = mLayers.empty() ? mClippingLayer.get() : mLayers.top();
  IRECT layerBounds = currentLayer ? currentLayer->Bounds() : GetBounds();
  StartLayer(layerBounds);
  (this->*method)(drawColor, args...);
  ILayerPtr layer = EndLayer();
  DrawLayer(layer, &blend);
}

void IGraphicsLice::NeedsClipping()
{
  if (!mClippingLayer && mLayers.empty() && !mClipRECT.Contains(GetBounds()))
  {
    IRECT alignedBounds = mClipRECT.GetPixelAligned(GetBackingPixelScale());
    const int w = static_cast<int>(std::round(alignedBounds.W() * GetBackingPixelScale()));
    const int h = static_cast<int>(std::round(alignedBounds.H() * GetBackingPixelScale()));
    
    mClippingLayer = std::make_unique<ILayer>(CreateAPIBitmap(w, h, GetScreenScale(), GetDrawScale()), alignedBounds);
    UpdateLayer();
  }
}

void IGraphicsLice::PrepareRegion(const IRECT& r)
{
  mClipRECT = r;
  UpdateLayer();
}

void IGraphicsLice::CompleteRegion(const IRECT& r)
{
  if (mClippingLayer)
  {
    const int mode = LICE_BLIT_MODE_COPY | LICE_BLIT_USE_ALPHA;
    LICE_IBitmap* bitmap = mClippingLayer->GetAPIBitmap()->GetBitmap();
    int x = mDrawOffsetX * GetScreenScale();
    int y = mDrawOffsetY * GetScreenScale();
    PreMulBlit(mDrawBitmap.get(), bitmap, x, y, 0, 0, bitmap->getWidth(), bitmap->getHeight(), 1.f, mode);
    mClippingLayer = nullptr;
  }
  UpdateLayer();
}

void IGraphicsLice::UpdateLayer()
{
  ILayer* currentLayer = mLayers.empty() ? mClippingLayer.get() : mLayers.top();
  IRECT r = currentLayer ? currentLayer->Bounds() : IRECT();
  mRenderBitmap = currentLayer ? currentLayer->GetAPIBitmap()->GetBitmap() : mDrawBitmap.get();
  mDrawRECT = currentLayer ? IRECT(0, 0, r.W(), r.H()) : mClipRECT;
  mDrawOffsetX = currentLayer ? r.L : 0;
  mDrawOffsetY = currentLayer ? r.T : 0;
}

LICE_IFont* IGraphicsLice::CacheFont(const IText& text) const
{
  StaticStorage<LICEFontInfo>::Accessor fontInfoStorage(sLICEFontInfoCache);
  LICEFontInfo* pFontInfo = fontInfoStorage.Find(text.mFont);
  
  assert(pFontInfo && "No font found - did you forget to load it?");
  
#ifdef OS_MAC
  int h = static_cast<int>(std::round(text.mSize * pFontInfo->mEMRatio * GetScreenScale()));
#else
  int h = static_cast<int>(std::round(text.mSize) * GetScreenScale());
#endif
    
  WDL_String hashStr(text.mFont);
  hashStr.AppendFormatted(FONT_LEN + 10, "-%d", h);
    
  StaticStorage<LICE_IFont>::Accessor fontStorage(sFontCache);
  LICE_CachedFont* font = (LICE_CachedFont*) fontStorage.Find(hashStr.Get());
    
  if (!font)
  {
    int wt = pFontInfo->mBold ? FW_BOLD : FW_NORMAL;
    int it = pFontInfo->mItalic ? TRUE : FALSE;
    int ul = pFontInfo->mUnderline ? TRUE : FALSE;
    int q = DEFAULT_QUALITY;

    HFONT hFont = CreateFont(h, 0, 0, 0, wt, it, ul, FALSE, DEFAULT_CHARSET, OUT_DEFAULT_PRECIS, CLIP_DEFAULT_PRECIS, q, DEFAULT_PITCH, pFontInfo->mFontName.Get());
    if (!hFont)
    {
      return 0;
    }
    font = new LICE_CachedFont;
    font->SetFromHFont(hFont, LICE_FONT_FLAG_OWNS_HFONT | LICE_FONT_FLAG_FORCE_NATIVE);
    fontStorage.Add(font, hashStr.Get());
  }
    
  return font;
}

bool IGraphicsLice::LoadAPIFont(const char* fontID, const PlatformFontPtr& font)
{
  StaticStorage<LICEFontInfo>::Accessor fontInfoStorage(sLICEFontInfoCache);
  LICEFontInfo* cached = fontInfoStorage.Find(fontID);
  
  if (cached)
    return true;
  
  IFontDataPtr data = font->GetFontData();
  
  if (data->IsValid())
  {
    double EMRatio = data->GetHeightEMRatio();
      
#ifdef OS_MAC
    StaticStorage<MacRegisteredFont>::Accessor registeredFontStorage(sMacRegistedFontCache);

    WDL_String fontName(data->GetFamily());
    if (strcmp(data->GetStyle().Get(), "Regular"))
    {
      fontName.Append(" ");
      fontName.Append(&data->GetStyle());
    }
    fontInfoStorage.Add(new LICEFontInfo{fontName, false, false, false, EMRatio}, fontID);
      
    if (!font->IsSystem())
    {
      registeredFontStorage.Add(new MacRegisteredFont(font->GetDescriptor()), fontID);
    }
#else
    fontInfoStorage.Add(new LICEFontInfo{data->GetFamily(), data->IsBold(), data->IsItalic(), data->IsUnderline(), EMRatio}, fontID);
#endif
    return true;
  }
  
  return false;
}

bool IGraphicsLice::BitmapExtSupported(const char* ext)
{
  char extLower[32];
  ToLower(extLower, ext);
  
  bool ispng = strstr(extLower, "png") != nullptr;
  
  if (ispng)
    return true;

#ifdef LICE_JPEG_SUPPORT
  bool isjpg = (strstr(extLower, "jpg") != nullptr) || (strstr(extLower, "jpeg") != nullptr);

  if (isjpg)
    return true;
#endif

  return false;
}

APIBitmap* IGraphicsLice::LoadAPIBitmap(const char* fileNameOrResID, int scale, EResourceLocation location, const char* ext)
{
  char extLower[32];
  ToLower(extLower, ext);
  
  bool ispng = (strcmp(extLower, "png") == 0);

  if (ispng)
  {
#if defined OS_WIN
    if (location == EResourceLocation::kWinBinary)
      return new LICEBitmap(LICE_LoadPNGFromResource((HINSTANCE) GetWinModuleHandle(), fileNameOrResID, 0), scale, false);
    else
#endif
      return new LICEBitmap(LICE_LoadPNG(fileNameOrResID), scale, false);
  }

#ifdef LICE_JPEG_SUPPORT
  bool isjpg = (strcmp(extLower, "jpg") == 0) || (strcmp(extLower, "jpeg") == 0);

  if (isjpg)
  {
    #if defined OS_WIN
    if (location == EResourceLocation::kWinBinary)
      return new LICEBitmap(LICE_LoadJPGFromResource((HINSTANCE)GetWinModuleHandle(), fileNameOrResID, 0), scale, false);
    else
    #endif
      return new LICEBitmap(LICE_LoadJPG(fileNameOrResID), scale, false);
  }
#endif

  return nullptr;
}

APIBitmap* IGraphicsLice::CreateAPIBitmap(int width, int height, int scale, double drawScale)
{
  LICE_IBitmap* pBitmap = new LICE_MemBitmap(width, height);
  memset(pBitmap->getBits(), 0, pBitmap->getRowSpan() * pBitmap->getHeight() * sizeof(LICE_pixel));
  return new LICEBitmap(pBitmap, scale, true);
}

void IGraphicsLice::GetLayerBitmapData(const ILayerPtr& layer, RawBitmapData& data)
{
  const APIBitmap* pBitmap = layer->GetAPIBitmap();
  int size = pBitmap->GetBitmap()->getHeight() * pBitmap->GetBitmap()->getRowSpan() * sizeof(LICE_pixel);
  
  data.Resize(size);
  
  if (data.GetSize() >= size)
    memcpy(data.Get(), pBitmap->GetBitmap()->getBits(), size);
}

void IGraphicsLice::ApplyShadowMask(ILayerPtr& layer, RawBitmapData& mask, const IShadow& shadow)
{
  const APIBitmap* pBitmap = layer->GetAPIBitmap();
  LICE_IBitmap* pLayerBitmap = pBitmap->GetBitmap();

  int stride = pLayerBitmap->getRowSpan() * 4;
  int size = pLayerBitmap->getHeight() * stride;

  if (mask.GetSize() >= size)
  {
    int x = std::round(shadow.mXOffset * GetScreenScale());
    int y = std::round(shadow.mYOffset * GetScreenScale());
    int nRows = pBitmap->GetHeight() - std::abs(y);
    int nCols = pBitmap->GetWidth() - std::abs(x);
    LICE_pixel_chan* in = mask.Get() + (std::max(-x, 0) * 4) + (std::max(-y, 0) * stride);
    LICE_pixel_chan* out = ((LICE_pixel_chan*) pLayerBitmap->getBits()) + (std::max(x, 0) * 4) + (std::max(y, 0) * stride);
    
    // Pre-multiply color components
    IColor color = shadow.mPattern.GetStop(0).mColor;
    color.Clamp();
    unsigned int ia = (color.A * static_cast<int>(Clip(shadow.mOpacity, 0.f, 1.f) * 255.0));
    unsigned int ir = (color.R * ia);
    unsigned int ig = (color.G * ia);
    unsigned int ib = (color.B * ia);
    
    if (!shadow.mDrawForeground)
    {
      LICE_Clear(pLayerBitmap, 0);
    
      for (int i = 0; i < nRows; i++, in += stride, out += stride)
      {
        LICE_pixel_chan* chans = out;

        for (int j = 0; j < nCols; j++, chans += 4)
        {
          unsigned int maskAlpha = in[j * 4 + LICE_PIXEL_A];
        
          unsigned int A = (ia * maskAlpha) >> 16;
          unsigned int R = (ir * maskAlpha) >> 16;
          unsigned int G = (ig * maskAlpha) >> 16;
          unsigned int B = (ib * maskAlpha) >> 16;
      
          _LICE_MakePixelNoClamp(chans, R, G, B, A);
        }
      }
    }
    else
    {
      for (int i = 0; i < nRows; i++, in += stride, out += stride)
      {
        LICE_pixel_chan* chans = out;
        
        for (int j = 0; j < nCols; j++, chans += 4)
        {
          unsigned int maskAlpha = in[j * 4 + LICE_PIXEL_A];
          unsigned int alphaCmp = 255 - chans[LICE_PIXEL_A];
          
          unsigned int A = chans[LICE_PIXEL_A] + ((alphaCmp * ia * maskAlpha) >> 24);
          unsigned int R = chans[LICE_PIXEL_R] + ((alphaCmp * ir * maskAlpha) >> 24);
          unsigned int G = chans[LICE_PIXEL_G] + ((alphaCmp * ig * maskAlpha) >> 24);
          unsigned int B = chans[LICE_PIXEL_B] + ((alphaCmp * ib * maskAlpha) >> 24);
          
          _LICE_MakePixelClamp(chans, R, G, B, A);
        }
      }
    }
  }
}

void IGraphicsLice::EndFrame()
{
#ifdef OS_MAC
  CGImageRef img = NULL;
  CGRect r = CGRectMake(0, 0, WindowWidth(), WindowHeight());

  if (!mColorSpace)
  {
    int v = GetSystemVersion();
    
    if (v >= 0x1070)
    {
#ifdef MAC_OS_X_VERSION_10_11
      mColorSpace = CGDisplayCopyColorSpace(CGMainDisplayID());
#else
      CMProfileRef systemMonitorProfile = NULL;
      CMError getProfileErr = CMGetSystemProfile(&systemMonitorProfile);
      if(noErr == getProfileErr)
      {
        mColorSpace = CGColorSpaceCreateWithPlatformColorSpace(systemMonitorProfile);
        CMCloseProfile(systemMonitorProfile);
      }
#endif
    }
    if (!mColorSpace)
      mColorSpace = CGColorSpaceCreateDeviceRGB();
  }
    
  const unsigned char *p = (const unsigned char *) mDrawBitmap->getBits();

  int sw = mDrawBitmap->getRowSpan();
  int h = mDrawBitmap->getHeight();
  int w = mDrawBitmap->getWidth();

  CGDataProviderRef provider = CGDataProviderCreateWithData(NULL, p, 4 * sw * h, NULL);
  img = CGImageCreate(w, h, 8, 32, 4 * sw,(CGColorSpaceRef) mColorSpace, kCGImageAlphaNoneSkipFirst | kCGBitmapByteOrder32Host, provider, NULL, false, kCGRenderingIntentDefault);
  CGDataProviderRelease(provider);

  if (img)
  {
    CGContext* pCGContext = (CGContext*) GetPlatformContext();
    CGContextSaveGState(pCGContext);
    CGContextTranslateCTM(pCGContext, 0.0, WindowHeight());
    CGContextScaleCTM(pCGContext, 1.0, -1.0);
    CGContextDrawImage(pCGContext, r, img);
    CGContextRestoreGState(pCGContext);
    CGImageRelease(img);
  }
#else // OS_WIN
  PAINTSTRUCT ps;
  HWND hWnd = (HWND) GetWindow();
  HDC dc = BeginPaint(hWnd, &ps);
  
  if (GetDrawScale() == 1.0)
  {
    BitBlt(dc, 0, 0, Width() * GetScreenScale(), Height() * GetScreenScale(), mDrawBitmap->getDC(), 0, 0, SRCCOPY);
  }
  else
  {
<<<<<<< HEAD
    LICE_ScaledBlit(mScaleBitmap, mDrawBitmap, 0, 0, WindowWidth() * GetScreenScale(), WindowHeight() * GetScreenScale(), 0, 0, Width() * GetScreenScale(), Height() * GetScreenScale(), 1.0, LICE_BLIT_MODE_COPY | LICE_BLIT_FILTER_BILINEAR
=======
    LICE_ScaledBlit(mScaleBitmap.get(), mDrawBitmap.get(), 0, 0, WindowWidth(), WindowHeight(), 0, 0, Width(), Height(), 1.0, LICE_BLIT_MODE_COPY | LICE_BLIT_FILTER_BILINEAR
>>>>>>> 95b7ca0d
    );
    BitBlt(dc, 0, 0, WindowWidth() * GetScreenScale(), WindowHeight() * GetScreenScale(), mScaleBitmap->getDC(), 0, 0, SRCCOPY);
  }
  
  EndPaint(hWnd, &ps);
#endif
}

#ifdef OS_MAC
  #ifdef FillRect
    #undef FillRect
  #endif
  #ifdef DrawText
    #undef DrawText
  #endif
  #ifdef Polygon
    #undef Polygon
  #endif

  #define DrawText SWELL_DrawText
  #define FillRect SWELL_FillRect
  #define LineTo SWELL_LineTo
  #define SetPixel SWELL_SetPixel
  #define Polygon(a,b,c) SWELL_Polygon(a,b,c)
#elif defined OS_WIN
  #define DrawText DrawTextA
#endif

#include "IGraphicsLice_src.cpp"
<|MERGE_RESOLUTION|>--- conflicted
+++ resolved
@@ -912,12 +912,7 @@
   }
   else
   {
-<<<<<<< HEAD
-    LICE_ScaledBlit(mScaleBitmap, mDrawBitmap, 0, 0, WindowWidth() * GetScreenScale(), WindowHeight() * GetScreenScale(), 0, 0, Width() * GetScreenScale(), Height() * GetScreenScale(), 1.0, LICE_BLIT_MODE_COPY | LICE_BLIT_FILTER_BILINEAR
-=======
-    LICE_ScaledBlit(mScaleBitmap.get(), mDrawBitmap.get(), 0, 0, WindowWidth(), WindowHeight(), 0, 0, Width(), Height(), 1.0, LICE_BLIT_MODE_COPY | LICE_BLIT_FILTER_BILINEAR
->>>>>>> 95b7ca0d
-    );
+    LICE_ScaledBlit(mScaleBitmap.get(), mDrawBitmap.get(), 0, 0, WindowWidth() * GetScreenScale(), WindowHeight() * GetScreenScale(), 0, 0, Width() * GetScreenScale(), Height() * GetScreenScale(), 1.0, LICE_BLIT_MODE_COPY | LICE_BLIT_FILTER_BILINEAR);
     BitBlt(dc, 0, 0, WindowWidth() * GetScreenScale(), WindowHeight() * GetScreenScale(), mScaleBitmap->getDC(), 0, 0, SRCCOPY);
   }
   
