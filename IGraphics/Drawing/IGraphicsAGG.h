--- conflicted
+++ resolved
@@ -208,25 +208,17 @@
   void DoClip(PathType& path)
   {
     IRECT clip = mClipRECT.Empty() ? GetBounds() : mClipRECT;
-    clip.Shift(XTranslate(), YTranslate());
+    clip.Translate(XTranslate(), YTranslate());
     clip.Scale(GetScreenScale() * GetDrawScale());
     path.clip_box(clip.L, clip.T, clip.R, clip.B);
   }
   
   void PathTransformSetMatrix(const IMatrix& m) override
   {
-<<<<<<< HEAD
-    IMatrix t;
-    t.Scale(GetDrawScale() * GetScreenScale(), GetDrawScale() * GetScreenScale());
-    t.Translate(XTranslate(), YTranslate());
-    t.Transform(m);
-    mTransform = agg::trans_affine(t.mTransform[0], t.mTransform[1], t.mTransform[2], t.mTransform[3], t.mTransform[4], t.mTransform[5]);
-=======
-    const double scale = GetScale() * GetDisplayScale();
-    IMatrix t = IMatrix().Scale(scale, scale).Transform(m);
+    const double scale = GetDrawScale() * GetScreenScale();
+    IMatrix t = IMatrix().Scale(scale, scale).Translate(XTranslate(), YTranslate()).Transform(m);
       
     mTransform = agg::trans_affine(t.mXX, t.mYX, t.mXY, t.mYY, t.mTX, t.mTY);
->>>>>>> 10dd290a
   }
   
   void SetClipRegion(const IRECT& r) override { mClipRECT = r; }
