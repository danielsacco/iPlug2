/*
 ==============================================================================

 This file is part of the iPlug 2 library. Copyright (C) the iPlug 2 developers.

 See LICENSE.txt for  more info.

 ==============================================================================
*/

#include <cmath>

#include "IGraphicsNanoVG.h"

#if defined IGRAPHICS_GL
  #if defined OS_MAC
    #if defined IGRAPHICS_GL2
      #define NANOVG_GL2_IMPLEMENTATION
    #elif defined IGRAPHICS_GL3
      #define NANOVG_GL3_IMPLEMENTATION
    #else
      #error Define either IGRAPHICS_GL2 or IGRAPHICS_GL3 for IGRAPHICS_NANOVG with OS_MAC
    #endif
  #elif defined OS_IOS
//    #if defined IGRAPHICS_GLES2
//      #include <OpenGLES/ES2/gl.h>
//      #define NANOVG_GLES2_IMPLEMENTATION
//    #elif defined IGRAPHICS_GLES3
//      #include <OpenGLES/ES3/gl.h>
//      #define NANOVG_GLES2_IMPLEMENTATION
//    #else
//      #error Define either IGRAPHICS_GLES2 or IGRAPHICS_GLES3 when using IGRAPHICS_GL and IGRAPHICS_NANOVG with OS_IOS
//    #endif
    #error NOT IMPLEMENTED
  #elif defined OS_WIN
    #pragma comment(lib, "opengl32.lib")
    #if defined IGRAPHICS_GL2
      #define NANOVG_GL2_IMPLEMENTATION
    #elif defined IGRAPHICS_GL3
      #define NANOVG_GL3_IMPLEMENTATION
    #else
      #error Define either IGRAPHICS_GL2 or IGRAPHICS_GL3 when using IGRAPHICS_GL and IGRAPHICS_NANOVG with OS_WIN
    #endif
  #elif defined OS_LINUX
    #error NOT IMPLEMENTED
  #elif defined OS_WEB
    #define GLFW_INCLUDE_GLEXT
    #if defined IGRAPHICS_GLES2
      #define GLFW_INCLUDE_ES2
      #define NANOVG_GLES2_IMPLEMENTATION
    #elif defined IGRAPHICS_GLES3
      #define NANOVG_GLES3_IMPLEMENTATION
      #define GLFW_INCLUDE_ES3
    #else
      #error Define either IGRAPHICS_GLES2 or IGRAPHICS_GLES3 when using IGRAPHICS_GL and IGRAPHICS_NANOVG with OS_WEB
    #endif
    #include <GLFW/glfw3.h>
    GLFWwindow* gWindow;
    void GLFWError(int error, const char* desc) { DBGMSG("GLFW error %d: %s\n", error, desc); }
  #endif
  #include "nanovg_gl.h"
  #include "nanovg_gl_utils.h"
#elif defined IGRAPHICS_METAL
  #if defined OS_MAC || defined OS_IOS
    #include "nanovg_mtl.h"
  #else
    #error NOT IMPLEMENTED
  #endif
#else
  #error you must define either IGRAPHICS_GL2, IGRAPHICS_GLES2 etc or IGRAPHICS_METAL when using IGRAPHICS_NANOVG
#endif

#ifdef OS_WIN
int LoadImageFromWinResource(NVGcontext* pContext, HINSTANCE hInst, const char* resid)
{
  HRSRC hResource = FindResource(hInst, resid, "PNG");
  if (!hResource) return NULL;

  DWORD imageSize = SizeofResource(hInst, hResource);
  if (imageSize < 8) return NULL;

  HGLOBAL res = LoadResource(hInst, hResource);
  const void* pResourceData = LockResource(res);
  if (!pResourceData) return NULL;

  int ret = nvgCreateImageMem(pContext, 0 /*flags*/, (unsigned char*) pResourceData, imageSize);

  return ret;
}

int LoadFontFromWinResource(NVGcontext* pContext, HINSTANCE hInst, const char* name, const char* resid)
{
  HRSRC hResource = FindResource(hInst, resid, "TTF");
  if (!hResource) return NULL;

  DWORD fontSize = SizeofResource(hInst, hResource);
  if (fontSize < 8) return NULL;

  HGLOBAL res = LoadResource(hInst, hResource);
  const void* pResourceData = LockResource(res);
  if (!pResourceData) return NULL;

  int ret = nvgCreateFontMem(pContext, name, (unsigned char*)pResourceData, fontSize, 0 /* ?? */);
  return ret;
}
#endif

NanoVGBitmap::NanoVGBitmap(NVGcontext* pContext, const char* path, double sourceScale, void* hInst)
{
  mVG = pContext;
  int w = 0, h = 0;
#ifdef OS_WIN
  int idx = LoadImageFromWinResource(pContext, (HINSTANCE)hInst, path); // TODO: then try absolute path?
#else
  int idx = nvgCreateImage(mVG, path, 0);
#endif
  nvgImageSize(mVG, idx, &w, &h);
  
  SetBitmap(idx, w, h, sourceScale, 1.f);
}

NanoVGBitmap::NanoVGBitmap(NVGcontext* pContext, int width, int height, int scale, float drawScale)
{
  mVG = pContext;
  mFBO = nvgCreateFramebuffer(pContext, width, height, 0);
  
  nvgEndFrame(mVG);
  nvgBindFramebuffer(mFBO);
  
#ifdef IGRAPHICS_METAL
  mnvgClearWithColor(mVG, nvgRGBAf(0, 0, 0, 0));
#else
  glViewport(0, 0, width, height);
  glClearColor(0.0f, 0.0f, 0.0f, 0.0f);
  glClear(GL_COLOR_BUFFER_BIT | GL_DEPTH_BUFFER_BIT | GL_STENCIL_BUFFER_BIT);
#endif
  nvgBeginFrame(mVG, width, height, 1.f);
  nvgEndFrame(mVG);
  
  SetBitmap(mFBO->image, width, height, scale, drawScale);
}

NanoVGBitmap::~NanoVGBitmap()
{
  if(mFBO)
    nvgDeleteFramebuffer(mFBO);
  else
    nvgDeleteImage(mVG, GetBitmap());
}

#pragma mark -

// Utility conversions

inline NVGcolor NanoVGColor(const IColor& color, const IBlend* pBlend = 0)
{
  NVGcolor c;
  c.r = (float) color.R / 255.0f;
  c.g = (float) color.G / 255.0f;
  c.b = (float) color.B / 255.0f;
  c.a = (BlendWeight(pBlend) * color.A) / 255.0f;
  return c;
}

inline NVGcompositeOperation NanoVGBlendMode(const IBlend* pBlend)
{
  if (!pBlend)
  {
    return NVG_COPY;
  }
  
  switch (pBlend->mMethod)
  {
    case kBlendClobber:
    {
      return NVG_SOURCE_OVER;
    }
    case kBlendAdd:
    case kBlendColorDodge:
    case kBlendNone:
    default:
    {
      return NVG_COPY;
    }
  }
}

NVGpaint NanoVGPaint(NVGcontext* pContext, const IPattern& pattern, const IBlend* pBlend)
{
  double s[2], e[2];
  
  NVGcolor icol = NanoVGColor(pattern.GetStop(0).mColor, pBlend);
  NVGcolor ocol = NanoVGColor(pattern.GetStop(pattern.NStops() - 1).mColor, pBlend);
    
  // Invert transform

  IMatrix inverse = IMatrix(pattern.mTransform).Invert();
  inverse.TransformPoint(s[0], s[1], 0.0, 0.0);

  if (pattern.mType == kRadialPattern)
  {
    return nvgRadialGradient(pContext, s[0], s[1], 0.0, inverse.mXX, icol, ocol);
  }
  else
  {
    inverse.TransformPoint(e[0], e[1], 1.0, 0.0);
    
    return nvgLinearGradient(pContext, s[0], s[1], e[0], e[1], icol, ocol);
  }
}

#pragma mark -

IGraphicsNanoVG::IGraphicsNanoVG(IGEditorDelegate& dlg, int w, int h, int fps, float scale)
: IGraphicsPathBase(dlg, w, h, fps, scale)
{
  DBGMSG("IGraphics NanoVG @ %i FPS\n", fps);
}

IGraphicsNanoVG::~IGraphicsNanoVG() 
{
}

const char* IGraphicsNanoVG::GetDrawingAPIStr()
{
#if defined IGRAPHICS_METAL
  return "NanoVG | Metal";
#else
  #if defined IGRAPHICS_GL2
    return "NanoVG | OpenGL2";
  #elif defined IGRAPHICS_GL3
    return "NanoVG | OpenGL3";
  #elif defined IGRAPHICS_GLES2
    return "NanoVG | OpenGLES2";
  #elif defined IGRAPHICS_GLES3
    return "NanoVG | OpenGLES3";
  #endif
#endif
}

IBitmap IGraphicsNanoVG::LoadBitmap(const char* name, int nStates, bool framesAreHorizontal, int targetScale)
{
  if (targetScale == 0)
    targetScale = GetScreenScale();
  
  APIBitmap* pAPIBitmap = mBitmapCache.Find(name, targetScale);
  
  // If the bitmap is not already cached at the targetScale
  if (!pAPIBitmap)
  {
    WDL_String fullPath;
    int sourceScale = 0;
    bool resourceFound = SearchImageResource(name, "png", fullPath, targetScale, sourceScale);
    assert(resourceFound);
    
    pAPIBitmap = LoadAPIBitmap(fullPath, sourceScale);
    
    mBitmapCache.Add(pAPIBitmap, name, sourceScale);

    assert(pAPIBitmap);
  }
  
  return IBitmap(pAPIBitmap, nStates, framesAreHorizontal, name);
}

APIBitmap* IGraphicsNanoVG::LoadAPIBitmap(const WDL_String& resourcePath, int scale)
{
  return new NanoVGBitmap(mVG, resourcePath.Get(), scale, GetPlatformInstance());
}

APIBitmap* IGraphicsNanoVG::CreateAPIBitmap(int width, int height)
{
  const double scale = GetDrawScale() * GetScreenScale();
  return new NanoVGBitmap(mVG, width * scale, height * scale, GetScreenScale(), GetDrawScale());
}

void IGraphicsNanoVG::SetPlatformContext(void* pContext)
{
  mPlatformContext = pContext;
#ifdef OS_WIN
  if(pContext)
    OnViewInitialized(pContext);
#endif
}

void IGraphicsNanoVG::OnViewInitialized(void* pContext)
{
#if defined OS_WIN
  if (pContext)
  {
    PIXELFORMATDESCRIPTOR pfd =
    {
      sizeof(PIXELFORMATDESCRIPTOR),
      1,
      PFD_DRAW_TO_WINDOW | PFD_SUPPORT_OPENGL | PFD_DOUBLEBUFFER, //Flags
      PFD_TYPE_RGBA, // The kind of framebuffer. RGBA or palette.
      32, // Colordepth of the framebuffer.
      0, 0, 0, 0, 0, 0,
      0,
      0,
      0,
      0, 0, 0, 0,
      24, // Number of bits for the depthbuffer
      8, // Number of bits for the stencilbuffer
      0, // Number of Aux buffers in the framebuffer.
      PFD_MAIN_PLANE,
      0,
      0, 0, 0
    };
    
    HDC dc = (HDC) pContext;
    
    int fmt = ChoosePixelFormat(dc, &pfd);
    SetPixelFormat(dc, fmt, &pfd);
    
    mHGLRC = wglCreateContext(dc);
    wglMakeCurrent(dc, mHGLRC);
    if (!gladLoadGL())
      throw std::runtime_error{"Error initializing glad"};
    glGetError();
  }
#elif defined OS_WEB
  if (!glfwInit())
  {
    DBGMSG("Failed to init GLFW.");
    return;
  }

  glfwSetErrorCallback(GLFWError);

  glfwWindowHint(GLFW_CLIENT_API, GLFW_OPENGL_ES_API);
  glfwWindowHint(GLFW_CONTEXT_VERSION_MAJOR, 3);
  glfwWindowHint(GLFW_CONTEXT_VERSION_MINOR, 0);

  gWindow = glfwCreateWindow(WindowWidth(), WindowHeight(), "NanoVG", NULL, NULL);

  if (!gWindow)
  {
    glfwTerminate();
    return;
  }

//  glfwSetKeyCallback(gWindow, key);
  glfwMakeContextCurrent(gWindow);
#endif // OS_WEB
 
  int flags = NVG_ANTIALIAS | NVG_STENCIL_STROKES /*| NVG_TRIPLE_BUFFER check!*/;
  
#if defined IGRAPHICS_METAL
  mVG = nvgCreateContext(pContext, flags);
#else
  mVG = nvgCreateContext(flags);
#endif
  
  if (mVG == nullptr)
    DBGMSG("Could not init nanovg.\n");
}

void IGraphicsNanoVG::OnViewDestroyed()
{
  if(mMainFrameBuffer != nullptr)
    nvgDeleteFramebuffer(mMainFrameBuffer);
  
  if(mVG)
    nvgDeleteContext(mVG);
#if defined OS_WIN
  if (mHGLRC)
  {
    wglMakeCurrent((HDC)mPlatformContext, nullptr);
    wglDeleteContext(mHGLRC);
  }
#elif defined OS_WEB
  glfwTerminate();
#endif
}

void IGraphicsNanoVG::DrawResize()
{
  if (mMainFrameBuffer != nullptr)
    nvgDeleteFramebuffer(mMainFrameBuffer);
  
  mMainFrameBuffer = nvgCreateFramebuffer(mVG, WindowWidth() * GetScreenScale(), WindowHeight() * GetScreenScale(), 0);
  
  if (mMainFrameBuffer == nullptr)
    DBGMSG("Could not init FBO.\n");
}

void IGraphicsNanoVG::BeginFrame()
{
  IGraphics::BeginFrame(); // start perf graph timing

#ifdef IGRAPHICS_METAL
  //  mnvgClearWithColor(mVG, nvgRGBAf(0, 0, 0, 0));
#else
  glViewport(0, 0, WindowWidth() * GetScreenScale(), WindowHeight() * GetScreenScale());
  glClearColor(0.0f, 0.0f, 0.0f, 1.0f);
  glClear(GL_COLOR_BUFFER_BIT | GL_DEPTH_BUFFER_BIT | GL_STENCIL_BUFFER_BIT);
  #ifdef OS_WEB
  glEnable(GL_BLEND);
  glBlendFunc(GL_SRC_ALPHA, GL_ONE_MINUS_SRC_ALPHA);
  glEnable(GL_CULL_FACE);
  glDisable(GL_DEPTH_TEST);
  #endif
#endif
  
  nvgBindFramebuffer(mMainFrameBuffer); // begin main frame buffer update
  nvgBeginFrame(mVG, WindowWidth(), WindowHeight(), GetScreenScale());
}

void IGraphicsNanoVG::EndFrame()
{
  nvgEndFrame(mVG); // end main frame buffer update
  nvgBindFramebuffer(nullptr);
  
  nvgBeginFrame(mVG, WindowWidth(), WindowHeight(), GetScreenScale());

  NVGpaint img = nvgImagePattern(mVG, 0, 0, WindowWidth(), WindowHeight(), 0, mMainFrameBuffer->image, 1.0f);
  
  nvgSave(mVG);
  nvgResetTransform(mVG);
  nvgBeginPath(mVG);
  nvgRect(mVG, 0, 0, WindowWidth(), WindowHeight());
  nvgFillPaint(mVG, img);
  nvgFill(mVG);
  nvgRestore(mVG);
  
  nvgEndFrame(mVG);

#if defined OS_WEB
  glEnable(GL_DEPTH_TEST);
#endif
}

void IGraphicsNanoVG::DrawBitmap(IBitmap& bitmap, const IRECT& dest, int srcX, int srcY, const IBlend* pBlend)
{
  APIBitmap* pAPIBitmap = bitmap.GetAPIBitmap();
  
  // FIX - draw bitmaps in a scale aware manner!
    
  NVGpaint imgPaint = nvgImagePattern(mVG, std::round(dest.L) - srcX, std::round(dest.T) - srcY, bitmap.W(), bitmap.H(), 0.f, pAPIBitmap->GetBitmap(), BlendWeight(pBlend));
  nvgBeginPath(mVG); // Clears any existing path
  nvgRect(mVG, dest.L, dest.T, dest.W(), dest.H());
  nvgFillPaint(mVG, imgPaint);
  nvgFill(mVG);
  nvgBeginPath(mVG); // Clears the bitmap rect from the path state
}

void IGraphicsNanoVG::PathClear()
{
  nvgBeginPath(mVG);
}

void IGraphicsNanoVG::PathClose()
{
  nvgClosePath(mVG);
}

void IGraphicsNanoVG::PathArc(float cx, float cy, float r, float aMin, float aMax)
{
  nvgArc(mVG, cx, cy, r, DegToRad(aMin - 90.f), DegToRad(aMax - 90.f), NVG_CW);
}

void IGraphicsNanoVG::PathMoveTo(float x, float y)
{
  nvgMoveTo(mVG, x, y);
}

void IGraphicsNanoVG::PathLineTo(float x, float y)
{
  nvgLineTo(mVG, x, y);
}

void IGraphicsNanoVG::PathCurveTo(float x1, float y1, float x2, float y2, float x3, float y3)
{
  nvgBezierTo(mVG, x1, y1, x2, y2, x3, y3);
}

IColor IGraphicsNanoVG::GetPoint(int x, int y)
{
  return COLOR_BLACK; //TODO:
}

bool IGraphicsNanoVG::DoDrawMeasureText(const IText& text, const char* str, IRECT& bounds, const IBlend* pBlend, bool measure)
{
  assert(nvgFindFont(mVG, text.mFont) != -1); // did you forget to LoadFont for this font name?
  
  nvgFontBlur(mVG, 0);
  nvgFontSize(mVG, text.mSize);
  nvgFontFace(mVG, text.mFont);
  nvgFillColor(mVG, NanoVGColor(text.mFGColor, pBlend));
  
  float xpos = 0.;
  float ypos = 0.;
  
  int align = 0;
  switch (text.mAlign)
  {
    case IText::kAlignNear: align = NVG_ALIGN_LEFT; xpos = bounds.L; break;
    case IText::kAlignCenter: align = NVG_ALIGN_CENTER; xpos = bounds.MW(); break;
    case IText::kAlignFar: align = NVG_ALIGN_RIGHT; xpos = bounds.R; break;
    default:
      break;
  }
  
  switch (text.mVAlign)
  {
    case IText::kVAlignBottom: align |= NVG_ALIGN_BOTTOM; ypos = bounds.B; break;
    case IText::kVAlignMiddle: align |= NVG_ALIGN_MIDDLE; ypos = bounds.MH(); break;
    case IText::kVAlignTop: align |= NVG_ALIGN_TOP; ypos = bounds.T; break;
    default: break;
      break;
  }
  
  nvgTextAlign(mVG, align);
  
  auto calcTextBounds = [&](IRECT& r)
  {
    float fbounds[4];
    nvgTextBounds(mVG, xpos, ypos, str, NULL, fbounds);
    r.L = fbounds[0]; r.T = fbounds[1]; r.R = fbounds[2]; r.B = fbounds[3];
  };
  
  if(measure)
  {
    calcTextBounds(bounds);
    return true;
  }
  else
  {
    if(text.mOrientation != 0)
    {
      IRECT tmp;
      calcTextBounds(tmp);

      nvgSave(mVG);
      nvgTranslate(mVG, tmp.L, tmp.B);
      nvgRotate(mVG, nvgDegToRad(text.mOrientation));
      nvgTranslate(mVG, -tmp.L, -tmp.B);
      nvgText(mVG, xpos, ypos, str, NULL);
      nvgRestore(mVG);
    }
    else
      nvgText(mVG, xpos, ypos, str, NULL);
  }
    
  return true;
}

void IGraphicsNanoVG::PathStroke(const IPattern& pattern, float thickness, const IStrokeOptions& options, const IBlend* pBlend)
{
  // First set options
  switch (options.mCapOption)
  {
    case kCapButt:   nvgLineCap(mVG, NVG_BUTT);     break;
    case kCapRound:  nvgLineCap(mVG, NVG_ROUND);    break;
    case kCapSquare: nvgLineCap(mVG, NVG_SQUARE);   break;
  }
  
  switch (options.mJoinOption)
  {
    case kJoinMiter: nvgLineJoin(mVG, NVG_MITER);   break;
    case kJoinRound: nvgLineJoin(mVG, NVG_ROUND);   break;
    case kJoinBevel: nvgLineJoin(mVG, NVG_BEVEL);   break;
  }
  
  nvgMiterLimit(mVG, options.mMiterLimit);
  nvgStrokeWidth(mVG, thickness);
 
  // TODO Dash

  if (pattern.mType == kSolidPattern)
    nvgStrokeColor(mVG, NanoVGColor(pattern.GetStop(0).mColor, pBlend));
  else
    nvgStrokePaint(mVG, NanoVGPaint(mVG, pattern, pBlend));
  
  nvgPathWinding(mVG, NVG_CCW);
  nvgStroke(mVG);
  
  if (!options.mPreserve)
    nvgBeginPath(mVG); // Clears the path state
}

void IGraphicsNanoVG::PathFill(const IPattern& pattern, const IFillOptions& options, const IBlend* pBlend)
{
  nvgPathWinding(mVG, options.mFillRule == kFillWinding ? NVG_CCW : NVG_CW);
  
  if (pattern.mType == kSolidPattern)
    nvgFillColor(mVG, NanoVGColor(pattern.GetStop(0).mColor, pBlend));
  else
    nvgFillPaint(mVG, NanoVGPaint(mVG, pattern, pBlend));
  
  nvgFill(mVG);
  
  if (!options.mPreserve)
    nvgBeginPath(mVG); // Clears the path state
}

void IGraphicsNanoVG::LoadFont(const char* name)
{
  WDL_String fontNameWithoutExt(name, (int) strlen(name));
  fontNameWithoutExt.remove_fileext();
  WDL_String fullPath;
  OSFindResource(name, "ttf", fullPath);
  
  int fontID = -1;
  
  if (fullPath.GetLength())
  {
#ifdef OS_WIN
    fontID = LoadFontFromWinResource(mVG, (HINSTANCE) GetPlatformInstance(), fontNameWithoutExt.Get(), fullPath.Get());
#else
    fontID = nvgCreateFont(mVG, fontNameWithoutExt.Get(), fullPath.Get());
#endif
  }
  else {
    DBGMSG("Could not locate font %s\n", name);
  }
  
  assert (fontID != -1); // font not found!
}

void IGraphicsNanoVG::DrawBoxShadow(const IRECT& bounds, float cr, float ydrop, float pad, const IBlend* pBlend)
{
  IRECT inner = bounds.GetPadded(-pad);
  NVGpaint shadowPaint = nvgBoxGradient(mVG, inner.L, inner.T + ydrop, inner.W(), inner.H(), cr * 2., 20, NanoVGColor(COLOR_BLACK_DROP_SHADOW, pBlend), NanoVGColor(COLOR_TRANSPARENT));
  nvgBeginPath(mVG);
  nvgRect(mVG, bounds.L, bounds.T, bounds.W(), bounds.H());
  nvgRoundedRect(mVG, inner.L, inner.T, inner.W(), inner.H(), cr);
  nvgPathWinding(mVG, NVG_HOLE);
  nvgFillPaint(mVG, shadowPaint);
  nvgFill(mVG);
  nvgBeginPath(mVG); // Clear the paths
}

void IGraphicsNanoVG::UpdateLayer()
{
  if (mLayers.empty())
  {
    nvgEndFrame(mVG);
#ifndef IGRAPHICS_METAL
    glViewport(0, 0, WindowWidth() * GetScreenScale(), WindowHeight() * GetScreenScale());
#endif
    nvgBindFramebuffer(mMainFrameBuffer);
    nvgBeginFrame(mVG, WindowWidth(), WindowHeight(), GetScreenScale());
  }
  else
  {
    nvgEndFrame(mVG);
#ifndef IGRAPHICS_METAL
    const double scale = GetDrawScale() * GetScreenScale();
    glViewport(0, 0, mLayers.top()->Bounds().W() * scale, mLayers.top()->Bounds().H() * scale);
#endif
    nvgBindFramebuffer(dynamic_cast<const NanoVGBitmap*>(mLayers.top()->GetAPIBitmap())->GetFBO());
    nvgBeginFrame(mVG, mLayers.top()->Bounds().W() * GetDrawScale(), mLayers.top()->Bounds().H() * GetDrawScale(), GetScreenScale());
  }
}

void IGraphicsNanoVG::PathTransformSetMatrix(const IMatrix& m)
{
  double xTranslate = 0.0;
  double yTranslate = 0.0;
  
  if (!mLayers.empty())
  {
    IRECT bounds = mLayers.top()->Bounds();
    
    xTranslate = -bounds.L;
    yTranslate = -bounds.T;
  }
  
  nvgResetTransform(mVG);
<<<<<<< HEAD
  nvgScale(mVG, GetDrawScale(), GetDrawScale());
  nvgTranslate(mVG, xTranslate, yTranslate);
  nvgTransform(mVG, m.mTransform[0], m.mTransform[1], m.mTransform[2], m.mTransform[3], m.mTransform[4], m.mTransform[5]);
=======
  nvgScale(mVG, GetScale(), GetScale());
  nvgTransform(mVG, m.mXX, m.mYX, m.mXY, m.mYY, m.mTX, m.mTY);
>>>>>>> 10dd290a
}

void IGraphicsNanoVG::SetClipRegion(const IRECT& r)
{
  if (!r.Empty())
    nvgScissor(mVG, r.L, r.T, r.W(), r.H());
  else
    nvgResetScissor(mVG);
}

void IGraphicsNanoVG::DrawDottedLine(const IColor& color, float x1, float y1, float x2, float y2, const IBlend* pBlend, float thickness, float dashLen)
{
  const float xd = x1 - x2;
  const float yd = y1 - y2;
  const float len = std::sqrt(xd * xd + yd * yd);
  
  const float segs = std::round(len / dashLen);
  const float incr = 1.f / segs;

  float xs = x1;
  float ys = y1;

  PathMoveTo(xs, ys);

  for (int i = 1; i < static_cast<int>(segs); i+=2)
  {
    float progress = incr * static_cast<float>(i);
  
    float xe = x1 + progress * (x2 - x1);
    float ye = y1 + progress * (y2 - y1);
    
    PathLineTo(xe, ye);
    
    progress += incr;
    
    xs = x1 + progress * (x2 - x1);;
    ys = y1 + progress * (y2 - y1);
    
    PathMoveTo(xs, ys);
  }
  
  PathStroke(color, thickness, IStrokeOptions(), pBlend);
}

void IGraphicsNanoVG::DrawDottedRect(const IColor& color, const IRECT& bounds, const IBlend* pBlend, float thickness, float dashLen)
{
  const int xsegs = bounds.W() / (dashLen * 2.f);
  const int ysegs = bounds.H() / (dashLen * 2.f);

  float x1 = bounds.L;
  float y1 = bounds.T;
  
  float x2 = x1;
  float y2 = y1;
  
  PathMoveTo(x1, y1);

  for(int j = 0; j < 2; j++)
  {
    for (int i = 0; i < xsegs; i++)
    {
      x2 = x1 + dashLen;
      PathLineTo(x2, y2);
      x1 = x2 + dashLen;
      PathMoveTo(x1, y1);
    }
    
    x2 = x1;
    
    for (int i = 0; i < ysegs; i++)
    {
      y2 = y1 + dashLen;
      PathLineTo(x2, y2);
      y1 = y2 + dashLen;
      PathMoveTo(x1, y1);
    }
    
    y2 = y1;
    
    dashLen = -dashLen;
  }
  
  PathStroke(color, thickness, IStrokeOptions(), pBlend);
}<|MERGE_RESOLUTION|>--- conflicted
+++ resolved
@@ -669,14 +669,9 @@
   }
   
   nvgResetTransform(mVG);
-<<<<<<< HEAD
   nvgScale(mVG, GetDrawScale(), GetDrawScale());
   nvgTranslate(mVG, xTranslate, yTranslate);
-  nvgTransform(mVG, m.mTransform[0], m.mTransform[1], m.mTransform[2], m.mTransform[3], m.mTransform[4], m.mTransform[5]);
-=======
-  nvgScale(mVG, GetScale(), GetScale());
   nvgTransform(mVG, m.mXX, m.mYX, m.mXY, m.mYY, m.mTX, m.mTY);
->>>>>>> 10dd290a
 }
 
 void IGraphicsNanoVG::SetClipRegion(const IRECT& r)
