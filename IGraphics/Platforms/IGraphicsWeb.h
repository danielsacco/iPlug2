--- conflicted
+++ resolved
@@ -61,14 +61,7 @@
   void UpdateTooltips() override {} // TODO:
   int ShowMessageBox(const char* str, const char* caption, int type) override;
   
-<<<<<<< HEAD
   void PromptForFile(WDL_String& filename, WDL_String& path, EFileAction action, const char* ext) override;
-=======
-  IPopupMenu* CreatePopupMenu(IPopupMenu& menu, const IRECT& bounds, IControl* pCaller) override;
-  
-  void CreateTextEntry(IControl& control, const IText& text, const IRECT& bounds, const char* str) override;
-  void PromptForFile(WDL_String& fileName, WDL_String& path, EFileAction action, const char* ext) override;
->>>>>>> 67f08dee
   void PromptForDirectory(WDL_String& path) override;
   bool PromptForColor(IColor& color, const char* str) override { return false; } // TODO:
   bool OpenURL(const char* url, const char* msgWindowTitle, const char* confirmMsg, const char* errMsgOnFailure) override;
