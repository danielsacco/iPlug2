/*
 ==============================================================================

 This file is part of the iPlug 2 library. Copyright (C) the iPlug 2 developers.

 See LICENSE.txt for  more info.

 ==============================================================================
*/

#import <QuartzCore/QuartzCore.h>

#ifdef IGRAPHICS_IMGUI
#import <Metal/Metal.h>
#include "imgui.h"
#import "imgui_impl_metal.h"
#endif

#include "wdlutf8.h"

#import "IGraphicsMac_view.h"
#include "IControl.h"
#include "IPlugParameter.h"
#include "IPlugLogger.h"

using namespace iplug;
using namespace igraphics;

static int MacKeyCodeToVK(int code)
{
  switch (code)
  {
    case 51: return kVK_BACK;
    case 65: return kVK_DECIMAL;
    case 67: return kVK_MULTIPLY;
    case 69: return kVK_ADD;
    case 71: return kVK_NUMLOCK;
    case 75: return kVK_DIVIDE;
    case 76: return kVK_RETURN | 0x8000;
    case 78: return kVK_SUBTRACT;
    case 81: return kVK_SEPARATOR;
    case 82: return kVK_NUMPAD0;
    case 83: return kVK_NUMPAD1;
    case 84: return kVK_NUMPAD2;
    case 85: return kVK_NUMPAD3;
    case 86: return kVK_NUMPAD4;
    case 87: return kVK_NUMPAD5;
    case 88: return kVK_NUMPAD6;
    case 89: return kVK_NUMPAD7;
    case 91: return kVK_NUMPAD8;
    case 92: return kVK_NUMPAD9;
    case 96: return kVK_F5;
    case 97: return kVK_F6;
    case 98: return kVK_F7;
    case 99: return kVK_F3;
    case 100: return kVK_F8;
    case 101: return kVK_F9;
    case 109: return kVK_F10;
    case 103: return kVK_F11;
    case 111: return kVK_F12;
    case 114: return kVK_INSERT;
    case 115: return kVK_HOME;
    case 117: return kVK_DELETE;
    case 116: return kVK_PRIOR;
    case 118: return kVK_F4;
    case 119: return kVK_END;
    case 120: return kVK_F2;
    case 121: return kVK_NEXT;
    case 122: return kVK_F1;
    case 123: return kVK_LEFT;
    case 124: return kVK_RIGHT;
    case 125: return kVK_DOWN;
    case 126: return kVK_UP;
    case 0x69: return kVK_F13;
    case 0x6B: return kVK_F14;
    case 0x71: return kVK_F15;
    case 0x6A: return kVK_F16;
  }
  return kVK_NONE;
}

static int MacKeyEventToVK(NSEvent* pEvent, int& flag)
{
  int code = kVK_NONE;
  
  const NSInteger mod = [pEvent modifierFlags];
  
  if (mod & NSShiftKeyMask) flag |= kFSHIFT;
  if (mod & NSCommandKeyMask) flag |= kFCONTROL; // todo: this should be command once we figure it out
  if (mod & NSAlternateKeyMask) flag |= kFALT;
  
  int rawcode = [pEvent keyCode];
  
  code = MacKeyCodeToVK(rawcode);
  if (code == kVK_NONE)
  {
    NSString *str = NULL;
    
    if (!str || ![str length]) str = [pEvent charactersIgnoringModifiers];
    
    if (!str || ![str length])
    {
      if (!code)
      {
        code = 1024 + rawcode; // raw code
        flag |= kFVIRTKEY;
      }
    }
    else
    {
      code = [str characterAtIndex:0];
      if (code >= NSF1FunctionKey && code <= NSF24FunctionKey)
      {
        flag |= kFVIRTKEY;
        code += kVK_F1 - NSF1FunctionKey;
      }
      else
      {
        if (code >= 'a' && code <= 'z') code += 'A'-'a';
        if (code == 25 && (flag & FSHIFT)) code = kVK_TAB;
        if (isalnum(code) || code==' ' || code == '\r' || code == '\n' || code ==27 || code == kVK_TAB) flag |= kFVIRTKEY;
      }
    }
  }
  else
  {
    flag |= kFVIRTKEY;
    if (code == 8) code = '\b';
  }
  
  if (!(flag & kFVIRTKEY)) flag &= ~kFSHIFT;
  
  return code;
}

@implementation IGRAPHICS_MENU_RCVR

- (NSMenuItem*)menuItem
{
  return nsMenuItem;
}

- (void)onMenuSelection:(id)sender
{
  nsMenuItem = sender;
}

@end

@implementation IGRAPHICS_MENU

- (id)initWithIPopupMenuAndReciever:(IPopupMenu*)pMenu : (NSView*)pView
{
  [self initWithTitle: @""];

  NSMenuItem* nsMenuItem;
  NSMutableString* nsMenuItemTitle;

  [self setAutoenablesItems:NO];

  int numItems = pMenu->NItems();

  for (int i = 0; i < numItems; ++i)
  {
    IPopupMenu::Item* pMenuItem = pMenu->GetItem(i);

    nsMenuItemTitle = [[[NSMutableString alloc] initWithCString:pMenuItem->GetText() encoding:NSUTF8StringEncoding] autorelease];

    if (pMenu->GetPrefix())
    {
      NSString* prefixString = 0;

      switch (pMenu->GetPrefix())
      {
        case 0: prefixString = [NSString stringWithUTF8String:""]; break;
        case 1: prefixString = [NSString stringWithFormat:@"%1d: ", i+1]; break;
        case 2: prefixString = [NSString stringWithFormat:@"%02d: ", i+1]; break;
        case 3: prefixString = [NSString stringWithFormat:@"%03d: ", i+1]; break;
      }

      [nsMenuItemTitle insertString:prefixString atIndex:0];
    }

    if (pMenuItem->GetSubmenu())
    {
      nsMenuItem = [self addItemWithTitle:nsMenuItemTitle action:nil keyEquivalent:@""];
      NSMenu* subMenu = [[IGRAPHICS_MENU alloc] initWithIPopupMenuAndReciever:pMenuItem->GetSubmenu() :pView];
      [self setSubmenu: subMenu forItem:nsMenuItem];
      [subMenu release];
    }
    else if (pMenuItem->GetIsSeparator())
      [self addItem:[NSMenuItem separatorItem]];
    else
    {
      nsMenuItem = [self addItemWithTitle:nsMenuItemTitle action:@selector(onMenuSelection:) keyEquivalent:@""];
      
      [nsMenuItem setTarget:pView];
      
      if (pMenuItem->GetIsTitle ())
        [nsMenuItem setIndentationLevel:1];

      if (pMenuItem->GetChecked())
        [nsMenuItem setState:NSOnState];
      else
        [nsMenuItem setState:NSOffState];

      if (pMenuItem->GetEnabled())
        [nsMenuItem setEnabled:YES];
      else
        [nsMenuItem setEnabled:NO];

    }
  }

  mIPopupMenu = pMenu;

  return self;
}

- (IPopupMenu*)iPopupMenu
{
  return mIPopupMenu;
}

@end

@implementation IGRAPHICS_TEXTFIELD

- (bool) becomeFirstResponder;
{
  bool success = [super becomeFirstResponder];
  if (success)
  {
    NSTextView *textField = (NSTextView*) [self currentEditor];
    if( [textField respondsToSelector: @selector(setInsertionPointColor:)] )
      [textField setInsertionPointColor: [self textColor]];
  }
  return success;
}

@end

// IGRAPHICS_TEXTFIELDCELL based on...

// https://red-sweater.com/blog/148/what-a-difference-a-cell-makes

// This source code is provided to you compliments of Red Sweater Software under the license as described below. NOTE: This is the MIT License.
//
// Copyright (c) 2006 Red Sweater Software
//
// Permission is hereby granted, free of charge, to any person obtaining a copy of this software and associated documentation files (the "Software"), to deal in the Software without restriction, including without limitation the rights to use, copy, modify, merge, publish, distribute, sublicense, and/or sell copies of the Software, and to permit persons to whom the Software is furnished to do so, subject to the following conditions:
//
// The above copyright notice and this permission notice shall be included in all copies or substantial portions of the Software.
//
// THE SOFTWARE IS PROVIDED "AS IS", WITHOUT WARRANTY OF ANY KIND, EXPRESS OR IMPLIED, INCLUDING BUT NOT LIMITED TO THE WARRANTIES OF MERCHANTABILITY, FITNESS FOR A PARTICULAR PURPOSE AND NONINFRINGEMENT. IN NO EVENT SHALL THE AUTHORS OR COPYRIGHT HOLDERS BE LIABLE FOR ANY CLAIM, DAMAGES OR OTHER LIABILITY, WHETHER IN AN ACTION OF CONTRACT, TORT OR OTHERWISE, ARISING FROM, OUT OF OR IN CONNECTION WITH THE SOFTWARE OR THE USE OR OTHER DEALINGS IN THE SOFTWARE.

@implementation IGRAPHICS_TEXTFIELDCELL

- (NSRect)drawingRectForBounds:(NSRect)theRect
{
  // Get the parent's idea of where we should draw
  NSRect newRect = [super drawingRectForBounds:theRect];
  
  // When the text field is being
  // edited or selected, we have to turn off the magic because it screws up
  // the configuration of the field editor.  We sneak around this by
  // intercepting selectWithFrame and editWithFrame and sneaking a
  // reduced, centered rect in at the last minute.
  if (mIsEditingOrSelecting == NO)
  {
    // Get our ideal size for current text
    NSSize textSize = [self cellSize];
    
    // Center that in the proposed rect
    float heightDelta = newRect.size.height - textSize.height;
    
    newRect.size.height -= heightDelta;
    newRect.origin.y += (heightDelta / 2);
  }
  
  return newRect;
}

- (void)selectWithFrame:(NSRect)aRect inView:(NSView *)controlView editor:(NSText *)textObj delegate:(id)anObject start:(NSInteger)selStart length:(NSInteger)selLength
{
  aRect = [self drawingRectForBounds:aRect];
  mIsEditingOrSelecting = YES;
  [super selectWithFrame:aRect inView:controlView editor:textObj delegate:anObject start:selStart length:selLength];
  mIsEditingOrSelecting = NO;
}

- (void)editWithFrame:(NSRect)aRect inView:(NSView *)controlView editor:(NSText *)textObj delegate:(id)anObject event:(NSEvent *)theEvent
{
  aRect = [self drawingRectForBounds:aRect];
  mIsEditingOrSelecting = YES;
  [super editWithFrame:aRect inView:controlView editor:textObj delegate:anObject event:theEvent];
  mIsEditingOrSelecting = NO;
}
@end


@implementation IGRAPHICS_FORMATTER
- (void) dealloc
{
  [filterCharacterSet release];
  [super dealloc];
}

- (BOOL)isPartialStringValid:(NSString *)partialString newEditingString:(NSString **)newString errorDescription:(NSString **)error
{
  if (filterCharacterSet != nil)
  {
    int i = 0;
    int len = (int) [partialString length];

    for (i = 0; i < len; i++)
    {
      if (![filterCharacterSet characterIsMember:[partialString characterAtIndex:i]])
      {
        return NO;
      }
    }
  }

  if (maxLength)
  {
    if ([partialString length] > maxLength)
    {
      return NO;
    }
  }

  if (maxValue && [partialString intValue] > maxValue)
  {
    return NO;
  }

  return YES;
}

- (void) setAcceptableCharacterSet:(NSCharacterSet *) inCharacterSet
{
  [inCharacterSet retain];
  [filterCharacterSet release];
  filterCharacterSet = inCharacterSet;
}

- (void) setMaximumLength:(int) inLength
{
  maxLength = inLength;
}

- (void) setMaximumValue:(int) inValue
{
  maxValue = inValue;
}

- (NSString *)stringForObjectValue:(id)anObject
{
  if ([anObject isKindOfClass:[NSString class]])
  {
    return anObject;
  }

  return nil;
}

- (BOOL)getObjectValue:(id *)anObject forString:(NSString *)string errorDescription:(NSString **)error
{
  if (anObject && string)
  {
    *anObject = [NSString stringWithString:string];
  }

  return YES;
}
@end

@implementation IGRAPHICS_GLLAYER

- (id) initWithIGraphicsView: (IGRAPHICS_VIEW*) pView;
{
  mView = pView;
  
  self = [super init];
  if ( self != nil )
  {
    self.needsDisplayOnBoundsChange = YES;
    self.asynchronous = NO;
  }
  
  return self;
}

- (NSOpenGLContext *)openGLContextForPixelFormat:(NSOpenGLPixelFormat *)pixelFormat
{
  NSOpenGLContext* context = [super openGLContextForPixelFormat: pixelFormat];
  
  [context makeCurrentContext];
  
  if(!mView->mGraphics->GetDrawContext())
    mView->mGraphics->ContextReady(self);
  
  return context;
}

- (NSOpenGLPixelFormat *)openGLPixelFormatForDisplayMask:(uint32_t)mask
{
  NSOpenGLPixelFormatAttribute profile = NSOpenGLProfileVersionLegacy;
  #if defined IGRAPHICS_GL3
    profile = (NSOpenGLPixelFormatAttribute)NSOpenGLProfileVersion3_2Core;
  #endif
  
  const NSOpenGLPixelFormatAttribute kAttributes[] =  {
    NSOpenGLPFAAccelerated,
    NSOpenGLPFANoRecovery,
    NSOpenGLPFADoubleBuffer,
    NSOpenGLPFAAlphaSize, 8,
    NSOpenGLPFAColorSize, 24,
    NSOpenGLPFADepthSize, 0,
    NSOpenGLPFAStencilSize, 8,
    NSOpenGLPFAOpenGLProfile, profile,
    (NSOpenGLPixelFormatAttribute) 0
  };

  return [[NSOpenGLPixelFormat alloc] initWithAttributes:kAttributes];
}

//- (BOOL)canDrawInOpenGLContext:(NSOpenGLContext *)context pixelFormat:(NSOpenGLPixelFormat *)pixelFormat forLayerTime:(CFTimeInterval)timeInterval displayTime:(const CVTimeStamp *)timeStamp
//{
//}

- (void)drawInOpenGLContext:(NSOpenGLContext *)context pixelFormat:(NSOpenGLPixelFormat *)pixelFormat forLayerTime:(CFTimeInterval)timeInterval displayTime:(const CVTimeStamp *)timeStamp
{
  [mView render];
}

@end

#pragma mark -

extern StaticStorage<CoreTextFontDescriptor> sFontDescriptorCache;

@implementation IGRAPHICS_VIEW

- (id) initWithIGraphics: (IGraphicsMac*) pGraphics
{
  TRACE

  mGraphics = pGraphics;
  NSRect r = NSMakeRect(0.f, 0.f, (float) pGraphics->WindowWidth(), (float) pGraphics->WindowHeight());
  self = [super initWithFrame:r];
  
  mMouseOutDuringDrag = false;
    
#if defined IGRAPHICS_NANOVG || defined IGRAPHICS_SKIA
  if (!self.wantsLayer) {
    #if defined IGRAPHICS_METAL
    self.layer = [CAMetalLayer new];
    [(CAMetalLayer*)[self layer] setPixelFormat:MTLPixelFormatBGRA8Unorm];
    #elif defined IGRAPHICS_GL
    self.layer = [[IGRAPHICS_GLLAYER alloc] initWithIGraphicsView:self];
    self.wantsBestResolutionOpenGLSurface = YES;
    #endif
    self.layer.opaque = YES;
    self.wantsLayer = YES;
  }
#endif
  
  [self registerForDraggedTypes:[NSArray arrayWithObjects: NSFilenamesPboardType, nil]];

  double sec = 1.0 / (double) pGraphics->FPS();
  mTimer = [NSTimer timerWithTimeInterval:sec target:self selector:@selector(onTimer:) userInfo:nil repeats:YES];
  [[NSRunLoop currentRunLoop] addTimer: mTimer forMode: (NSString*) kCFRunLoopCommonModes];

  return self;
}

- (void)dealloc
{
  if([NSColorPanel sharedColorPanelExists])
    [[NSColorPanel sharedColorPanel] close];
  
  mColorPickerFunc = nullptr;
  [mMoveCursor release];
  [mTrackingArea release];
  [[NSNotificationCenter defaultCenter] removeObserver:self];
  [super dealloc];
}

- (BOOL) isOpaque
{
  return mGraphics ? YES : NO;
}

- (BOOL) isFlipped
{
  return YES;
}

- (BOOL) acceptsFirstResponder
{
  return YES;
}

- (BOOL) acceptsFirstMouse: (NSEvent*) pEvent
{
  return YES;
}

- (void) viewDidMoveToWindow
{
  NSWindow* pWindow = [self window];
  
  if (pWindow)
  {
    [pWindow makeFirstResponder: self];
    [pWindow setAcceptsMouseMovedEvents: YES];
    
    CGFloat newScale = [pWindow backingScaleFactor];

    if (mGraphics)
      mGraphics->SetScreenScale(newScale);
    
    #ifdef IGRAPHICS_METAL
    [[NSNotificationCenter defaultCenter] addObserver:self
                                             selector:@selector(frameDidChange:)
                                                 name:NSViewFrameDidChangeNotification
                                               object:self];
    #endif
    
//    [[NSNotificationCenter defaultCenter] addObserver:self
//                                             selector:@selector(windowResized:) name:NSWindowDidEndLiveResizeNotification
//                                               object:pWindow];
//
//    [[NSNotificationCenter defaultCenter] addObserver:self
//                                             selector:@selector(windowFullscreened:) name:NSWindowDidEnterFullScreenNotification
//                                               object:pWindow];
//
//    [[NSNotificationCenter defaultCenter] addObserver:self
//                                             selector:@selector(windowFullscreened:) name:NSWindowDidExitFullScreenNotification
//                                               object:pWindow];
  }
}

- (void) viewDidChangeBackingProperties:(NSNotification *) notification
{
  NSWindow* pWindow = [self window];
  
  if (!pWindow)
    return;
  
  CGFloat newScale = [pWindow backingScaleFactor];
  
  mGraphics->SetPlatformContext(nullptr);
  
  if (newScale != mGraphics->GetScreenScale())
    mGraphics->SetScreenScale(newScale);

#if defined IGRAPHICS_GL
  self.layer.contentsScale = 1./newScale;
#elif defined IGRAPHICS_METAL
  [(CAMetalLayer*)[self layer] setDrawableSize:CGSizeMake(self.frame.size.width * newScale,
                                                          self.frame.size.height * newScale)];
#endif
}

- (CGContextRef) getCGContextRef
{
  CGContextRef pCGC = [NSGraphicsContext currentContext].CGContext;
  return [NSGraphicsContext graphicsContextWithCGContext: pCGC flipped: YES].CGContext;
}

// not called for layer backed views
- (void) drawRect: (NSRect) bounds
{
  if (mGraphics)
  {
    if (!mGraphics->GetPlatformContext())
      mGraphics->SetPlatformContext([self getCGContextRef]);
      
    if (mGraphics->GetPlatformContext())
    {
      const NSRect *rects;
      NSInteger numRects;
      [self getRectsBeingDrawn:&rects count:&numRects];
      IRECTList drawRects;

      for (int i = 0; i < numRects; i++)
        drawRects.Add(ToIRECT(mGraphics, &rects[i]));
      
      mGraphics->Draw(drawRects);
    }
  }
}

- (void) render
{
#if !defined IGRAPHICS_GL && !defined IGRAPHICS_METAL // for layer-backed views setNeedsDisplayInRect/drawRect is not called
  for (int i = 0; i < mDirtyRects.Size(); i++)
    [self setNeedsDisplayInRect:ToNSRect(mGraphics, mDirtyRects.Get(i))];
#else
  // so just draw on each frame, if something is dirty
  mGraphics->Draw(mDirtyRects);
#endif
}

- (void) onTimer: (NSTimer*) pTimer
{
  mDirtyRects.Clear();
  
  if (mGraphics->IsDirty(mDirtyRects))
  {
    mGraphics->SetAllControlsClean();
      
#ifdef IGRAPHICS_GL
    [self.layer setNeedsDisplay];
#else
    [self render];
#endif
  }
}

- (void) getMouseXY: (NSEvent*) pEvent x: (float&) pX y: (float&) pY
{
  if (mGraphics)
  {
    NSPoint pt = [self convertPoint:[pEvent locationInWindow] fromView:nil];
    pX = pt.x / mGraphics->GetDrawScale();
    pY = pt.y / mGraphics->GetDrawScale();
   
    mGraphics->DoCursorLock(pX, pY, mPrevX, mPrevY);
    mGraphics->SetTabletInput(pEvent.subtype == NSTabletPointEventSubtype);
  }
}

- (IMouseInfo) getMouseLeft: (NSEvent*) pEvent
{
  IMouseInfo info;
  [self getMouseXY:pEvent x:info.x y:info.y];
  int mods = (int) [pEvent modifierFlags];
  info.ms = IMouseMod(true, (mods & NSCommandKeyMask), (mods & NSShiftKeyMask), (mods & NSControlKeyMask), (mods & NSAlternateKeyMask));

  return info;
}

- (IMouseInfo) getMouseRight: (NSEvent*) pEvent
{
  IMouseInfo info;
  [self getMouseXY:pEvent x:info.x y:info.y];
  int mods = (int) [pEvent modifierFlags];
  info.ms = IMouseMod(false, true, (mods & NSShiftKeyMask), (mods & NSControlKeyMask), (mods & NSAlternateKeyMask));

  return info;
}

- (void) updateTrackingAreas
{
  [super updateTrackingAreas]; // This is needed to get mouseEntered and mouseExited
    
  if (mTrackingArea != nil) {
      [self removeTrackingArea:mTrackingArea];
    [mTrackingArea release];
  }
    
  int opts = (NSTrackingMouseEnteredAndExited | NSTrackingActiveAlways);
  mTrackingArea = [ [NSTrackingArea alloc] initWithRect:[self bounds] options:opts owner:self userInfo:nil];
  [self addTrackingArea:mTrackingArea];
}

- (void) mouseEntered: (NSEvent *)event
{
  mMouseOutDuringDrag = false;
  if (mGraphics)
  {
    mGraphics->OnSetCursor();
  }
}

- (void) mouseExited: (NSEvent *)event
{
  if (mGraphics)
  {
    if (!mGraphics->ControlIsCaptured())
    {
      mGraphics->OnMouseOut();
    }
    else
    {
      mMouseOutDuringDrag = true;
    }
  }
}

- (void) mouseDown: (NSEvent*) pEvent
{
  IMouseInfo info = [self getMouseLeft:pEvent];
  if (mGraphics)
  {
    if (([pEvent clickCount] - 1) % 2)
    {
      mGraphics->OnMouseDblClick(info.x, info.y, info.ms);
    }
    else
    {
      std::vector<IMouseInfo> list {info};
      mGraphics->OnMouseDown(list);
    }
  }
}

- (void) mouseUp: (NSEvent*) pEvent
{
  IMouseInfo info = [self getMouseLeft:pEvent];
  if (mGraphics)
  {
    std::vector<IMouseInfo> list {info};
    mGraphics->OnMouseUp(list);

    if (mMouseOutDuringDrag)
    {
      mGraphics->OnMouseOut();
      mMouseOutDuringDrag = false;
    }
  }
}

- (void) mouseDragged: (NSEvent*) pEvent
{
  // Cache previous values before retrieving the new mouse position (which will update them)
  float prevX = mPrevX;
  float prevY = mPrevY;
  IMouseInfo info = [self getMouseLeft:pEvent];
<<<<<<< HEAD
  if (mGraphics && !mGraphics->IsInTextEntry())
  {
    info.dX = info.x - prevX;
    info.dY = info.y - prevY;
    std::vector<IMouseInfo> list {info};
    mGraphics->OnMouseDrag(list);
  }
=======
  if (mGraphics && !mGraphics->IsInPlatformTextEntry())
    mGraphics->OnMouseDrag(info.x, info.y, info.x - prevX, info.y - prevY, info.ms);
>>>>>>> 9efad463
}

- (void) rightMouseDown: (NSEvent*) pEvent
{
  IMouseInfo info = [self getMouseRight:pEvent];
  if (mGraphics)
  {
    std::vector<IMouseInfo> list {info};
    mGraphics->OnMouseDown(list);
  }
}

- (void) rightMouseUp: (NSEvent*) pEvent
{
  IMouseInfo info = [self getMouseRight:pEvent];
  if (mGraphics)
  {
    std::vector<IMouseInfo> list {info};
    mGraphics->OnMouseUp(list);
  }
}

- (void) rightMouseDragged: (NSEvent*) pEvent
{
  // Cache previous values before retrieving the new mouse position (which will update them)
  float prevX = mPrevX;
  float prevY = mPrevY;
  IMouseInfo info = [self getMouseRight:pEvent];

  if (mGraphics && !mTextFieldView)
  {
    info.dX = info.x - prevX;
    info.dY = info.y - prevY;
    std::vector<IMouseInfo> list {info};
    mGraphics->OnMouseDrag(list);
  }
}

- (void) mouseMoved: (NSEvent*) pEvent
{
  IMouseInfo info = [self getMouseLeft:pEvent];
  if (mGraphics)
    mGraphics->OnMouseOver(info.x, info.y, info.ms);
}

- (void)keyDown: (NSEvent *)pEvent
{
  int flag = 0;
  int code = MacKeyEventToVK(pEvent, flag);
  NSString *s = [pEvent charactersIgnoringModifiers];

  unichar c = 0;
  
  if ([s length] == 1)
    c = [s characterAtIndex:0];
  
  if(!static_cast<bool>(flag & kFVIRTKEY))
  {
    code = kVK_NONE;
  }
  
  char utf8[5];
  WDL_MakeUTFChar(utf8, c, 4);
  
  IKeyPress keyPress {utf8, code, static_cast<bool>(flag & kFSHIFT),
                                  static_cast<bool>(flag & kFCONTROL),
                                  static_cast<bool>(flag & kFALT)};
  
  bool handle = mGraphics->OnKeyDown(mPrevX, mPrevY, keyPress);
  
  if (!handle)
  {
    [[self nextResponder] keyDown:pEvent];
  }
}

- (void)keyUp: (NSEvent *)pEvent
{
  int flag = 0;
  int code = MacKeyEventToVK(pEvent, flag);
  NSString *s = [pEvent charactersIgnoringModifiers];
  
  unichar c = 0;
  
  if ([s length] == 1)
    c = [s characterAtIndex:0];
  
  if(!static_cast<bool>(flag & kFVIRTKEY))
  {
    code = kVK_NONE;
  }
  
  char utf8[5];
  WDL_MakeUTFChar(utf8, c, 4);
  
  IKeyPress keyPress {utf8, code, static_cast<bool>(flag & kFSHIFT),
                                                  static_cast<bool>(flag & kFCONTROL),
                                                  static_cast<bool>(flag & kFALT)};
  
  bool handle = mGraphics->OnKeyUp(mPrevX, mPrevY, keyPress);
  
  if (!handle)
  {
    [[self nextResponder] keyUp:pEvent];
  }
}

- (void) scrollWheel: (NSEvent*) pEvent
{
  if (mTextFieldView) [self endUserInput ];
  IMouseInfo info = [self getMouseLeft:pEvent];
  float d = [pEvent deltaY];
  if (mGraphics)
    mGraphics->OnMouseWheel(info.x, info.y, info.ms, d);
}

static void MakeCursorFromName(NSCursor*& cursor, const char *name)
{
  // get paths and intialise images etc.
  const char* basePath = "/System/Library/Frameworks/ApplicationServices.framework/Versions/A/Frameworks/HIServices.framework/Versions/A/Resources/cursors/";
  
  NSString* imagePath = [NSString stringWithFormat:@"%s%s/cursor.pdf", basePath, name];
  NSString* infoPath = [NSString stringWithFormat:@"file:%s%s/info.plist", basePath, name];
  NSImage* fileImage = [[NSImage alloc] initByReferencingFile: imagePath];
  NSImage *cursorImage = [[NSImage alloc] initWithSize:[fileImage size]];
  NSDictionary* info = [NSDictionary dictionaryWithContentsOfURL:[NSURL URLWithString:infoPath]];
  
  // get info from dictionary
  double hotX = [info[@"hotx-scaled"] doubleValue];
  double hotY = [info[@"hoty-scaled"] doubleValue];
  double blur = [info[@"blur"] doubleValue];
  double offsetX = [info[@"shadowoffsetx"] doubleValue];
  double offsetY = [info[@"shadowoffsety"] doubleValue];
  double red = [info[@"shadowcolor"][0] doubleValue];
  double green = [info[@"shadowcolor"][1] doubleValue];
  double blue = [info[@"shadowcolor"][2] doubleValue];
  double alpha = [info[@"shadowcolor"][3] doubleValue];
  CGColorRef shadowColor = CGColorCreateGenericRGB(red, green, blue, alpha);
  
  for (int scale = 1; scale <= 4; scale++)
  {
    // scale
    NSAffineTransform* xform = [NSAffineTransform transform];
    [xform scaleBy:scale];
    id hints = @{ NSImageHintCTM: xform };
    CGImageRef rasterCGImage = [fileImage CGImageForProposedRect:NULL context:nil hints:hints];
    
    // apply shadow
    size_t width = CGImageGetWidth(rasterCGImage);
    size_t height = CGImageGetHeight(rasterCGImage);
    CGSize offset = CGSize { static_cast<CGFloat>(offsetX * scale), static_cast<CGFloat>(offsetY * scale) };
    CGContextRef shadowContext = CGBitmapContextCreate(NULL, width, height, CGImageGetBitsPerComponent(rasterCGImage), 0, CGImageGetColorSpace(rasterCGImage), CGImageGetBitmapInfo(rasterCGImage));
    CGContextSetShadowWithColor(shadowContext, offset, blur * scale, shadowColor);
    CGContextDrawImage(shadowContext, CGRectMake(0, 0, width, height), rasterCGImage);
    CGImageRef shadowCGImage = CGBitmapContextCreateImage(shadowContext);
    
    // add to cursor inmge
    NSBitmapImageRep *rep = [[NSBitmapImageRep alloc] initWithCGImage:shadowCGImage];
    [rep setSize:[fileImage size]];
    [cursorImage addRepresentation:rep];
    
    // release
    [rep release];
    CGContextRelease(shadowContext);
    CGImageRelease(shadowCGImage);
  }
  
  // create cursor
  cursor = [[NSCursor alloc] initWithImage:cursorImage hotSpot:NSMakePoint(hotX, hotY)];
  
  // release
  [cursorImage release];
  [fileImage release];
  CGColorRelease(shadowColor);
}

- (void) setMouseCursor: (ECursor) cursorType
{
  NSCursor* pCursor = nullptr;
  
  bool helpCurrent = false;
  bool helpRequested = false;
    
  switch (cursorType)
  {
    case ECursor::ARROW: pCursor = [NSCursor arrowCursor]; break;
    case ECursor::IBEAM: pCursor = [NSCursor IBeamCursor]; break;
    case ECursor::WAIT:
      if ([NSCursor respondsToSelector:@selector(busyButClickableCursor)])
        pCursor = [NSCursor performSelector:@selector(busyButClickableCursor)];
      break;
    case ECursor::CROSS: pCursor = [NSCursor crosshairCursor]; break;
    case ECursor::UPARROW:
      if ([NSCursor respondsToSelector:@selector(_windowResizeNorthCursor)])
          pCursor = [NSCursor performSelector:@selector(_windowResizeNorthCursor)];
      else
          pCursor = [NSCursor resizeUpCursor];
      break;
    case ECursor::SIZENWSE:
      if ([NSCursor respondsToSelector:@selector(_windowResizeNorthWestSouthEastCursor)])
        pCursor = [NSCursor performSelector:@selector(_windowResizeNorthWestSouthEastCursor)];
      break;
    case ECursor::SIZENESW:
      if ([NSCursor respondsToSelector:@selector(_windowResizeNorthEastSouthWestCursor)])
        pCursor = [NSCursor performSelector:@selector(_windowResizeNorthEastSouthWestCursor)];
      break;
    case ECursor::SIZEWE:
      if ([NSCursor respondsToSelector:@selector(_windowResizeEastWestCursor)])
        pCursor = [NSCursor performSelector:@selector(_windowResizeEastWestCursor)];
      else
        pCursor = [NSCursor resizeLeftRightCursor];
      break;
    case ECursor::SIZENS:
      if ([NSCursor respondsToSelector:@selector(_windowResizeNorthSouthCursor)])
        pCursor = [NSCursor performSelector:@selector(_windowResizeNorthSouthCursor)];
      else
        pCursor = [NSCursor resizeUpDownCursor];
      break;
    case ECursor::SIZEALL:
    {
      if (!mMoveCursor)
        MakeCursorFromName(mMoveCursor, "move");
      pCursor = mMoveCursor;
      break;
    }
    case ECursor::INO: pCursor = [NSCursor operationNotAllowedCursor]; break;
    case ECursor::HAND: pCursor = [NSCursor pointingHandCursor]; break;
    case ECursor::APPSTARTING:
      if ([NSCursor respondsToSelector:@selector(busyButClickableCursor)])
        pCursor = [NSCursor performSelector:@selector(busyButClickableCursor)];
       break;
    case ECursor::HELP:
      if ([NSCursor respondsToSelector:@selector(_helpCursor)])
        pCursor = [NSCursor performSelector:@selector(_helpCursor)];
      helpRequested = true;
      break;
    default: pCursor = [NSCursor arrowCursor]; break;
  }

  if ([NSCursor respondsToSelector:@selector(helpCursorShown)])
    helpCurrent = [NSCursor performSelector:@selector(helpCursorShown)];
    
  if (helpCurrent && !helpRequested)
  {
    // N.B. - suppress warnings for this call only
#pragma clang diagnostic push
#pragma clang diagnostic ignored "-Wobjc-method-access"
    [NSCursor _setHelpCursor : false];
#pragma clang diagnostic pop
  }
    
  if (!pCursor)
    pCursor = [NSCursor arrowCursor];

  [pCursor set];
}

- (void) killTimer
{
  [mTimer invalidate];
  mTimer = 0;
}

- (void) removeFromSuperview
{
  if (mTextFieldView)
    [self endUserInput ];
  
  mGraphics->SetPlatformContext(nullptr);
    
  //For some APIs (AUv2) this is where we know about the window being closed, close via delegate
  mGraphics->GetDelegate()->CloseWindow();
  [super removeFromSuperview];
}

- (void) controlTextDidEndEditing: (NSNotification*) aNotification
{
  char* txt = (char*)[[mTextFieldView stringValue] UTF8String];

  mGraphics->SetControlValueAfterTextEdit(txt);
  mGraphics->SetAllControlsDirty();

  [self endUserInput ];
  [self setNeedsDisplay: YES];
}

- (IPopupMenu*) createPopupMenu: (IPopupMenu&) menu : (NSRect) bounds;
{
  IGRAPHICS_MENU_RCVR* pDummyView = [[[IGRAPHICS_MENU_RCVR alloc] initWithFrame:bounds] autorelease];
  NSMenu* pNSMenu = [[[IGRAPHICS_MENU alloc] initWithIPopupMenuAndReciever:&menu : pDummyView] autorelease];
  NSPoint wp = {bounds.origin.x, bounds.origin.y + 4};

  [pNSMenu popUpMenuPositioningItem:nil atLocation:wp inView:self];
  
  NSMenuItem* pChosenItem = [pDummyView menuItem];
  NSMenu* pChosenMenu = [pChosenItem menu];
  IPopupMenu* pIPopupMenu = [(IGRAPHICS_MENU*) pChosenMenu iPopupMenu];

  long chosenItemIdx = [pChosenMenu indexOfItem: pChosenItem];

  if (chosenItemIdx > -1 && pIPopupMenu)
  {
    pIPopupMenu->SetChosenItemIdx((int) chosenItemIdx);
    return pIPopupMenu;
  }
  else
    return nullptr;
}

- (void) createTextEntry: (int) paramIdx : (const IText&) text : (const char*) str : (int) length : (NSRect) areaRect;
{
  if (mTextFieldView)
    return;

  mTextFieldView = [[IGRAPHICS_TEXTFIELD alloc] initWithFrame: areaRect];
  
  if (text.mVAlign == EVAlign::Middle)
  {
    IGRAPHICS_TEXTFIELDCELL* pCell = [[IGRAPHICS_TEXTFIELDCELL alloc] initTextCell:@"textfield"];
    [mTextFieldView setCell: pCell];
    [mTextFieldView setEditable: TRUE];
    [mTextFieldView setDrawsBackground: TRUE];
  }

  CoreTextFontDescriptor* CTFontDescriptor = CoreTextHelpers::GetCTFontDescriptor(text, sFontDescriptorCache);
  double ratio = CTFontDescriptor->GetEMRatio() * mGraphics->GetDrawScale();
  NSFontDescriptor* fontDescriptor = (NSFontDescriptor*) CTFontDescriptor->GetDescriptor();
  NSFont* font = [NSFont fontWithDescriptor: fontDescriptor size: text.mSize * ratio];
  [mTextFieldView setFont: font];
  
  switch (text.mAlign)
  {
    case EAlign::Near:
      [mTextFieldView setAlignment: NSLeftTextAlignment];
      break;
    case EAlign::Center:
      [mTextFieldView setAlignment: NSCenterTextAlignment];
      break;
    case EAlign::Far:
      [mTextFieldView setAlignment: NSRightTextAlignment];
      break;
    default:
      break;
  }

  const IParam* pParam = paramIdx > kNoParameter ? mGraphics->GetDelegate()->GetParam(paramIdx) : nullptr;

  // set up formatter
  if (pParam)
  {
    NSMutableCharacterSet *characterSet = [[NSMutableCharacterSet alloc] init];

    switch ( pParam->Type() )
    {
      case IParam::kTypeEnum:
      case IParam::kTypeInt:
      case IParam::kTypeBool:
        [characterSet addCharactersInString:@"0123456789-+"];
        break;
      case IParam::kTypeDouble:
        [characterSet addCharactersInString:@"0123456789.-+"];
        break;
      default:
        break;
    }

    [mTextFieldView setFormatter:[[[IGRAPHICS_FORMATTER alloc] init] autorelease]];
    [[mTextFieldView formatter] setAcceptableCharacterSet:characterSet];
    [[mTextFieldView formatter] setMaximumLength:length];
    [characterSet release];
  }

  [[mTextFieldView cell] setLineBreakMode: NSLineBreakByTruncatingTail];
  [mTextFieldView setAllowsEditingTextAttributes:NO];
  [mTextFieldView setTextColor:ToNSColor(text.mTextEntryFGColor)];
  [mTextFieldView setBackgroundColor:ToNSColor(text.mTextEntryBGColor)];

  [mTextFieldView setStringValue: [NSString stringWithCString:str encoding:NSUTF8StringEncoding]];

#ifndef COCOA_TEXTENTRY_BORDERED
  [mTextFieldView setBordered: NO];
  [mTextFieldView setFocusRingType:NSFocusRingTypeNone];
#endif

  [mTextFieldView setDelegate: self];

  [self addSubview: mTextFieldView];
  NSWindow* pWindow = [self window];
  [pWindow makeKeyAndOrderFront:nil];
  [pWindow makeFirstResponder: mTextFieldView];
}

- (void) endUserInput
{
  [mTextFieldView setDelegate: nil];
  [mTextFieldView removeFromSuperview];

  NSWindow* pWindow = [self window];
  [pWindow makeFirstResponder: self];

  mTextFieldView = nullptr;
}

- (BOOL) promptForColor: (IColor&) color : (IColorPickerHandlerFunc) func;
{
  NSColorPanel* colorPanel = [NSColorPanel sharedColorPanel];
  mColorPickerFunc = func;

  [colorPanel setTarget:self];
  [colorPanel setShowsAlpha: TRUE];
  [colorPanel setAction:@selector(onColorPicked:)];
  [colorPanel setColor:ToNSColor(color)];
  [colorPanel orderFront:nil];

  return colorPanel != nil;
}

- (void) onColorPicked: (NSColorPanel*) colorPanel
{
  mColorPickerFunc(FromNSColor(colorPanel.color));
}

- (NSString*) view: (NSView*) pView stringForToolTip: (NSToolTipTag) tag point: (NSPoint) point userData: (void*) pData
{
  int c = mGraphics ? GetMouseOver(mGraphics) : -1;
  if (c < 0) return @"";

  const char* tooltip = mGraphics->GetControl(c)->GetTooltip();
  return CStringHasContents(tooltip) ? [NSString stringWithCString:tooltip encoding:NSUTF8StringEncoding] : @"";
}

- (void) registerToolTip: (IRECT&) bounds
{
  [self addToolTipRect: ToNSRect(mGraphics, bounds) owner: self userData: nil];
}

- (NSDragOperation)draggingEntered: (id <NSDraggingInfo>) sender
{
  NSPasteboard *pPasteBoard = [sender draggingPasteboard];

  if ([[pPasteBoard types] containsObject:NSFilenamesPboardType])
    return NSDragOperationGeneric;
  else
    return NSDragOperationNone;
}

- (BOOL)performDragOperation: (id<NSDraggingInfo>) sender
{
  NSPasteboard *pPasteBoard = [sender draggingPasteboard];

  if ([[pPasteBoard types] containsObject:NSFilenamesPboardType])
  {
    NSArray *pFiles = [pPasteBoard propertyListForType:NSFilenamesPboardType];
    NSString *pFirstFile = [pFiles firstObject];
    NSPoint point = [sender draggingLocation];
    NSPoint relativePoint = [self convertPoint: point fromView:nil];
    // TODO - fix or remove these values
    float x = relativePoint.x;// - 2.f;
    float y = relativePoint.y;// - 3.f;
    mGraphics->OnDrop([pFirstFile UTF8String], x, y);
  }

  return YES;
}

#ifdef IGRAPHICS_METAL
- (void)frameDidChange:(NSNotification*)notification
{
  CGFloat scale = [[self window] backingScaleFactor];

  [(CAMetalLayer*)[self layer] setDrawableSize:CGSizeMake(self.frame.size.width * scale,
                                                          self.frame.size.height * scale)];
}
#endif

//- (void)windowResized:(NSNotification *)notification;
//{
//  if(!mGraphics)
//    return;
//
//  NSSize windowSize = [[self window] frame].size;
//  NSRect viewFrameInWindowCoords = [self convertRect: [self bounds] toView: nil];
//
//  float width = windowSize.width - viewFrameInWindowCoords.origin.x;
//  float height = windowSize.height - viewFrameInWindowCoords.origin.y;
//
//  float scaleX = width / mGraphics->Width();
//  float scaleY = height / mGraphics->Height();
//
//  if(mGraphics->GetUIResizerMode() == EUIResizerMode::Scale)
//    mGraphics->Resize(width, height, mGraphics->GetDrawScale());
//  else // EUIResizerMode::Size
//    mGraphics->Resize(mGraphics->Width(), mGraphics->Height(), Clip(std::min(scaleX, scaleY), 0.1f, 10.f));
//}
//
//- (void)windowFullscreened:(NSNotification *)notification;
//{
//  NSSize windowSize = [[self window] frame].size;
//  NSRect viewFrameInWindowCoords = [self convertRect: [self bounds] toView: nil];
//
//  float width = windowSize.width - viewFrameInWindowCoords.origin.x;
//  float height = windowSize.height - viewFrameInWindowCoords.origin.y;
//
//  float scaleX = width / mGraphics->Width();
//  float scaleY = height / mGraphics->Height();
//
//  if(mGraphics->GetUIResizerMode() == EUIResizerMode::Scale)
//    mGraphics->Resize(width, height, mGraphics->GetDrawScale());
//  else // EUIResizerMode::Size
//    mGraphics->Resize(mGraphics->Width(), mGraphics->Height(), Clip(std::min(scaleX, scaleY), 0.1f, 10.f));
//}

@end

#ifdef IGRAPHICS_IMGUI

@implementation IGRAPHICS_IMGUIVIEW
{
}

- (id) initWithIGraphicsView: (IGRAPHICS_VIEW*) pView;
{
  mView = pView;
  self = [super initWithFrame:[pView frame] device: MTLCreateSystemDefaultDevice()];
  if(self) {
    _commandQueue = [self.device newCommandQueue];
    self.layer.opaque = NO;
  }
  
  return self;
}

- (void)drawRect:(NSRect)dirtyRect
{
  id<MTLCommandBuffer> commandBuffer = [self.commandQueue commandBuffer];
  
  MTLRenderPassDescriptor *renderPassDescriptor = self.currentRenderPassDescriptor;
  if (renderPassDescriptor != nil)
  {
    renderPassDescriptor.colorAttachments[0].clearColor = MTLClearColorMake(0,0,0,0);
    
    id <MTLRenderCommandEncoder> renderEncoder = [commandBuffer renderCommandEncoderWithDescriptor:renderPassDescriptor];
    [renderEncoder pushDebugGroup:@"ImGui IGraphics"];
    
    ImGui_ImplMetal_NewFrame(renderPassDescriptor);
    
    mView->mGraphics->mImGuiRenderer->DoFrame();

    ImDrawData *drawData = ImGui::GetDrawData();
    ImGui_ImplMetal_RenderDrawData(drawData, commandBuffer, renderEncoder);
    
    [renderEncoder popDebugGroup];
    [renderEncoder endEncoding];
    
    [commandBuffer presentDrawable:self.currentDrawable];
  }
  [commandBuffer commit];
}

@end

#endif<|MERGE_RESOLUTION|>--- conflicted
+++ resolved
@@ -731,18 +731,13 @@
   float prevX = mPrevX;
   float prevY = mPrevY;
   IMouseInfo info = [self getMouseLeft:pEvent];
-<<<<<<< HEAD
-  if (mGraphics && !mGraphics->IsInTextEntry())
+  if (mGraphics && !mGraphics->IsInPlatformTextEntry())
   {
     info.dX = info.x - prevX;
     info.dY = info.y - prevY;
     std::vector<IMouseInfo> list {info};
     mGraphics->OnMouseDrag(list);
   }
-=======
-  if (mGraphics && !mGraphics->IsInPlatformTextEntry())
-    mGraphics->OnMouseDrag(info.x, info.y, info.x - prevX, info.y - prevY, info.ms);
->>>>>>> 9efad463
 }
 
 - (void) rightMouseDown: (NSEvent*) pEvent
