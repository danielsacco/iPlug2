--- conflicted
+++ resolved
@@ -2516,10 +2516,6 @@
 };
 
 const IVColorSpec DEFAULT_COLOR_SPEC = IVColorSpec();
-<<<<<<< HEAD
-
-=======
->>>>>>> 16db138f
 
 static constexpr bool DEFAULT_HIDE_CURSOR = true;
 static constexpr bool DEFAULT_SHOW_VALUE = true;
